--- conflicted
+++ resolved
@@ -2,18 +2,30 @@
 import pandas as pd
 from pandas.util.testing import assert_series_equal
 from math import tan, acos
-<<<<<<< HEAD
 import pytest
-=======
-import numpy as np
->>>>>>> ab686e34
 
 from edisgo.grid.network import Network, TimeSeriesControl
 from edisgo.data import import_data
 from edisgo import EDisGo
 
 
-class TestTimeSeriesControl:
+class TestEDisGo:
+
+    @classmethod
+    def setup_class(self):
+        """Setup default values"""
+        parent_dirname = os.path.dirname(os.path.dirname(__file__))
+        test_network_directory = os.path.join(parent_dirname, 'test_network')
+        self.edisgo = EDisGo(ding0_grid=test_network_directory,
+                             worst_case_analysis='worst-case')
+
+    def test_reinforce(self):
+
+        timesteps = self.edisgo.network.timeseries.timeindex
+        pypsa_network = self.edisgo.network.to_pypsa(timesteps=timesteps)
+
+
+class TestNetwork:
 
     @classmethod
     def setup_class(self):
@@ -24,14 +36,33 @@
         import_data.import_ding0_grid(test_network_directory, self.network)
         TimeSeriesControl(network=self.network, mode='worst-case')
 
+    def test_to_pypsa(self):
+        # run powerflow and check results
+        timesteps = pd.date_range('1/1/1970', periods=1, freq='H')
+        pypsa_network = self.network.to_pypsa()
+        pf_results = pypsa_network.pf(timesteps)
+
+        if all(pf_results['converged']['0'].tolist()):
+            print('converged')
+        else:
+            raise ValueError("Power flow analysis did not converge.")
+
+
+class TestTimeSeriesControl:
+
+    @classmethod
+    def setup_class(self):
+        """Setup default values"""
+        parent_dirname = os.path.dirname(os.path.dirname(__file__))
+        test_network_directory = os.path.join(parent_dirname, 'test_network')
+        self.network = Network()
+        import_data.import_ding0_grid(test_network_directory, self.network)
+
     def test_worst_case(self):
         """Test creation of worst case time series"""
 
-<<<<<<< HEAD
         ts_control = TimeSeriesControl(network=self.network, mode='worst-case')
 
-=======
->>>>>>> ab686e34
         # check type
         assert isinstance(
             self.network.timeseries.generators_active_power, pd.DataFrame)
@@ -152,7 +183,6 @@
             self.network.timeseries.loads_reactive_power.loc[:, load],
             exp * pf, check_exact=False, check_dtype=False)
 
-<<<<<<< HEAD
         # test error raising in case of missing load/generator parameter
 
         gen = 'GeneratorFluctuating_14'
@@ -170,26 +200,4 @@
             ts_control._worst_case_load(modes=None)
 
         # test for only feed-in or load case
-        # test no other generators
-=======
-        # test when p_nom, type, etc. is missing
-        # test for only feed-in or load case
-
-    def test_to_pypsa(self):
-        # run powerflow and check results
-        timesteps = pd.date_range('1/1/1970', periods=1, freq='H')
-        pypsa_network = self.network.to_pypsa()
-        pf_results = pypsa_network.pf(timesteps)
-
-        if all(pf_results['converged']['0'].tolist()):
-            print('converged')
-        else:
-            raise ValueError("Power flow analysis did not converge.")
-
-    def test_reinforce(self):
-
-        timesteps = pd.date_range('1/1/1970', periods=1, freq='H')
-        path = 'C:/Users/Anya.Heider/open_BEA/eDisGo/tests/test_network'
-        edisgo = EDisGo(ding0_grid=path, worst_case_analysis='worst-case')
-        pypsa_network = edisgo.network.to_pypsa(timesteps=timesteps)
->>>>>>> ab686e34
+        # test no other generators