import os
import shutil
import subprocess
import tempfile

<<<<<<< HEAD
=======
import nbformat
>>>>>>> 1f050235
import pytest

from examples import example_grid_reinforcement


class TestExamples:
    @pytest.mark.slow
    def test_grid_reinforcement_example(self):
        total_costs = example_grid_reinforcement.run_example()
        # ToDo: total costs are for some reason not deterministic, check why!!
        # assert np.isclose(total_costs, 1147.57198)
        assert total_costs > 0.0

        # Delete saved grid and results data
        edisgo_path = os.path.join(os.path.expanduser("~"), ".edisgo")
        shutil.rmtree(os.path.join(edisgo_path, "ding0_example_grid"))

    def _notebook_run(self, path):
        """
        Execute a notebook via nbconvert and collect output.
        Returns (parsed nb object, execution errors)
        """
        dirname, __ = os.path.split(path)
        os.chdir(dirname)
        with tempfile.NamedTemporaryFile(suffix=".ipynb") as fout:
            args = [
                "jupyter",
                "nbconvert",
                path,
                "--output",
                fout.name,
                "--to",
                "notebook",
                "--execute",
                "--ExecutePreprocessor.timeout=60",
            ]
            subprocess.check_call(args)

            fout.seek(0)
            nb = nbformat.read(fout, nbformat.current_nbformat)

        errors = [
            output
            for cell in nb.cells
            if "outputs" in cell
            for output in cell["outputs"]
            if output.output_type == "error"
        ]

        return nb, errors

    @pytest.mark.slow
    def test_plot_example_ipynb(self):
        examples_dir_path = os.path.join(
            os.path.dirname(os.path.dirname(__file__)), "examples"
        )
        nb, errors = self._notebook_run(
            os.path.join(examples_dir_path, "plot_example.ipynb")
        )
        assert errors == []

    # ToDo Uncomment once a smaller grid is used and execution does not take as long
    # @pytest.mark.slow
    # def test_edisgo_simple_example_ipynb(self):
    #     examples_dir_path = os.path.join(
    #         os.path.dirname(os.path.dirname(__file__)),
    #         "examples")
    #     nb, errors = self._notebook_run(
    #         os.path.join(examples_dir_path, "edisgo_simple_example.ipynb")
    #     )
    #     assert errors == []<|MERGE_RESOLUTION|>--- conflicted
+++ resolved
@@ -3,10 +3,7 @@
 import subprocess
 import tempfile
 
-<<<<<<< HEAD
-=======
 import nbformat
->>>>>>> 1f050235
 import pytest
 
 from examples import example_grid_reinforcement
