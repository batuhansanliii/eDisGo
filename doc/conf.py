"""This file is part of DINGO, the DIstribution Network GeneratOr.
DINGO is a tool to generate synthetic medium and low voltage power
distribution grids based on open data.

It is developed in the project open_eGo: https://openegoproject.wordpress.com

DINGO lives at github: https://github.com/openego/dingo/
The documentation is available on RTD: http://edisgo.readthedocs.io"""

__copyright__ = "Reiner Lemoine Institut gGmbH"
__license__ = "GNU Affero General Public License Version 3 (AGPL-3.0)"
__url__ = "https://github.com/openego/eDisGo/blob/dev/LICENSE"
__author__ = "nesnoj, gplssm"


# -*- coding: utf-8 -*-
#
# dingo documentation build configuration file, created by
# sphinx-quickstart on Fri Dec 18 15:04:25 2015.
#
# This file is execfile()d with the current directory set to its
# containing dir.
#
# Note that not all possible configuration values are present in this
# autogenerated file.
#
# All configuration values have a default; values that are commented out
# serve to show the default.

import os
import sys

from unittest.mock import MagicMock

# If extensions (or modules to document with autodoc) are in another directory,
# add these directories to sys.path here. If the directory is relative to the
# documentation root, use os.path.abspath to make it absolute, like shown here.
sys.path.insert(0, os.path.abspath("../"))

# -- General configuration ------------------------------------------------

# If your documentation needs a minimal Sphinx version, state it here.
# needs_sphinx = '1.0'

# Add any Sphinx extension module names here, as strings. They can be
# extensions coming with Sphinx (named 'sphinx.ext.*') or your custom
# ones.
extensions = [
    "sphinx.ext.autodoc",
    "sphinx.ext.intersphinx",
    "sphinx.ext.todo",
    "sphinx.ext.coverage",
    "sphinx.ext.imgmath",
    "sphinx.ext.viewcode",
    "sphinx.ext.napoleon",  # enable Napoleon Sphinx v>1.3
    "sphinx.ext.extlinks",  # enables external links with a key
    "sphinx_autodoc_typehints",
]

# Napoleon settings
napoleon_google_docstring = True
napoleon_numpy_docstring = True
napoleon_include_init_with_doc = False
napoleon_include_private_with_doc = False
napoleon_include_special_with_doc = False
napoleon_use_admonition_for_examples = False
napoleon_use_admonition_for_notes = False
napoleon_use_admonition_for_references = False
napoleon_use_ivar = False
napoleon_use_param = True
napoleon_use_rtype = True
napoleon_use_keyword = False
# Dictionary of external links
<<<<<<< HEAD
extlinks = {'pandas':('http://pandas.pydata.org/pandas-docs/stable/reference/api/pandas.%s.html',
                      'pandas.'),
            'geopandas': ('https://geopandas.org/docs/reference/#%s.html', 'geopandas'),
            'networkx':('https://networkx.github.io/documentation/stable/reference/classes/graph.html#%s',
                        'networkx.'),
            'sqlalchemy':('http://docs.sqlalchemy.org/en/latest/orm/session_basics.html%s',
                          'SQLAlchemy session object'),
            'shapely':('https://shapely.readthedocs.io/en/latest/manual.html#%s',
                       'shapely.'),
            'ding0':('https://dingo.readthedocs.io/en/dev/api/ding0.html#%s',
                     'Ding0'),
            'pypsa': ('https://pypsa.org/doc/components.html#%s', 'pypsa'),
            }
=======
extlinks = {
    "pandas": (
        "http://pandas.pydata.org/pandas-docs/stable/reference/api/pandas.%s.html",
        "pandas.",
    ),
    "geopandas": (
        "https://geopandas.org/en/stable/docs/reference/api/geopandas.%s.html",
        "geopandas.",
    ),
    "networkx": (
        "https://networkx.github.io/documentation/stable/reference/classes/"
        "graph.html#%s",
        "networkx.",
    ),
    "sqlalchemy": (
        "http://docs.sqlalchemy.org/en/latest/orm/session_basics.html%s",
        "SQLAlchemy session object",
    ),
    "shapely": ("https://shapely.readthedocs.io/en/latest/manual.html#%s", "shapely."),
    "ding0": ("https://dingo.readthedocs.io/en/dev/api/ding0.html#%s", "Ding0"),
    "pypsa": ("https://pypsa.org/doc/components.html#%s", "pypsa"),
    "plotly": ("https://plotly.com/python-api-reference/generated/#%s.html", "plotly"),
}
>>>>>>> 6ae24189
# Add any paths that contain templates here, relative to this directory.
templates_path = ["_templates"]

# The suffix(es) of source filenames.
# You can specify multiple suffix as a list of string:
# source_suffix = ['.rst', '.md']
source_suffix = ".rst"

# The encoding of source files.
# source_encoding = 'utf-8-sig'

# The master toctree document.
master_doc = "index"

# General information about the project.
project = u"eDisGo"
copyright = u"2017, open_eGo-Team"
author = u"open_eGo-Team"

# The version info for the project you're documenting, acts as replacement for
# |version| and |release|, also used in various other places throughout the
# built documents.
#
# The short X.Y version.
version = "0.1.0"
# The full version, including alpha/beta/rc tags.
release = version

# The language for content autogenerated by Sphinx. Refer to documentation
# for a list of supported languages.
#
# This is also used if you do content translation via gettext catalogs.
# Usually you set "language" from the command line for these cases.
language = None

# There are two options for replacing |today|: either, you set today to some
# non-false value, then it is used:
# today = ''
# Else, today_fmt is used as the format for a strftime call.
# today_fmt = '%B %d, %Y'

# List of patterns, relative to source directory, that match files and
# directories to ignore when looking for source files.
exclude_patterns = ["_build", "whatsnew", "examples"]

# The reST default role (used for this markup: `text`) to use for all
# documents.
# default_role = None

# If true, '()' will be appended to :func: etc. cross-reference text.
# add_function_parentheses = True

# If true, the current module name will be prepended to all description
# unit titles (such as .. function::).
# add_module_names = True

# If true, sectionauthor and moduleauthor directives will be shown in the
# output. They are ignored by default.
# show_authors = False

# The name of the Pygments (syntax highlighting) style to use.
pygments_style = "sphinx"

# A list of ignored prefixes for module index sorting.
# modindex_common_prefix = []

# If true, keep warnings as "system message" paragraphs in the built documents.
# keep_warnings = False

# If true, `todo` and `todoList` produce output, else they produce nothing.
todo_include_todos = True


# Fix import error of modules which depend on C modules (mock out the imports for these
# modules) see http://read-the-docs.readthedocs.io/en/latest/
#  faq.html#i-get-import-errors-on-libraries-that-depend-on-c-modules
if "READTHEDOCS" in os.environ:

    class Mock(MagicMock):
        @classmethod
        def __getattr__(cls, name):
            return MagicMock()

    MOCK_MODULES = ["ding0", "ding0.results", "shapely", "shapely.wkt", "shapely.wkb"]
    sys.modules.update((mod_name, Mock()) for mod_name in MOCK_MODULES)


# -- Options for HTML output ----------------------------------------------

# The theme to use for HTML and HTML Help pages.  See the documentation for
# a list of builtin themes.
# html_theme = 'alabaster'

import sphinx_rtd_theme  # noqa: E402

html_theme_path = [sphinx_rtd_theme.get_html_theme_path()]
html_theme = "sphinx_rtd_theme"

# Theme options are theme-specific and customize the look and feel of a theme
# further.  For a list of options available for each theme, see the
# documentation.
# html_theme_options = {}

# Add any paths that contain custom themes here, relative to this directory.
# html_theme_path = []

# The name for this set of Sphinx documents.  If None, it defaults to
# "<project> v<release> documentation".
# html_title = None

# A shorter title for the navigation bar.  Default is the same as html_title.
# html_short_title = None

# The name of an image file (relative to this directory) to place at the top
# of the sidebar.
# html_logo = None

# The name of an image file (within the static path) to use as favicon of the
# docs.  This file should be a Windows icon file (.ico) being 16x16 or 32x32
# pixels large.
# html_favicon = None

# Add any paths that contain custom static files (such as style sheets) here,
# relative to this directory. They are copied after the builtin static files,
# so a file named "default.css" will overwrite the builtin "default.css".
# html_static_path = ['_static']

# Add any extra paths that contain custom files (such as robots.txt or
# .htaccess) here, relative to this directory. These files are copied
# directly to the root of the documentation.
# html_extra_path = []

# If not '', a 'Last updated on:' timestamp is inserted at every page bottom,
# using the given strftime format.
# html_last_updated_fmt = '%b %d, %Y'

# If true, SmartyPants will be used to convert quotes and dashes to
# typographically correct entities.
# html_use_smartypants = True

# Custom sidebar templates, maps document names to template names.
# html_sidebars = {}

# Additional templates that should be rendered to pages, maps page names to
# template names.
# html_additional_pages = {}

# If false, no module index is generated.
# html_domain_indices = True

# If false, no index is generated.
# html_use_index = True

# If true, the index is split into individual pages for each letter.
# html_split_index = False

# If true, links to the reST sources are added to the pages.
# html_show_sourcelink = True

# If true, "Created using Sphinx" is shown in the HTML footer. Default is True.
# html_show_sphinx = True

# If true, "(C) Copyright ..." is shown in the HTML footer. Default is True.
# html_show_copyright = True

# If true, an OpenSearch description file will be output, and all pages will
# contain a <link> tag referring to it.  The value of this option must be the
# base URL from which the finished HTML is served.
# html_use_opensearch = ''

# This is the file name suffix for HTML files (e.g. ".xhtml").
# html_file_suffix = None

# Language to be used for generating the HTML full-text search index.
# Sphinx supports the following languages:
#   'da', 'de', 'en', 'es', 'fi', 'fr', 'hu', 'it', 'ja'
#   'nl', 'no', 'pt', 'ro', 'ru', 'sv', 'tr'
# html_search_language = 'en'

# A dictionary with options for the search language support, empty by default.
# Now only 'ja' uses this config value
# html_search_options = {'type': 'default'}

# The name of a javascript file (relative to the configuration directory) that
# implements a search results scorer. If empty, the default will be used.
# html_search_scorer = 'scorer.js'

# Output file base name for HTML help builder.
htmlhelp_basename = "edisgodoc"

# -- Options for LaTeX output ---------------------------------------------

latex_elements = {
    # The paper size ('letterpaper' or 'a4paper').
    # 'papersize': 'letterpaper',
    # The font size ('10pt', '11pt' or '12pt').
    # 'pointsize': '10pt',
    # Additional stuff for the LaTeX preamble.
    # 'preamble': '',
    # Latex figure (float) alignment
    # 'figure_align': 'htbp',
}

# Grouping the document tree into LaTeX files. List of tuples
# (source start file, target name, title,
#  author, documentclass [howto, manual, or own class]).
latex_documents = [
    (master_doc, "edisgo.tex", u"eDisGo Documentation", u"open_eGo-Team", "manual"),
]

# The name of an image file (relative to this directory) to place at the top of
# the title page.
# latex_logo = None

# For "manual" documents, if this is true, then toplevel headings are parts,
# not chapters.
# latex_use_parts = False

# If true, show page references after internal links.
# latex_show_pagerefs = False

# If true, show URL addresses after external links.
# latex_show_urls = False

# Documents to append as an appendix to all manuals.
# latex_appendices = []

# If false, no module index is generated.
# latex_domain_indices = True


# -- Options for manual page output ---------------------------------------

# One entry per manual page. List of tuples
# (source start file, name, description, authors, manual section).
man_pages = [(master_doc, "eDisGo", u"eDisGo Documentation", [author], 1)]

# If true, show URL addresses after external links.
# man_show_urls = False


# -- Options for Texinfo output -------------------------------------------

# Grouping the document tree into Texinfo files. List of tuples
# (source start file, target name, title, author,
#  dir menu entry, description, category)
texinfo_documents = [
    (
        master_doc,
        "eDisGo",
        u"eDisGo Documentation",
        author,
        "eDisGo",
        "One line description of project.",
        "Miscellaneous",
    ),
]

# Documents to append as an appendix to all manuals.
# texinfo_appendices = []

# If false, no module index is generated.
# texinfo_domain_indices = True

# How to display URL addresses: 'footnote', 'no', or 'inline'.
# texinfo_show_urls = 'footnote'

# If true, do not generate a @detailmenu in the "Top" node's menu.
# texinfo_no_detailmenu = False


# Example configuration for intersphinx: refer to the Python standard library.
intersphinx_mapping = {"python": ("https://docs.python.org/3", None)}

# Numbered figures
numfig = True

autodoc_member_order = "bysource"<|MERGE_RESOLUTION|>--- conflicted
+++ resolved
@@ -71,21 +71,6 @@
 napoleon_use_rtype = True
 napoleon_use_keyword = False
 # Dictionary of external links
-<<<<<<< HEAD
-extlinks = {'pandas':('http://pandas.pydata.org/pandas-docs/stable/reference/api/pandas.%s.html',
-                      'pandas.'),
-            'geopandas': ('https://geopandas.org/docs/reference/#%s.html', 'geopandas'),
-            'networkx':('https://networkx.github.io/documentation/stable/reference/classes/graph.html#%s',
-                        'networkx.'),
-            'sqlalchemy':('http://docs.sqlalchemy.org/en/latest/orm/session_basics.html%s',
-                          'SQLAlchemy session object'),
-            'shapely':('https://shapely.readthedocs.io/en/latest/manual.html#%s',
-                       'shapely.'),
-            'ding0':('https://dingo.readthedocs.io/en/dev/api/ding0.html#%s',
-                     'Ding0'),
-            'pypsa': ('https://pypsa.org/doc/components.html#%s', 'pypsa'),
-            }
-=======
 extlinks = {
     "pandas": (
         "http://pandas.pydata.org/pandas-docs/stable/reference/api/pandas.%s.html",
@@ -109,7 +94,6 @@
     "pypsa": ("https://pypsa.org/doc/components.html#%s", "pypsa"),
     "plotly": ("https://plotly.com/python-api-reference/generated/#%s.html", "plotly"),
 }
->>>>>>> 6ae24189
 # Add any paths that contain templates here, relative to this directory.
 templates_path = ["_templates"]
 
@@ -125,9 +109,9 @@
 master_doc = "index"
 
 # General information about the project.
-project = u"eDisGo"
-copyright = u"2017, open_eGo-Team"
-author = u"open_eGo-Team"
+project = "eDisGo"
+copyright = "2017, open_eGo-Team"
+author = "open_eGo-Team"
 
 # The version info for the project you're documenting, acts as replacement for
 # |version| and |release|, also used in various other places throughout the
@@ -317,7 +301,7 @@
 # (source start file, target name, title,
 #  author, documentclass [howto, manual, or own class]).
 latex_documents = [
-    (master_doc, "edisgo.tex", u"eDisGo Documentation", u"open_eGo-Team", "manual"),
+    (master_doc, "edisgo.tex", "eDisGo Documentation", "open_eGo-Team", "manual"),
 ]
 
 # The name of an image file (relative to this directory) to place at the top of
@@ -345,7 +329,7 @@
 
 # One entry per manual page. List of tuples
 # (source start file, name, description, authors, manual section).
-man_pages = [(master_doc, "eDisGo", u"eDisGo Documentation", [author], 1)]
+man_pages = [(master_doc, "eDisGo", "eDisGo Documentation", [author], 1)]
 
 # If true, show URL addresses after external links.
 # man_show_urls = False
@@ -360,7 +344,7 @@
     (
         master_doc,
         "eDisGo",
-        u"eDisGo Documentation",
+        "eDisGo Documentation",
         author,
         "eDisGo",
         "One line description of project.",
