<?xml version="1.0" encoding="UTF-8" standalone="no"?>
<graphml xmlns="http://graphml.graphdrawing.org/xmlns" xmlns:java="http://www.yworks.com/xml/yfiles-common/1.0/java" xmlns:sys="http://www.yworks.com/xml/yfiles-common/markup/primitives/2.0" xmlns:x="http://www.yworks.com/xml/yfiles-common/markup/2.0" xmlns:xsi="http://www.w3.org/2001/XMLSchema-instance" xmlns:y="http://www.yworks.com/xml/graphml" xmlns:yed="http://www.yworks.com/xml/yed/3" xsi:schemaLocation="http://graphml.graphdrawing.org/xmlns http://www.yworks.com/xml/schema/graphml/1.1/ygraphml.xsd">
  <!--Created by yEd 3.17-->
  <key attr.name="Beschreibung" attr.type="string" for="graph" id="d0"/>
  <key for="port" id="d1" yfiles.type="portgraphics"/>
  <key for="port" id="d2" yfiles.type="portgeometry"/>
  <key for="port" id="d3" yfiles.type="portuserdata"/>
  <key attr.name="url" attr.type="string" for="node" id="d4"/>
  <key attr.name="description" attr.type="string" for="node" id="d5"/>
  <key for="node" id="d6" yfiles.type="nodegraphics"/>
  <key for="graphml" id="d7" yfiles.type="resources"/>
  <key attr.name="url" attr.type="string" for="edge" id="d8"/>
  <key attr.name="description" attr.type="string" for="edge" id="d9"/>
  <key for="edge" id="d10" yfiles.type="edgegraphics"/>
  <graph edgedefault="directed" id="G">
    <data key="d0"/>
    <node id="n0">
      <data key="d4"/>
      <data key="d6">
        <y:UMLClassNode>
          <y:Geometry height="181.67871900826447" width="163.1185414512131" x="969.3566022902666" y="332.4679752066116"/>
          <y:Fill color="#C0C0C0" transparent="false"/>
          <y:BorderStyle color="#000000" type="line" width="1.0"/>
          <y:NodeLabel alignment="center" autoSizePolicy="content" fontFamily="Dialog" fontSize="13" fontStyle="bold" hasBackgroundColor="false" hasLineColor="false" height="19.1328125" horizontalTextPosition="center" iconTextGap="4" modelName="custom" textColor="#000000" verticalTextPosition="bottom" visible="true" width="65.90869140625" x="48.60492502248155" y="3.0">Network<y:LabelModel>
              <y:SmartNodeLabelModel distance="4.0"/>
            </y:LabelModel>
            <y:ModelParameter>
              <y:SmartNodeLabelModelParameter labelRatioX="0.0" labelRatioY="0.0" nodeRatioX="0.0" nodeRatioY="-0.03703090122767855" offsetX="0.0" offsetY="0.0" upX="0.0" upY="-1.0"/>
            </y:ModelParameter>
          </y:NodeLabel>
          <y:NodeLabel alignment="center" autoSizePolicy="content" fontFamily="Dialog" fontSize="12" fontStyle="plain" hasBackgroundColor="false" hasLineColor="false" hasText="false" height="4.0" horizontalTextPosition="center" iconTextGap="4" modelName="custom" textColor="#000000" verticalTextPosition="bottom" visible="true" width="4.0" x="79.55927072560655" y="88.83935950413223">
            <y:LabelModel>
              <y:SmartNodeLabelModel distance="4.0"/>
            </y:LabelModel>
            <y:ModelParameter>
              <y:SmartNodeLabelModelParameter labelRatioX="0.0" labelRatioY="0.0" nodeRatioX="0.0" nodeRatioY="0.0" offsetX="0.0" offsetY="0.0" upX="0.0" upY="-1.0"/>
            </y:ModelParameter>
          </y:NodeLabel>
          <y:UML clipContent="true" constraint="" omitDetails="false" stereotype="" use3DEffect="true">
            <y:AttributeLabel>id: str
equipment_data: dict
config: cfg object
metadata: dict
data_sources: dict</y:AttributeLabel>
            <y:MethodLabel>import_from_dingo()
import_generators()
analyze()
reinforce()</y:MethodLabel>
          </y:UML>
        </y:UMLClassNode>
      </data>
    </node>
    <node id="n1">
      <data key="d4"/>
      <data key="d6">
        <y:UMLClassNode>
          <y:Geometry height="63.0" width="149.98435979586725" x="1122.964962959209" y="590.1466942148761"/>
          <y:Fill color="#C0C0C0" transparent="false"/>
          <y:BorderStyle color="#000000" type="line" width="1.0"/>
          <y:NodeLabel alignment="center" autoSizePolicy="content" fontFamily="Dialog" fontSize="13" fontStyle="bold" hasBackgroundColor="false" hasLineColor="false" height="19.1328125" horizontalTextPosition="center" iconTextGap="4" modelName="custom" textColor="#000000" verticalTextPosition="bottom" visible="true" width="57.8408203125" x="46.071769741683624" y="3.0">MVGrid<y:LabelModel>
              <y:SmartNodeLabelModel distance="4.0"/>
            </y:LabelModel>
            <y:ModelParameter>
              <y:SmartNodeLabelModelParameter labelRatioX="0.0" labelRatioY="0.0" nodeRatioX="0.0" nodeRatioY="-0.03703090122767855" offsetX="0.0" offsetY="0.0" upX="0.0" upY="-1.0"/>
            </y:ModelParameter>
          </y:NodeLabel>
          <y:UML clipContent="true" constraint="" omitDetails="false" stereotype="" use3DEffect="true">
            <y:AttributeLabel>aggregates: list of dict</y:AttributeLabel>
            <y:MethodLabel/>
          </y:UML>
        </y:UMLClassNode>
      </data>
    </node>
    <node id="n2">
      <data key="d4"/>
      <data key="d6">
        <y:UMLClassNode>
          <y:Geometry height="28.0" width="100.0" x="881.9632936507936" y="0.0"/>
          <y:Fill color="#C0C0C0" transparent="false"/>
          <y:BorderStyle color="#000000" type="line" width="1.0"/>
          <y:NodeLabel alignment="center" autoSizePolicy="content" fontFamily="Dialog" fontSize="13" fontStyle="bold" hasBackgroundColor="false" hasLineColor="false" height="19.1328125" horizontalTextPosition="center" iconTextGap="4" modelName="custom" textColor="#000000" verticalTextPosition="bottom" visible="true" width="53.18798828125" x="23.406005859375" y="3.0">LVGrid<y:LabelModel>
              <y:SmartNodeLabelModel distance="4.0"/>
            </y:LabelModel>
            <y:ModelParameter>
              <y:SmartNodeLabelModelParameter labelRatioX="0.0" labelRatioY="0.0" nodeRatioX="0.0" nodeRatioY="-0.03703090122767855" offsetX="0.0" offsetY="0.0" upX="0.0" upY="-1.0"/>
            </y:ModelParameter>
          </y:NodeLabel>
          <y:UML clipContent="true" constraint="" omitDetails="false" stereotype="" use3DEffect="true">
            <y:AttributeLabel/>
            <y:MethodLabel/>
          </y:UML>
        </y:UMLClassNode>
      </data>
    </node>
    <node id="n3">
      <data key="d4"/>
      <data key="d6">
        <y:UMLClassNode>
          <y:Geometry height="217.83574380165294" width="253.23708290242624" x="524.3509029932313" y="58.0"/>
          <y:Fill color="#C0C0C0" transparent="false"/>
          <y:BorderStyle color="#000000" type="line" width="1.0"/>
          <y:NodeLabel alignment="center" autoSizePolicy="content" fontFamily="Dialog" fontSize="13" fontStyle="bold" hasBackgroundColor="false" hasLineColor="false" height="19.1328125" horizontalTextPosition="center" iconTextGap="4" modelName="custom" textColor="#000000" verticalTextPosition="bottom" visible="true" width="34.84326171875" x="109.19691059183812" y="3.0">Grid<y:LabelModel>
              <y:SmartNodeLabelModel distance="4.0"/>
            </y:LabelModel>
            <y:ModelParameter>
              <y:SmartNodeLabelModelParameter labelRatioX="0.0" labelRatioY="0.0" nodeRatioX="0.0" nodeRatioY="-0.03703090122767855" offsetX="0.0" offsetY="0.0" upX="0.0" upY="-1.0"/>
            </y:ModelParameter>
          </y:NodeLabel>
          <y:UML clipContent="true" constraint="" omitDetails="false" stereotype="" use3DEffect="true">
            <y:AttributeLabel>voltage_nom: int
geom: shapely.Polygon
peak_load: float
peak_generation: float
grid_district: dict</y:AttributeLabel>
            <y:MethodLabel>connect_generators()</y:MethodLabel>
          </y:UML>
        </y:UMLClassNode>
      </data>
    </node>
    <node id="n4">
      <data key="d4"/>
      <data key="d6">
        <y:UMLClassNode>
          <y:Geometry height="114.22159090909099" width="175.1185414512131" x="181.00025308391724" y="366.1965392561983"/>
          <y:Fill color="#C0C0C0" transparent="false"/>
          <y:BorderStyle color="#000000" type="line" width="1.0"/>
          <y:NodeLabel alignment="center" autoSizePolicy="content" fontFamily="Dialog" fontSize="13" fontStyle="bold" hasBackgroundColor="false" hasLineColor="false" height="19.1328125" horizontalTextPosition="center" iconTextGap="4" modelName="custom" textColor="#000000" verticalTextPosition="bottom" visible="true" width="39.29296875" x="67.91278635060655" y="3.0">Load<y:LabelModel>
              <y:SmartNodeLabelModel distance="4.0"/>
            </y:LabelModel>
            <y:ModelParameter>
              <y:SmartNodeLabelModelParameter labelRatioX="0.0" labelRatioY="0.0" nodeRatioX="0.0" nodeRatioY="-0.03703090122767855" offsetX="0.0" offsetY="0.0" upX="0.0" upY="-1.0"/>
            </y:ModelParameter>
          </y:NodeLabel>
          <y:UML clipContent="true" constraint="" omitDetails="false" stereotype="" use3DEffect="true">
            <y:AttributeLabel>_timeseries: pandas.Series
geom: shapely.Point
consumption: dict</y:AttributeLabel>
            <y:MethodLabel>timeseries()</y:MethodLabel>
          </y:UML>
        </y:UMLClassNode>
      </data>
    </node>
    <node id="n5">
      <data key="d4"/>
      <data key="d6">
        <y:UMLClassNode>
          <y:Geometry height="77.37380699893981" width="155.0" x="784.3563492063493" y="384.6204312112739"/>
          <y:Fill color="#C0C0C0" transparent="false"/>
          <y:BorderStyle color="#000000" type="line" width="1.0"/>
          <y:NodeLabel alignment="center" autoSizePolicy="content" fontFamily="Dialog" fontSize="13" fontStyle="bold" hasBackgroundColor="false" hasLineColor="false" height="19.1328125" horizontalTextPosition="center" iconTextGap="4" modelName="custom" textColor="#000000" verticalTextPosition="bottom" visible="true" width="81.8095703125" x="36.59521484375" y="3.0">BranchTee<y:LabelModel>
              <y:SmartNodeLabelModel distance="4.0"/>
            </y:LabelModel>
            <y:ModelParameter>
              <y:SmartNodeLabelModelParameter labelRatioX="0.0" labelRatioY="0.0" nodeRatioX="0.0" nodeRatioY="-0.03703090122767855" offsetX="0.0" offsetY="0.0" upX="0.0" upY="-1.0"/>
            </y:ModelParameter>
          </y:NodeLabel>
          <y:UML clipContent="true" constraint="" omitDetails="false" stereotype="" use3DEffect="true">
            <y:AttributeLabel/>
            <y:MethodLabel/>
          </y:UML>
        </y:UMLClassNode>
      </data>
    </node>
    <node id="n6">
      <data key="d4"/>
      <data key="d6">
        <y:UMLClassNode>
          <y:Geometry height="128.5" width="175.1185414512131" x="1315.874062607727" y="731.3966942148761"/>
          <y:Fill color="#C0C0C0" transparent="false"/>
          <y:BorderStyle color="#000000" type="line" width="1.0"/>
          <y:NodeLabel alignment="center" autoSizePolicy="content" fontFamily="Dialog" fontSize="13" fontStyle="bold" hasBackgroundColor="false" hasLineColor="false" height="19.1328125" horizontalTextPosition="center" iconTextGap="4" modelName="custom" textColor="#000000" verticalTextPosition="bottom" visible="true" width="169.267578125" x="2.9254816631065523" y="3.0">MVDisconnectingPoint<y:LabelModel>
              <y:SmartNodeLabelModel distance="4.0"/>
            </y:LabelModel>
            <y:ModelParameter>
              <y:SmartNodeLabelModelParameter labelRatioX="0.0" labelRatioY="0.0" nodeRatioX="0.0" nodeRatioY="-0.03703090122767855" offsetX="0.0" offsetY="0.0" upX="0.0" upY="-1.0"/>
            </y:ModelParameter>
          </y:NodeLabel>
          <y:UML clipContent="true" constraint="" omitDetails="false" stereotype="" use3DEffect="true">
            <y:AttributeLabel>state: str</y:AttributeLabel>
            <y:MethodLabel>open()
close()</y:MethodLabel>
          </y:UML>
        </y:UMLClassNode>
      </data>
    </node>
    <node id="n7">
      <data key="d4"/>
      <data key="d6">
        <y:UMLClassNode>
          <y:Geometry height="86.25" width="163.1185414512131" x="386.1189038775681" y="380.1823347107438"/>
          <y:Fill color="#C0C0C0" transparent="false"/>
          <y:BorderStyle color="#000000" type="line" width="1.0"/>
          <y:NodeLabel alignment="center" autoSizePolicy="content" fontFamily="Dialog" fontSize="13" fontStyle="bold" hasBackgroundColor="false" hasLineColor="false" height="19.1328125" horizontalTextPosition="center" iconTextGap="4" modelName="custom" textColor="#000000" verticalTextPosition="bottom" visible="true" width="57.2060546875" x="52.95624338185655" y="3.0">Station<y:LabelModel>
              <y:SmartNodeLabelModel distance="4.0"/>
            </y:LabelModel>
            <y:ModelParameter>
              <y:SmartNodeLabelModelParameter labelRatioX="0.0" labelRatioY="0.0" nodeRatioX="0.0" nodeRatioY="-0.03703090122767855" offsetX="0.0" offsetY="0.0" upX="0.0" upY="-1.0"/>
            </y:ModelParameter>
          </y:NodeLabel>
          <y:UML clipContent="true" constraint="" omitDetails="false" stereotype="" use3DEffect="true">
            <y:AttributeLabel>
</y:AttributeLabel>
            <y:MethodLabel/>
          </y:UML>
        </y:UMLClassNode>
      </data>
    </node>
    <node id="n8">
      <data key="d4"/>
      <data key="d6">
        <y:UMLClassNode>
          <y:Geometry height="102.0" width="145.2370829024262" x="251.66122045354882" y="744.6466942148761"/>
          <y:Fill color="#C0C0C0" transparent="false"/>
          <y:BorderStyle color="#000000" type="line" width="1.0"/>
          <y:NodeLabel alignment="center" autoSizePolicy="content" fontFamily="Dialog" fontSize="13" fontStyle="bold" hasBackgroundColor="false" hasLineColor="false" height="19.1328125" horizontalTextPosition="center" iconTextGap="4" modelName="custom" textColor="#000000" verticalTextPosition="bottom" visible="true" width="34.8115234375" x="55.212779732463105" y="3.0">Line<y:LabelModel>
              <y:SmartNodeLabelModel distance="4.0"/>
            </y:LabelModel>
            <y:ModelParameter>
              <y:SmartNodeLabelModelParameter labelRatioX="0.0" labelRatioY="0.0" nodeRatioX="0.0" nodeRatioY="-0.03703090122767855" offsetX="0.0" offsetY="0.0" upX="0.0" upY="-1.0"/>
            </y:ModelParameter>
          </y:NodeLabel>
          <y:UML clipContent="true" constraint="" omitDetails="false" stereotype="" use3DEffect="true">
            <y:AttributeLabel>type: pandas.Series
length: float</y:AttributeLabel>
            <y:MethodLabel/>
          </y:UML>
        </y:UMLClassNode>
      </data>
    </node>
    <node id="n9">
      <data key="d4"/>
      <data key="d6">
        <y:UMLClassNode>
          <y:Geometry height="119.4319304347826" width="131.0" x="20.0" y="384.3073347107438"/>
          <y:Fill color="#C0C0C0" transparent="false"/>
          <y:BorderStyle color="#000000" type="line" width="1.0"/>
          <y:NodeLabel alignment="center" autoSizePolicy="content" fontFamily="Dialog" fontSize="13" fontStyle="bold" hasBackgroundColor="false" hasLineColor="false" height="19.1328125" horizontalTextPosition="center" iconTextGap="4" modelName="custom" textColor="#000000" verticalTextPosition="bottom" visible="true" width="48.41455078125" x="41.292724609375" y="3.0">Graph<y:LabelModel>
              <y:SmartNodeLabelModel distance="4.0"/>
            </y:LabelModel>
            <y:ModelParameter>
              <y:SmartNodeLabelModelParameter labelRatioX="0.0" labelRatioY="0.0" nodeRatioX="0.0" nodeRatioY="-0.03703090122767855" offsetX="0.0" offsetY="0.0" upX="0.0" upY="-1.0"/>
            </y:ModelParameter>
          </y:NodeLabel>
          <y:UML clipContent="true" constraint="" omitDetails="false" stereotype="" use3DEffect="true">
            <y:AttributeLabel/>
            <y:MethodLabel>add_node()
add_edge()
nodes_from_line()
nodes_by_attribute()
graph_edges()
</y:MethodLabel>
          </y:UML>
        </y:UMLClassNode>
      </data>
    </node>
    <node id="n10">
      <data key="d4"/>
      <data key="d6">
        <y:UMLClassNode>
          <y:Geometry height="89.0" width="125.0" x="441.8984126984127" y="577.1466942148761"/>
          <y:Fill color="#C0C0C0" transparent="false"/>
          <y:BorderStyle color="#000000" type="line" width="1.0"/>
          <y:NodeLabel alignment="center" autoSizePolicy="content" fontFamily="Dialog" fontSize="13" fontStyle="bold" hasBackgroundColor="false" hasLineColor="false" height="19.1328125" horizontalTextPosition="center" iconTextGap="4" modelName="custom" textColor="#000000" verticalTextPosition="bottom" visible="true" width="94.81591796875" x="15.092041015625" y="3.0">Transformer<y:LabelModel>
              <y:SmartNodeLabelModel distance="4.0"/>
            </y:LabelModel>
            <y:ModelParameter>
              <y:SmartNodeLabelModelParameter labelRatioX="0.0" labelRatioY="0.0" nodeRatioX="0.0" nodeRatioY="-0.03703090122767855" offsetX="0.0" offsetY="0.0" upX="0.0" upY="-1.0"/>
            </y:ModelParameter>
          </y:NodeLabel>
          <y:UML clipContent="true" constraint="" omitDetails="false" stereotype="" use3DEffect="true">
            <y:AttributeLabel>voltage_op: float
type: pandas.Series</y:AttributeLabel>
            <y:MethodLabel/>
          </y:UML>
        </y:UMLClassNode>
      </data>
    </node>
    <node id="n11">
      <data key="d4"/>
      <data key="d6">
        <y:UMLClassNode>
          <y:Geometry height="155.0" width="168.19650389671608" x="924.7684147183086" y="544.1466942148761"/>
          <y:Fill color="#C0C0C0" transparent="false"/>
          <y:BorderStyle color="#000000" type="line" width="1.0"/>
          <y:NodeLabel alignment="center" autoSizePolicy="content" fontFamily="Dialog" fontSize="13" fontStyle="bold" hasBackgroundColor="false" hasLineColor="false" height="19.1328125" horizontalTextPosition="center" iconTextGap="4" modelName="custom" textColor="#000000" verticalTextPosition="bottom" visible="true" width="67.71142578125" x="50.24253905773304" y="3.0">Scenario<y:LabelModel>
              <y:SmartNodeLabelModel distance="4.0"/>
            </y:LabelModel>
            <y:ModelParameter>
              <y:SmartNodeLabelModelParameter labelRatioX="0.0" labelRatioY="0.0" nodeRatioX="0.0" nodeRatioY="-0.03703090122767855" offsetX="0.0" offsetY="0.0" upX="0.0" upY="-1.0"/>
            </y:ModelParameter>
          </y:NodeLabel>
          <y:UML clipContent="true" constraint="" omitDetails="false" stereotype="" use3DEffect="true">
            <y:AttributeLabel>name: str
pfac_mv_gen: float
pfac_mv_load: float
pfac_lv_gen: float
pfac_lv_load: float</y:AttributeLabel>
            <y:MethodLabel/>
          </y:UML>
        </y:UMLClassNode>
      </data>
    </node>
    <node id="n12">
      <data key="d4"/>
      <data key="d6">
        <y:UMLClassNode>
          <y:Geometry height="78.0" width="131.0" x="20.0" y="582.6466942148761"/>
          <y:Fill color="#808080" transparent="false"/>
          <y:BorderStyle color="#FFFFFF" type="line" width="1.0"/>
          <y:NodeLabel alignment="center" autoSizePolicy="content" fontFamily="Dialog" fontSize="13" fontStyle="bold" hasBackgroundColor="false" hasLineColor="false" height="19.1328125" horizontalTextPosition="center" iconTextGap="4" modelName="custom" textColor="#FFFFFF" verticalTextPosition="bottom" visible="true" width="122.02197265625" x="4.489013671875" y="3.0">networkx.Graph<y:LabelModel>
              <y:SmartNodeLabelModel distance="4.0"/>
            </y:LabelModel>
            <y:ModelParameter>
              <y:SmartNodeLabelModelParameter labelRatioX="0.0" labelRatioY="0.0" nodeRatioX="0.0" nodeRatioY="-0.03703090122767855" offsetX="0.0" offsetY="0.0" upX="0.0" upY="-1.0"/>
            </y:ModelParameter>
          </y:NodeLabel>
          <y:UML clipContent="true" constraint="" omitDetails="false" stereotype="" use3DEffect="true">
            <y:AttributeLabel/>
            <y:MethodLabel/>
          </y:UML>
        </y:UMLClassNode>
      </data>
    </node>
    <node id="n13">
      <data key="d4"/>
      <data key="d6">
        <y:UMLClassNode>
          <y:Geometry height="133.0" width="253.23708290242624" x="787.135823628152" y="729.1466942148761"/>
          <y:Fill color="#C0C0C0" transparent="false"/>
          <y:BorderStyle color="#000000" type="line" width="1.0"/>
          <y:NodeLabel alignment="center" autoSizePolicy="content" fontFamily="Dialog" fontSize="13" fontStyle="bold" hasBackgroundColor="false" hasLineColor="false" height="19.1328125" horizontalTextPosition="center" iconTextGap="4" modelName="custom" textColor="#000000" verticalTextPosition="bottom" visible="true" width="99.46240234375" x="76.88734027933812" y="3.0">ETraGoSpecs<y:LabelModel>
              <y:SmartNodeLabelModel distance="4.0"/>
            </y:LabelModel>
            <y:ModelParameter>
              <y:SmartNodeLabelModelParameter labelRatioX="0.0" labelRatioY="0.0" nodeRatioX="0.0" nodeRatioY="-0.03703090122767855" offsetX="0.0" offsetY="0.0" upX="0.0" upY="-1.0"/>
            </y:ModelParameter>
          </y:NodeLabel>
          <y:UML clipContent="true" constraint="" omitDetails="false" stereotype="" use3DEffect="true">
            <y:AttributeLabel>active_power: pandas.Series
reative_power: pandas.Series
battery_capacity: float
battery_avtive_power: pandas.Series
curtailment: dict
</y:AttributeLabel>
            <y:MethodLabel>get_specification()</y:MethodLabel>
          </y:UML>
        </y:UMLClassNode>
      </data>
    </node>
    <node id="n14">
      <data key="d4"/>
      <data key="d6">
        <y:UMLClassNode>
          <y:Geometry height="77.3738069989398" width="145.2370829024262" x="611.8985220408504" y="756.9597907154061"/>
          <y:Fill color="#C0C0C0" transparent="false"/>
          <y:BorderStyle color="#000000" type="line" width="1.0"/>
          <y:NodeLabel alignment="center" autoSizePolicy="content" fontFamily="Dialog" fontSize="13" fontStyle="bold" hasBackgroundColor="false" hasLineColor="false" height="19.1328125" horizontalTextPosition="center" iconTextGap="4" modelName="custom" textColor="#000000" verticalTextPosition="bottom" visible="true" width="61.814453125" x="41.711314888713105" y="3.0">Storage<y:LabelModel>
              <y:SmartNodeLabelModel distance="4.0"/>
            </y:LabelModel>
            <y:ModelParameter>
              <y:SmartNodeLabelModelParameter labelRatioX="0.0" labelRatioY="0.0" nodeRatioX="0.0" nodeRatioY="-0.03703090122767855" offsetX="0.0" offsetY="0.0" upX="0.0" upY="-1.0"/>
            </y:ModelParameter>
          </y:NodeLabel>
          <y:UML clipContent="true" constraint="" omitDetails="false" stereotype="" use3DEffect="true">
            <y:AttributeLabel/>
            <y:MethodLabel/>
          </y:UML>
        </y:UMLClassNode>
      </data>
    </node>
    <node id="n15">
      <data key="d4"/>
      <data key="d6">
        <y:UMLClassNode>
          <y:Geometry height="77.37380699893981" width="237.82164948453647" x="400.3514768450334" y="892.1466942148761"/>
          <y:Fill color="#C0C0C0" transparent="false"/>
          <y:BorderStyle color="#000000" type="line" width="1.0"/>
          <y:NodeLabel alignment="center" autoSizePolicy="content" fontFamily="Dialog" fontSize="13" fontStyle="bold" hasBackgroundColor="false" hasLineColor="false" height="19.1328125" horizontalTextPosition="center" iconTextGap="4" modelName="custom" textColor="#000000" verticalTextPosition="bottom" visible="true" width="87.79541015625" x="75.01311966414323" y="3.0">Component<y:LabelModel>
              <y:SmartNodeLabelModel distance="4.0"/>
            </y:LabelModel>
            <y:ModelParameter>
              <y:SmartNodeLabelModelParameter labelRatioX="0.0" labelRatioY="0.0" nodeRatioX="0.0" nodeRatioY="-0.03703090122767855" offsetX="0.0" offsetY="0.0" upX="0.0" upY="-1.0"/>
            </y:ModelParameter>
          </y:NodeLabel>
          <y:UML clipContent="true" constraint="" omitDetails="false" stereotype="" use3DEffect="true">
            <y:AttributeLabel>id: int
geom: shapely.Point or shapely.Line</y:AttributeLabel>
            <y:MethodLabel/>
          </y:UML>
        </y:UMLClassNode>
      </data>
    </node>
    <node id="n16">
      <data key="d4"/>
      <data key="d6">
        <y:UMLClassNode>
          <y:Geometry height="144.94318181818176" width="175.1185414512131" x="579.2375546712188" y="350.83574380165294"/>
          <y:Fill color="#C0C0C0" transparent="false"/>
          <y:BorderStyle color="#000000" type="line" width="1.0"/>
          <y:NodeLabel alignment="center" autoSizePolicy="content" fontFamily="Dialog" fontSize="13" fontStyle="bold" hasBackgroundColor="false" hasLineColor="false" height="19.1328125" horizontalTextPosition="center" iconTextGap="4" modelName="custom" textColor="#000000" verticalTextPosition="bottom" visible="true" width="78.29931640625" x="48.40961252248155" y="3.0">Generator<y:LabelModel>
              <y:SmartNodeLabelModel distance="4.0"/>
            </y:LabelModel>
            <y:ModelParameter>
              <y:SmartNodeLabelModelParameter labelRatioX="0.0" labelRatioY="0.0" nodeRatioX="0.0" nodeRatioY="-0.03703090122767855" offsetX="0.0" offsetY="0.0" upX="0.0" upY="-1.0"/>
            </y:ModelParameter>
          </y:NodeLabel>
          <y:UML clipContent="true" constraint="" omitDetails="false" stereotype="" use3DEffect="true">
            <y:AttributeLabel>nominal_capacity: float
type: str
subtype: str
_timeseries: pandas.Series</y:AttributeLabel>
            <y:MethodLabel>timeseries()</y:MethodLabel>
          </y:UML>
        </y:UMLClassNode>
      </data>
    </node>
    <node id="n17">
      <data key="d4"/>
      <data key="d5"><![CDATA[Dict `data` is of format
{tech: {subtech: pandas.Series}} where subtech is currently optional (has to be discuss)]]></data>
      <data key="d6">
        <y:UMLClassNode>
          <y:Geometry height="102.0" width="215.50079365079364" x="1070.373015873016" y="744.6466942148761"/>
          <y:Fill color="#C0C0C0" transparent="false"/>
          <y:BorderStyle color="#000000" type="line" width="1.0"/>
          <y:NodeLabel alignment="center" autoSizePolicy="content" fontFamily="Dialog" fontSize="13" fontStyle="bold" hasBackgroundColor="false" hasLineColor="false" height="19.1328125" horizontalTextPosition="center" iconTextGap="4" modelName="custom" textColor="#000000" verticalTextPosition="bottom" visible="true" width="85.2880859375" x="65.10635385664682" y="3.0">TimeSeries<y:LabelModel>
              <y:SmartNodeLabelModel distance="4.0"/>
            </y:LabelModel>
            <y:ModelParameter>
              <y:SmartNodeLabelModelParameter labelRatioX="0.0" labelRatioY="0.0" nodeRatioX="0.0" nodeRatioY="-0.03703090122767855" offsetX="0.0" offsetY="0.0" upX="0.0" upY="-1.0"/>
            </y:ModelParameter>
          </y:NodeLabel>
          <y:NodeLabel alignment="center" autoSizePolicy="content" fontFamily="Dialog" fontSize="12" fontStyle="plain" hasBackgroundColor="false" hasLineColor="false" hasText="false" height="4.0" horizontalTextPosition="center" iconTextGap="4" modelName="custom" textColor="#000000" verticalTextPosition="bottom" visible="true" width="4.0" x="105.75039682539682" y="49.0">
            <y:LabelModel>
              <y:SmartNodeLabelModel distance="4.0"/>
            </y:LabelModel>
            <y:ModelParameter>
              <y:SmartNodeLabelModelParameter labelRatioX="0.0" labelRatioY="0.0" nodeRatioX="0.0" nodeRatioY="0.0" offsetX="0.0" offsetY="0.0" upX="0.0" upY="-1.0"/>
            </y:ModelParameter>
          </y:NodeLabel>
          <y:UML clipContent="true" constraint="" omitDetails="false" stereotype="" use3DEffect="true">
            <y:AttributeLabel>generation: dict
load: dict</y:AttributeLabel>
            <y:MethodLabel>get_ego_generation_timeseries()
get_ego_load_timeseries()</y:MethodLabel>
          </y:UML>
        </y:UMLClassNode>
      </data>
    </node>
    <node id="n18">
      <data key="d4"/>
      <data key="d6">
        <y:UMLClassNode>
          <y:Geometry height="114.22159090909099" width="261.3636363636365" x="896.6445165945167" y="128.23096840135656"/>
          <y:Fill color="#C0C0C0" transparent="false"/>
          <y:BorderStyle color="#000000" type="line" width="1.0"/>
          <y:NodeLabel alignment="center" autoSizePolicy="content" fontFamily="Dialog" fontSize="13" fontStyle="bold" hasBackgroundColor="false" hasLineColor="false" height="19.1328125" modelName="custom" textColor="#000000" visible="true" width="58.22802734375" x="101.56780450994324" y="3.0">Results<y:LabelModel>
              <y:SmartNodeLabelModel distance="4.0"/>
            </y:LabelModel>
            <y:ModelParameter>
              <y:SmartNodeLabelModelParameter labelRatioX="0.0" labelRatioY="0.0" nodeRatioX="0.0" nodeRatioY="-0.03703090122767855" offsetX="0.0" offsetY="0.0" upX="0.0" upY="-1.0"/>
            </y:ModelParameter>
          </y:NodeLabel>
          <y:UML clipContent="true" constraint="" omitDetails="false" stereotype="" use3DEffect="true">
            <y:AttributeLabel>measures: list
pfa_nodes: pandas.DataFrame
pfa_edges: pandas.DataFrame
equipment_changes: pandas.DataFrame</y:AttributeLabel>
            <y:MethodLabel/>
          </y:UML>
        </y:UMLClassNode>
      </data>
    </node>
    <edge id="e0" source="n1" target="n3">
      <data key="d8"/>
      <data key="d10">
        <y:PolyLineEdge>
          <y:Path sx="0.0" sy="-31.5" tx="110.7912237698115" ty="108.91787190082647">
            <y:Point x="1197.9571428571428" y="290.83574380165294"/>
            <y:Point x="761.7606682142559" y="290.83574380165294"/>
          </y:Path>
          <y:LineStyle color="#000000" type="line" width="1.0"/>
          <y:Arrows source="none" target="white_delta"/>
          <y:BendStyle smoothed="false"/>
        </y:PolyLineEdge>
      </data>
    </edge>
    <edge id="e1" source="n2" target="n3">
      <data key="d8"/>
      <data key="d10">
        <y:PolyLineEdge>
          <y:Path sx="-25.0" sy="14.0" tx="0.0" ty="-108.91787190082647">
            <y:Point x="906.9632936507936" y="43.0"/>
            <y:Point x="650.9694444444444" y="43.0"/>
          </y:Path>
          <y:LineStyle color="#000000" type="line" width="1.0"/>
          <y:Arrows source="none" target="white_delta"/>
          <y:BendStyle smoothed="false"/>
        </y:PolyLineEdge>
      </data>
    </edge>
    <edge id="e2" source="n9" target="n12">
      <data key="d8"/>
      <data key="d10">
        <y:PolyLineEdge>
          <y:Path sx="0.0" sy="59.7159652173913" tx="0.0" ty="-39.0"/>
          <y:LineStyle color="#000000" type="line" width="1.0"/>
          <y:Arrows source="none" target="white_delta"/>
          <y:BendStyle smoothed="false"/>
        </y:PolyLineEdge>
      </data>
    </edge>
    <edge id="e3" source="n11" target="n13">
      <data key="d8"/>
      <data key="d10">
        <y:PolyLineEdge>
          <y:Path sx="-42.04912597417902" sy="77.5" tx="0.0" ty="-66.5">
            <y:Point x="966.8175406924876" y="714.1466942148761"/>
            <y:Point x="913.7543650793651" y="714.1466942148761"/>
          </y:Path>
          <y:LineStyle color="#000000" type="line" width="1.0"/>
          <y:Arrows source="diamond" target="plain"/>
          <y:EdgeLabel alignment="center" configuration="AutoFlippingLabel" distance="2.0" fontFamily="Dialog" fontSize="12" fontStyle="plain" hasBackgroundColor="false" hasLineColor="false" height="31.9375" horizontalTextPosition="center" iconTextGap="4" modelName="free" modelPosition="anywhere" preferredPlacement="anywhere" ratio="0.5" textColor="#000000" verticalTextPosition="bottom" visible="true" width="141.068359375" x="-200.3576617098156" y="-21.225748372860494">#_etrago_specification
0..1<y:PreferredPlacementDescriptor angle="0.0" angleOffsetOnRightSide="0" angleReference="absolute" angleRotationOnRightSide="co" distance="-1.0" frozen="true" placement="anywhere" side="anywhere" sideReference="relative_to_edge_flow"/>
          </y:EdgeLabel>
          <y:BendStyle smoothed="false"/>
        </y:PolyLineEdge>
      </data>
    </edge>
    <edge id="e4" source="n11" target="n17">
      <data key="d8"/>
      <data key="d10">
        <y:PolyLineEdge>
          <y:Path sx="42.04912597417902" sy="77.5" tx="0.0" ty="-51.0">
            <y:Point x="1050.9157926408457" y="714.1466942148761"/>
            <y:Point x="1178.1234126984127" y="714.1466942148761"/>
          </y:Path>
          <y:LineStyle color="#000000" type="line" width="1.0"/>
          <y:Arrows source="diamond" target="plain"/>
          <y:EdgeLabel alignment="center" configuration="AutoFlippingLabel" distance="2.0" fontFamily="Dialog" fontSize="12" fontStyle="plain" hasBackgroundColor="false" hasLineColor="false" height="31.9375" horizontalTextPosition="center" iconTextGap="4" modelName="free" modelPosition="anywhere" preferredPlacement="anywhere" ratio="0.5" textColor="#000000" verticalTextPosition="bottom" visible="true" width="82.703125" x="69.19149676345205" y="-19.77939734677318">#_timeseries
1<y:PreferredPlacementDescriptor angle="0.0" angleOffsetOnRightSide="0" angleReference="absolute" angleRotationOnRightSide="co" distance="-1.0" frozen="true" placement="anywhere" side="anywhere" sideReference="relative_to_edge_flow"/>
          </y:EdgeLabel>
          <y:BendStyle smoothed="false"/>
        </y:PolyLineEdge>
      </data>
    </edge>
    <edge id="e5" source="n3" target="n9">
      <data key="d8"/>
      <data key="d10">
        <y:PolyLineEdge>
          <y:Path sx="-110.79122376981148" sy="108.91787190082647" tx="0.0" ty="-59.7159652173913">
            <y:Point x="540.1782206746329" y="290.83574380165294"/>
            <y:Point x="85.5" y="290.83574380165294"/>
          </y:Path>
          <y:LineStyle color="#000000" type="line" width="1.0"/>
          <y:Arrows source="diamond" target="plain"/>
<<<<<<< HEAD
          <y:EdgeLabel alignment="center" configuration="AutoFlippingLabel" distance="2.0" fontFamily="Dialog" fontSize="12" fontStyle="plain" hasBackgroundColor="false" hasLineColor="false" height="31.9375" modelName="free" modelPosition="anywhere" preferredPlacement="anywhere" ratio="0.5" textColor="#000000" visible="true" width="49.181640625" x="-282.5613767442517" y="69.97069253212169">#graph
=======
          <y:EdgeLabel alignment="center" configuration="AutoFlippingLabel" distance="2.0" fontFamily="Dialog" fontSize="12" fontStyle="plain" hasBackgroundColor="false" hasLineColor="false" height="31.9375" horizontalTextPosition="center" iconTextGap="4" modelName="free" modelPosition="anywhere" preferredPlacement="anywhere" ratio="0.5" textColor="#000000" verticalTextPosition="bottom" visible="true" width="49.181640625" x="-514.3714579948359" y="56.407269478294836">#graph
>>>>>>> acd3236d
1<y:PreferredPlacementDescriptor angle="0.0" angleOffsetOnRightSide="0" angleReference="absolute" angleRotationOnRightSide="co" distance="-1.0" frozen="true" placement="anywhere" side="anywhere" sideReference="relative_to_edge_flow"/>
          </y:EdgeLabel>
          <y:BendStyle smoothed="false"/>
        </y:PolyLineEdge>
      </data>
    </edge>
    <edge id="e6" source="n3" target="n4">
      <data key="d8"/>
      <data key="d10">
        <y:PolyLineEdge>
          <y:Path sx="-79.1365884070082" sy="108.91787190082647" tx="0.0" ty="-57.110795454545496">
            <y:Point x="571.8328560374363" y="305.83574380165294"/>
            <y:Point x="268.5595238095238" y="305.83574380165294"/>
          </y:Path>
          <y:LineStyle color="#000000" type="line" width="1.0"/>
          <y:Arrows source="diamond" target="plain"/>
          <y:EdgeLabel alignment="center" configuration="AutoFlippingLabel" distance="2.0" fontFamily="Dialog" fontSize="12" fontStyle="plain" hasBackgroundColor="false" hasLineColor="false" height="31.9375" horizontalTextPosition="center" iconTextGap="4" modelName="free" modelPosition="anywhere" preferredPlacement="anywhere" ratio="0.5" textColor="#000000" verticalTextPosition="bottom" visible="true" width="45.953125" x="-373.9759676160995" y="57.34890426090351">#loads
0..*<y:PreferredPlacementDescriptor angle="0.0" angleOffsetOnRightSide="0" angleReference="absolute" angleRotationOnRightSide="co" distance="-1.0" frozen="true" placement="anywhere" side="anywhere" sideReference="relative_to_edge_flow"/>
          </y:EdgeLabel>
          <y:BendStyle smoothed="false"/>
        </y:PolyLineEdge>
      </data>
    </edge>
    <edge id="e7" source="n3" target="n16">
      <data key="d8"/>
      <data key="d10">
        <y:PolyLineEdge>
          <y:Path sx="15.827317681401638" sy="108.91787190082647" tx="0.0" ty="-72.47159090909088"/>
          <y:LineStyle color="#000000" type="line" width="1.0"/>
          <y:Arrows source="diamond" target="plain"/>
          <y:EdgeLabel alignment="center" configuration="AutoFlippingLabel" distance="2.0" fontFamily="Dialog" fontSize="12" fontStyle="plain" hasBackgroundColor="false" hasLineColor="false" height="31.9375" horizontalTextPosition="center" iconTextGap="4" modelName="free" modelPosition="anywhere" preferredPlacement="anywhere" ratio="0.5" textColor="#000000" verticalTextPosition="bottom" visible="true" width="79.5625" x="8.613738565965605" y="49.808501781283894">#generators
0..*<y:PreferredPlacementDescriptor angle="0.0" angleOffsetOnRightSide="0" angleReference="absolute" angleRotationOnRightSide="co" distance="-1.0" frozen="true" placement="anywhere" side="anywhere" sideReference="relative_to_edge_flow"/>
          </y:EdgeLabel>
          <y:BendStyle smoothed="false"/>
        </y:PolyLineEdge>
      </data>
    </edge>
    <edge id="e8" source="n3" target="n5">
      <data key="d8"/>
      <data key="d10">
        <y:PolyLineEdge>
          <y:Path sx="47.481953044204914" sy="108.91787190082647" tx="0.0" ty="-38.686903499469906">
            <y:Point x="698.4513974886494" y="320.83574380165294"/>
            <y:Point x="861.8563492063493" y="320.83574380165294"/>
          </y:Path>
          <y:LineStyle color="#000000" type="line" width="1.0"/>
          <y:Arrows source="diamond" target="plain"/>
          <y:EdgeLabel alignment="center" configuration="AutoFlippingLabel" distance="2.0" fontFamily="Dialog" fontSize="12" fontStyle="plain" hasBackgroundColor="false" hasLineColor="false" height="31.9375" horizontalTextPosition="center" iconTextGap="4" modelName="free" modelPosition="anywhere" preferredPlacement="anywhere" ratio="0.5" textColor="#000000" verticalTextPosition="bottom" visible="true" width="87.490234375" x="169.79687785774547" y="46.03463843209909">#branch_tees
0..*<y:PreferredPlacementDescriptor angle="0.0" angleOffsetOnRightSide="0" angleReference="absolute" angleRotationOnRightSide="co" distance="-1.0" frozen="true" placement="anywhere" side="anywhere" sideReference="relative_to_edge_flow"/>
          </y:EdgeLabel>
          <y:BendStyle smoothed="false"/>
        </y:PolyLineEdge>
      </data>
    </edge>
    <edge id="e9" source="n0" target="n11">
      <data key="d8"/>
      <data key="d10">
        <y:PolyLineEdge>
          <y:Path sx="-54.37284715040437" sy="90.83935950413223" tx="-42.04912597417902" ty="-77.5">
            <y:Point x="996.5430258654687" y="529.1466942148761"/>
            <y:Point x="966.8175406924876" y="529.1466942148761"/>
          </y:Path>
          <y:LineStyle color="#000000" type="line" width="1.0"/>
          <y:Arrows source="diamond" target="plain"/>
          <y:EdgeLabel alignment="center" configuration="AutoFlippingLabel" distance="2.0" fontFamily="Dialog" fontSize="12" fontStyle="plain" hasBackgroundColor="false" hasLineColor="false" height="31.9375" horizontalTextPosition="center" iconTextGap="4" modelName="free" modelPosition="anywhere" preferredPlacement="anywhere" ratio="0.5" textColor="#000000" verticalTextPosition="bottom" visible="true" width="64.85546875" x="-106.6193704905902" y="-2.0514001293818183">#scenario
1<y:PreferredPlacementDescriptor angle="0.0" angleOffsetOnRightSide="0" angleReference="absolute" angleRotationOnRightSide="co" distance="-1.0" frozen="true" placement="anywhere" side="anywhere" sideReference="relative_to_edge_flow"/>
          </y:EdgeLabel>
          <y:BendStyle smoothed="false"/>
        </y:PolyLineEdge>
      </data>
    </edge>
    <edge id="e10" source="n0" target="n1">
      <data key="d8"/>
      <data key="d10">
        <y:PolyLineEdge>
          <y:Path sx="54.37284715040437" sy="90.83935950413223" tx="-49.99478659862241" ty="-31.5">
            <y:Point x="1105.2887201662775" y="529.1466942148761"/>
            <y:Point x="1147.9623562585202" y="529.1466942148761"/>
          </y:Path>
          <y:LineStyle color="#000000" type="line" width="1.0"/>
          <y:Arrows source="diamond" target="plain"/>
          <y:EdgeLabel alignment="center" configuration="AutoFlippingLabel" distance="2.0" fontFamily="Dialog" fontSize="12" fontStyle="plain" hasBackgroundColor="false" hasLineColor="false" height="31.9375" horizontalTextPosition="center" iconTextGap="4" modelName="free" modelPosition="anywhere" preferredPlacement="anywhere" ratio="0.5" textColor="#000000" verticalTextPosition="bottom" visible="true" width="37.556640625" x="-147.56219531662555" y="44.97072985941031">#grid
1<y:PreferredPlacementDescriptor angle="0.0" angleOffsetOnRightSide="0" angleReference="absolute" angleRotationOnRightSide="co" distance="-1.0" frozen="true" placement="anywhere" side="anywhere" sideReference="relative_to_edge_flow"/>
          </y:EdgeLabel>
          <y:BendStyle smoothed="false"/>
        </y:PolyLineEdge>
      </data>
    </edge>
    <edge id="e11" source="n11" target="n0">
      <data key="d8"/>
      <data key="d10">
        <y:PolyLineEdge>
          <y:Path sx="42.04912597417902" sy="-77.5" tx="0.0" ty="90.83935950413223"/>
          <y:LineStyle color="#000000" type="line" width="1.0"/>
          <y:Arrows source="diamond" target="plain"/>
          <y:EdgeLabel alignment="center" configuration="AutoFlippingLabel" distance="2.0" fontFamily="Dialog" fontSize="12" fontStyle="plain" hasBackgroundColor="false" hasLineColor="false" height="31.9375" horizontalTextPosition="center" iconTextGap="4" modelName="free" modelPosition="anywhere" preferredPlacement="anywhere" ratio="0.5" textColor="#000000" verticalTextPosition="bottom" visible="true" width="62.787109375" x="5.769789236821225" y="-14.101745509816396">#network
1<y:PreferredPlacementDescriptor angle="0.0" angleOffsetOnRightSide="0" angleReference="absolute" angleRotationOnRightSide="co" distance="-1.0" frozen="true" placement="anywhere" side="anywhere" sideReference="relative_to_edge_flow"/>
          </y:EdgeLabel>
          <y:BendStyle smoothed="false"/>
        </y:PolyLineEdge>
      </data>
    </edge>
    <edge id="e12" source="n3" target="n0">
      <data key="d8"/>
      <data key="d10">
        <y:PolyLineEdge>
          <y:Path sx="79.13658840700819" sy="108.91787190082647" tx="0.0" ty="-90.83935950413223">
            <y:Point x="730.1060328514526" y="305.83574380165294"/>
            <y:Point x="1050.915873015873" y="305.83574380165294"/>
          </y:Path>
          <y:LineStyle color="#000000" type="line" width="1.0"/>
          <y:Arrows source="diamond" target="plain"/>
<<<<<<< HEAD
          <y:EdgeLabel alignment="center" configuration="AutoFlippingLabel" distance="2.0" fontFamily="Dialog" fontSize="12" fontStyle="plain" hasBackgroundColor="false" hasLineColor="false" height="31.9375" modelName="free" modelPosition="anywhere" preferredPlacement="anywhere" ratio="0.5" textColor="#000000" visible="true" width="62.787109375" x="442.5946014070996" y="69.97069253212163">#network
=======
          <y:EdgeLabel alignment="center" configuration="AutoFlippingLabel" distance="2.0" fontFamily="Dialog" fontSize="12" fontStyle="plain" hasBackgroundColor="false" hasLineColor="false" height="31.9375" horizontalTextPosition="center" iconTextGap="4" modelName="free" modelPosition="anywhere" preferredPlacement="anywhere" ratio="0.5" textColor="#000000" verticalTextPosition="bottom" visible="true" width="62.787109375" x="331.28771656783374" y="28.158226000033835">#network
>>>>>>> acd3236d
1<y:PreferredPlacementDescriptor angle="0.0" angleOffsetOnRightSide="0" angleReference="absolute" angleRotationOnRightSide="co" distance="-1.0" frozen="true" placement="anywhere" side="anywhere" sideReference="relative_to_edge_flow"/>
          </y:EdgeLabel>
          <y:BendStyle smoothed="false"/>
        </y:PolyLineEdge>
      </data>
    </edge>
    <edge id="e13" source="n7" target="n10">
      <data key="d8"/>
      <data key="d10">
        <y:PolyLineEdge>
          <y:Path sx="40.779635362803276" sy="43.125" tx="0.0" ty="-44.5">
            <y:Point x="508.4578099659779" y="481.4323347107438"/>
            <y:Point x="504.3984126984127" y="481.4323347107438"/>
          </y:Path>
          <y:LineStyle color="#000000" type="line" width="1.0"/>
          <y:Arrows source="diamond" target="plain"/>
          <y:EdgeLabel alignment="center" configuration="AutoFlippingLabel" distance="2.0" fontFamily="Dialog" fontSize="12" fontStyle="plain" hasBackgroundColor="false" hasLineColor="false" height="31.9375" horizontalTextPosition="center" iconTextGap="4" modelName="free" modelPosition="anywhere" preferredPlacement="anywhere" ratio="0.5" textColor="#000000" verticalTextPosition="bottom" visible="true" width="97.662109375" x="-46.431885724965014" y="61.670716126137904">#_transformers
1..*<y:PreferredPlacementDescriptor angle="0.0" angleOffsetOnRightSide="0" angleReference="absolute" angleRotationOnRightSide="co" distance="-1.0" frozen="true" placement="anywhere" side="anywhere" sideReference="relative_to_edge_flow"/>
          </y:EdgeLabel>
          <y:BendStyle smoothed="false"/>
        </y:PolyLineEdge>
      </data>
    </edge>
    <edge id="e14" source="n3" target="n7">
      <data key="d8"/>
      <data key="d10">
        <y:PolyLineEdge>
          <y:Path sx="-47.48195304420493" sy="108.91787190082647" tx="-40.779635362803276" ty="-43.125">
            <y:Point x="603.4874914002395" y="320.83574380165294"/>
            <y:Point x="426.89853924037135" y="320.83574380165294"/>
          </y:Path>
          <y:LineStyle color="#000000" type="line" width="1.0"/>
          <y:Arrows source="diamond" target="plain"/>
          <y:EdgeLabel alignment="center" configuration="AutoFlippingLabel" distance="2.0" fontFamily="Dialog" fontSize="12" fontStyle="plain" hasBackgroundColor="false" hasLineColor="false" height="31.9375" horizontalTextPosition="center" iconTextGap="4" modelName="free" modelPosition="anywhere" preferredPlacement="anywhere" ratio="0.5" textColor="#000000" verticalTextPosition="bottom" visible="true" width="61.3515625" x="-173.2129188516634" y="56.39262104079478">#_station
1<y:PreferredPlacementDescriptor angle="0.0" angleOffsetOnRightSide="0" angleReference="absolute" angleRotationOnRightSide="co" distance="-1.0" frozen="true" placement="anywhere" side="anywhere" sideReference="relative_to_edge_flow"/>
          </y:EdgeLabel>
          <y:BendStyle smoothed="false"/>
        </y:PolyLineEdge>
      </data>
    </edge>
    <edge id="e15" source="n7" target="n3">
      <data key="d8"/>
      <data key="d10">
        <y:PolyLineEdge>
          <y:Path sx="40.779635362803276" sy="-43.125" tx="-15.827317681401652" ty="108.91787190082647">
            <y:Point x="508.4578099659779" y="335.83574380165294"/>
            <y:Point x="635.1421267630428" y="335.83574380165294"/>
          </y:Path>
          <y:LineStyle color="#000000" type="line" width="1.0"/>
          <y:Arrows source="diamond" target="plain"/>
          <y:EdgeLabel alignment="center" configuration="AutoFlippingLabel" distance="2.0" fontFamily="Dialog" fontSize="12" fontStyle="plain" hasBackgroundColor="false" hasLineColor="false" height="31.9375" horizontalTextPosition="center" iconTextGap="4" modelName="free" modelPosition="anywhere" preferredPlacement="anywhere" ratio="0.5" textColor="#000000" verticalTextPosition="bottom" visible="true" width="43.556640625" x="7.928257345687143" y="-35.62546516419843">#_grid
1<y:PreferredPlacementDescriptor angle="0.0" angleOffsetOnRightSide="0" angleReference="absolute" angleRotationOnRightSide="co" distance="-1.0" frozen="true" placement="anywhere" side="anywhere" sideReference="relative_to_edge_flow"/>
          </y:EdgeLabel>
          <y:BendStyle smoothed="false"/>
        </y:PolyLineEdge>
      </data>
    </edge>
    <edge id="e16" source="n1" target="n6">
      <data key="d8"/>
      <data key="d10">
        <y:PolyLineEdge>
          <y:Path sx="0.0" sy="31.5" tx="0.0" ty="-64.25">
            <y:Point x="1197.9571428571426" y="668.1466942148761"/>
            <y:Point x="1403.4333333333334" y="668.1466942148761"/>
          </y:Path>
          <y:LineStyle color="#000000" type="line" width="1.0"/>
          <y:Arrows source="diamond" target="plain"/>
          <y:EdgeLabel alignment="center" configuration="AutoFlippingLabel" distance="2.0" fontFamily="Dialog" fontSize="12" fontStyle="plain" hasBackgroundColor="false" hasLineColor="false" height="31.9375" horizontalTextPosition="center" iconTextGap="4" modelName="free" modelPosition="anywhere" preferredPlacement="anywhere" ratio="0.5" textColor="#000000" verticalTextPosition="bottom" visible="true" width="134.0546875" x="67.91966181664475" y="24.676321609748584">#_mv_disconn_points
0..*<y:PreferredPlacementDescriptor angle="0.0" angleOffsetOnRightSide="0" angleReference="absolute" angleRotationOnRightSide="co" distance="-1.0" frozen="true" placement="anywhere" side="anywhere" sideReference="relative_to_edge_flow"/>
          </y:EdgeLabel>
          <y:BendStyle smoothed="false"/>
        </y:PolyLineEdge>
      </data>
    </edge>
    <edge id="e17" source="n7" target="n15">
      <data key="d8"/>
      <data key="d10">
        <y:PolyLineEdge>
          <y:Path sx="-40.779635362803276" sy="43.125" tx="-44.59155927835059" ty="-38.68690349946996">
            <y:Point x="426.8984126984127" y="810.6466942148761"/>
            <y:Point x="474.67074230895105" y="810.6466942148761"/>
          </y:Path>
          <y:LineStyle color="#000000" type="line" width="1.0"/>
          <y:Arrows source="none" target="white_delta"/>
          <y:BendStyle smoothed="false"/>
        </y:PolyLineEdge>
      </data>
    </edge>
    <edge id="e18" source="n4" target="n15">
      <data key="d8"/>
      <data key="d10">
        <y:PolyLineEdge>
          <y:Path sx="0.0" sy="57.110795454545496" tx="-74.31926546391765" ty="-38.68690349946996">
            <y:Point x="268.5595238095238" y="495.4181301652893"/>
            <y:Point x="411.8984126984127" y="495.4181301652893"/>
            <y:Point x="411.8984126984127" y="825.6466942148761"/>
            <y:Point x="444.943036123384" y="825.6466942148761"/>
          </y:Path>
          <y:LineStyle color="#000000" type="line" width="1.0"/>
          <y:Arrows source="none" target="white_delta"/>
          <y:BendStyle smoothed="false"/>
        </y:PolyLineEdge>
      </data>
    </edge>
    <edge id="e19" source="n16" target="n15">
      <data key="d8"/>
      <data key="d10">
        <y:PolyLineEdge>
          <y:Path sx="0.0" sy="72.47159090909088" tx="14.863853092783529" ty="-38.68690349946996">
            <y:Point x="666.7968253968254" y="510.7789256198347"/>
            <y:Point x="581.8984126984127" y="510.7789256198347"/>
            <y:Point x="581.8984126984127" y="810.6466942148761"/>
            <y:Point x="534.1261546800852" y="810.6466942148761"/>
          </y:Path>
          <y:LineStyle color="#000000" type="line" width="1.0"/>
          <y:Arrows source="none" target="white_delta"/>
          <y:BendStyle smoothed="false"/>
        </y:PolyLineEdge>
      </data>
    </edge>
    <edge id="e20" source="n6" target="n15">
      <data key="d8"/>
      <data key="d10">
        <y:PolyLineEdge>
          <y:Path sx="0.0" sy="64.25" tx="104.0469716494847" ty="-38.686903499469906">
            <y:Point x="1403.4333333333334" y="877.1466942148761"/>
            <y:Point x="623.3092732367863" y="877.1466942148761"/>
          </y:Path>
          <y:LineStyle color="#000000" type="line" width="1.0"/>
          <y:Arrows source="none" target="white_delta"/>
          <y:BendStyle smoothed="false"/>
        </y:PolyLineEdge>
      </data>
    </edge>
    <edge id="e21" source="n5" target="n15">
      <data key="d8"/>
      <data key="d10">
        <y:PolyLineEdge>
          <y:Path sx="0.0" sy="38.686903499469906" tx="44.59155927835059" ty="-38.68690349946996">
            <y:Point x="861.8563492063493" y="525.7789256198347"/>
            <y:Point x="596.8984126984127" y="525.7789256198347"/>
            <y:Point x="596.8984126984127" y="825.6466942148761"/>
            <y:Point x="563.8538608656522" y="825.6466942148761"/>
          </y:Path>
          <y:LineStyle color="#000000" type="line" width="1.0"/>
          <y:Arrows source="none" target="white_delta"/>
          <y:BendStyle smoothed="false"/>
        </y:PolyLineEdge>
      </data>
    </edge>
    <edge id="e22" source="n10" target="n15">
      <data key="d8"/>
      <data key="d10">
        <y:PolyLineEdge>
          <y:Path sx="0.0" sy="44.5" tx="-14.863853092783529" ty="-38.68690349946996"/>
          <y:LineStyle color="#000000" type="line" width="1.0"/>
          <y:Arrows source="none" target="white_delta"/>
          <y:BendStyle smoothed="false"/>
        </y:PolyLineEdge>
      </data>
    </edge>
    <edge id="e23" source="n8" target="n15">
      <data key="d8"/>
      <data key="d10">
        <y:PolyLineEdge>
          <y:Path sx="0.0" sy="51.0" tx="-104.0469716494847" ty="-38.686903499469906">
            <y:Point x="324.2797619047619" y="861.6466942148761"/>
            <y:Point x="415.21532993781693" y="861.6466942148761"/>
          </y:Path>
          <y:LineStyle color="#000000" type="line" width="1.0"/>
          <y:Arrows source="none" target="white_delta"/>
          <y:BendStyle smoothed="false"/>
        </y:PolyLineEdge>
      </data>
    </edge>
    <edge id="e24" source="n14" target="n15">
      <data key="d8"/>
      <data key="d10">
        <y:PolyLineEdge>
          <y:Path sx="0.0" sy="38.6869034994699" tx="74.31926546391765" ty="-38.686903499469906">
            <y:Point x="684.5170634920635" y="849.333597714346"/>
            <y:Point x="593.5815670512193" y="849.333597714346"/>
          </y:Path>
          <y:LineStyle color="#000000" type="line" width="1.0"/>
          <y:Arrows source="none" target="white_delta"/>
          <y:BendStyle smoothed="false"/>
        </y:PolyLineEdge>
      </data>
    </edge>
    <edge id="e25" source="n2" target="n1">
      <data key="d8"/>
      <data key="d10">
        <y:PolyLineEdge>
          <y:Path sx="25.0" sy="14.0" tx="49.99478659862234" ty="-31.5">
            <y:Point x="956.9632936507936" y="43.0"/>
            <y:Point x="1212.9571428571428" y="43.0"/>
            <y:Point x="1212.9571428571428" y="438.3073347107438"/>
            <y:Point x="1247.951929455765" y="438.3073347107438"/>
          </y:Path>
          <y:LineStyle color="#000000" type="line" width="1.0"/>
          <y:Arrows source="diamond" target="none"/>
          <y:EdgeLabel alignment="center" configuration="AutoFlippingLabel" distance="2.0" fontFamily="Dialog" fontSize="12" fontStyle="plain" hasBackgroundColor="false" hasLineColor="false" height="31.9375" horizontalTextPosition="center" iconTextGap="4" modelName="custom" preferredPlacement="anywhere" ratio="0.5" textColor="#000000" verticalTextPosition="bottom" visible="true" width="50.189453125" x="230.89909842354905" y="154.7974076704546">lv_grids
0..*<y:LabelModel>
              <y:SmartEdgeLabelModel autoRotationEnabled="false" defaultAngle="0.0" defaultDistance="10.0"/>
            </y:LabelModel>
            <y:ModelParameter>
              <y:SmartEdgeLabelModelParameter angle="0.0" distance="30.0" distanceToCenter="true" position="center" ratio="0.3941122282981518" segment="2"/>
            </y:ModelParameter>
            <y:PreferredPlacementDescriptor angle="0.0" angleOffsetOnRightSide="0" angleReference="absolute" angleRotationOnRightSide="co" distance="-1.0" frozen="true" placement="anywhere" side="anywhere" sideReference="relative_to_edge_flow"/>
          </y:EdgeLabel>
          <y:BendStyle smoothed="false"/>
        </y:PolyLineEdge>
      </data>
    </edge>
    <edge id="e26" source="n0" target="n18">
      <data key="d8"/>
      <data key="d9"/>
      <data key="d10">
        <y:PolyLineEdge>
          <y:Path sx="0.0" sy="0.0" tx="0.0" ty="0.0"/>
          <y:LineStyle color="#000000" type="line" width="1.0"/>
          <y:Arrows source="diamond" target="none"/>
          <y:EdgeLabel alignment="center" configuration="AutoFlippingLabel" distance="2.0" fontFamily="Dialog" fontSize="12" fontStyle="plain" hasBackgroundColor="false" hasLineColor="false" height="31.9375" modelName="custom" preferredPlacement="anywhere" ratio="0.5" textColor="#000000" visible="true" width="54.51953125" x="-1.574754611062417" y="-60.98104743873603">#results
1<y:LabelModel>
              <y:SmartEdgeLabelModel autoRotationEnabled="false" defaultAngle="0.0" defaultDistance="10.0"/>
            </y:LabelModel>
            <y:ModelParameter>
              <y:SmartEdgeLabelModelParameter angle="0.0" distance="30.0" distanceToCenter="true" position="right" ratio="0.5" segment="0"/>
            </y:ModelParameter>
            <y:PreferredPlacementDescriptor angle="0.0" angleOffsetOnRightSide="0" angleReference="absolute" angleRotationOnRightSide="co" distance="-1.0" frozen="true" placement="anywhere" side="anywhere" sideReference="relative_to_edge_flow"/>
          </y:EdgeLabel>
          <y:BendStyle smoothed="false"/>
        </y:PolyLineEdge>
      </data>
    </edge>
  </graph>
  <data key="d7">
    <y:Resources/>
  </data>
</graphml><|MERGE_RESOLUTION|>--- conflicted
+++ resolved
@@ -447,30 +447,6 @@
         </y:UMLClassNode>
       </data>
     </node>
-    <node id="n18">
-      <data key="d4"/>
-      <data key="d6">
-        <y:UMLClassNode>
-          <y:Geometry height="114.22159090909099" width="261.3636363636365" x="896.6445165945167" y="128.23096840135656"/>
-          <y:Fill color="#C0C0C0" transparent="false"/>
-          <y:BorderStyle color="#000000" type="line" width="1.0"/>
-          <y:NodeLabel alignment="center" autoSizePolicy="content" fontFamily="Dialog" fontSize="13" fontStyle="bold" hasBackgroundColor="false" hasLineColor="false" height="19.1328125" modelName="custom" textColor="#000000" visible="true" width="58.22802734375" x="101.56780450994324" y="3.0">Results<y:LabelModel>
-              <y:SmartNodeLabelModel distance="4.0"/>
-            </y:LabelModel>
-            <y:ModelParameter>
-              <y:SmartNodeLabelModelParameter labelRatioX="0.0" labelRatioY="0.0" nodeRatioX="0.0" nodeRatioY="-0.03703090122767855" offsetX="0.0" offsetY="0.0" upX="0.0" upY="-1.0"/>
-            </y:ModelParameter>
-          </y:NodeLabel>
-          <y:UML clipContent="true" constraint="" omitDetails="false" stereotype="" use3DEffect="true">
-            <y:AttributeLabel>measures: list
-pfa_nodes: pandas.DataFrame
-pfa_edges: pandas.DataFrame
-equipment_changes: pandas.DataFrame</y:AttributeLabel>
-            <y:MethodLabel/>
-          </y:UML>
-        </y:UMLClassNode>
-      </data>
-    </node>
     <edge id="e0" source="n1" target="n3">
       <data key="d8"/>
       <data key="d10">
@@ -554,11 +530,7 @@
           </y:Path>
           <y:LineStyle color="#000000" type="line" width="1.0"/>
           <y:Arrows source="diamond" target="plain"/>
-<<<<<<< HEAD
-          <y:EdgeLabel alignment="center" configuration="AutoFlippingLabel" distance="2.0" fontFamily="Dialog" fontSize="12" fontStyle="plain" hasBackgroundColor="false" hasLineColor="false" height="31.9375" modelName="free" modelPosition="anywhere" preferredPlacement="anywhere" ratio="0.5" textColor="#000000" visible="true" width="49.181640625" x="-282.5613767442517" y="69.97069253212169">#graph
-=======
-          <y:EdgeLabel alignment="center" configuration="AutoFlippingLabel" distance="2.0" fontFamily="Dialog" fontSize="12" fontStyle="plain" hasBackgroundColor="false" hasLineColor="false" height="31.9375" horizontalTextPosition="center" iconTextGap="4" modelName="free" modelPosition="anywhere" preferredPlacement="anywhere" ratio="0.5" textColor="#000000" verticalTextPosition="bottom" visible="true" width="49.181640625" x="-514.3714579948359" y="56.407269478294836">#graph
->>>>>>> acd3236d
+          <y:EdgeLabel alignment="center" configuration="AutoFlippingLabel" distance="2.0" fontFamily="Dialog" fontSize="12" fontStyle="plain" hasBackgroundColor="false" hasLineColor="false" height="31.9375" modelName="free" modelPosition="anywhere" preferredPlacement="anywhere" ratio="0.5" textColor="#000000" visible="true" width="49.181640625" x="-282.56137674425173" y="69.97069253212169">#graph
 1<y:PreferredPlacementDescriptor angle="0.0" angleOffsetOnRightSide="0" angleReference="absolute" angleRotationOnRightSide="co" distance="-1.0" frozen="true" placement="anywhere" side="anywhere" sideReference="relative_to_edge_flow"/>
           </y:EdgeLabel>
           <y:BendStyle smoothed="false"/>
@@ -671,11 +643,7 @@
           </y:Path>
           <y:LineStyle color="#000000" type="line" width="1.0"/>
           <y:Arrows source="diamond" target="plain"/>
-<<<<<<< HEAD
-          <y:EdgeLabel alignment="center" configuration="AutoFlippingLabel" distance="2.0" fontFamily="Dialog" fontSize="12" fontStyle="plain" hasBackgroundColor="false" hasLineColor="false" height="31.9375" modelName="free" modelPosition="anywhere" preferredPlacement="anywhere" ratio="0.5" textColor="#000000" visible="true" width="62.787109375" x="442.5946014070996" y="69.97069253212163">#network
-=======
-          <y:EdgeLabel alignment="center" configuration="AutoFlippingLabel" distance="2.0" fontFamily="Dialog" fontSize="12" fontStyle="plain" hasBackgroundColor="false" hasLineColor="false" height="31.9375" horizontalTextPosition="center" iconTextGap="4" modelName="free" modelPosition="anywhere" preferredPlacement="anywhere" ratio="0.5" textColor="#000000" verticalTextPosition="bottom" visible="true" width="62.787109375" x="331.28771656783374" y="28.158226000033835">#network
->>>>>>> acd3236d
+          <y:EdgeLabel alignment="center" configuration="AutoFlippingLabel" distance="2.0" fontFamily="Dialog" fontSize="12" fontStyle="plain" hasBackgroundColor="false" hasLineColor="false" height="31.9375" modelName="free" modelPosition="anywhere" preferredPlacement="anywhere" ratio="0.5" textColor="#000000" visible="true" width="62.787109375" x="442.5946014070996" y="69.97069253212169">#network
 1<y:PreferredPlacementDescriptor angle="0.0" angleOffsetOnRightSide="0" angleReference="absolute" angleRotationOnRightSide="co" distance="-1.0" frozen="true" placement="anywhere" side="anywhere" sideReference="relative_to_edge_flow"/>
           </y:EdgeLabel>
           <y:BendStyle smoothed="false"/>
@@ -890,27 +858,6 @@
         </y:PolyLineEdge>
       </data>
     </edge>
-    <edge id="e26" source="n0" target="n18">
-      <data key="d8"/>
-      <data key="d9"/>
-      <data key="d10">
-        <y:PolyLineEdge>
-          <y:Path sx="0.0" sy="0.0" tx="0.0" ty="0.0"/>
-          <y:LineStyle color="#000000" type="line" width="1.0"/>
-          <y:Arrows source="diamond" target="none"/>
-          <y:EdgeLabel alignment="center" configuration="AutoFlippingLabel" distance="2.0" fontFamily="Dialog" fontSize="12" fontStyle="plain" hasBackgroundColor="false" hasLineColor="false" height="31.9375" modelName="custom" preferredPlacement="anywhere" ratio="0.5" textColor="#000000" visible="true" width="54.51953125" x="-1.574754611062417" y="-60.98104743873603">#results
-1<y:LabelModel>
-              <y:SmartEdgeLabelModel autoRotationEnabled="false" defaultAngle="0.0" defaultDistance="10.0"/>
-            </y:LabelModel>
-            <y:ModelParameter>
-              <y:SmartEdgeLabelModelParameter angle="0.0" distance="30.0" distanceToCenter="true" position="right" ratio="0.5" segment="0"/>
-            </y:ModelParameter>
-            <y:PreferredPlacementDescriptor angle="0.0" angleOffsetOnRightSide="0" angleReference="absolute" angleRotationOnRightSide="co" distance="-1.0" frozen="true" placement="anywhere" side="anywhere" sideReference="relative_to_edge_flow"/>
-          </y:EdgeLabel>
-          <y:BendStyle smoothed="false"/>
-        </y:PolyLineEdge>
-      </data>
-    </edge>
   </graph>
   <data key="d7">
     <y:Resources/>
