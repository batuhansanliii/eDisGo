from edisgo.grid.network import Network, Results
from edisgo.grid_expansion import reinforce_grid
import os
import pickle
import pandas as pd
from ast import literal_eval
import numpy as np

network = Network.import_from_dingo('ding0_grids_example.pkl')
genos = network.import_generators()
#pickle.dump(network, open('test_network.pkl', 'wb'))

# network = pickle.load(open('test_network.pkl', 'rb'))

# for now create results object
# ToDo: Werte in DataFrame als List oder Array?
results = Results()
results.pfa_edges = pd.read_csv('Exemplary_PyPSA_line_results.csv',
                                index_col=0,
                                converters={'p0': literal_eval,
                                            'q0': literal_eval,
                                            'p1': literal_eval,
                                            'q1': literal_eval})
results.pfa_edges['p0'] = results.pfa_edges['p0'].apply(lambda x: np.array(x))
results.pfa_edges['q0'] = results.pfa_edges['q0'].apply(lambda x: np.array(x))
results.pfa_edges['p1'] = results.pfa_edges['p1'].apply(lambda x: np.array(x))
results.pfa_edges['q1'] = results.pfa_edges['q1'].apply(lambda x: np.array(x))
results.pfa_nodes = pd.read_csv('Exemplary_PyPSA_bus_results.csv', index_col=0,
                                converters={'v_mag_pu': literal_eval})
results.pfa_nodes['v_mag_pu'] = results.pfa_nodes['v_mag_pu'].apply(
    lambda x: np.array(x))

# # MV generators
# gens = network.mv_grid.graph.nodes_by_attribute('generator')
# print('Generators in MV grid incl. aggregated generators from MV and LV')
# print('Type\tSubtype\tCapacity in kW')
# for gen in gens:
#     print("{type}\t{sub}\t{capacity}".format(
#         type=gen.type, sub=gen.subtype, capacity=gen.nominal_capacity))
#
# # Load located in aggregated LAs
# print('\n\nAggregated load in LA adds up to\n')
# [print('\t{0}: {1} MWh'.format(
#     _,
#     network.mv_grid.graph.nodes_by_attribute('load')[0].consumption[_] / 1e3))
#     for _ in ['retail', 'industrial', 'agricultural', 'residential']]
#
reinforce_grid.reinforce_grid(network, results)

# liste aller lv grids
#[_ for _ in network.mv_grid.lv_grids]

# nx.draw_spectral(list(network.mv_grid.lv_grids)[0].graph)

# ToDo: wie halten wir fest, welche Betriebsmittel erneuert wurden, um hinterher Kosten berechnen zu können?
# ToDo: Parameter bei Komponenten einführen mit dem man feststellen kann, ob die Komponente bereits in einer ersten Maßnahme verstärkt oder ausgebaut wurde
# ToDo: config mit Standardbetriebsmitteln?
<<<<<<< HEAD
=======
# ToDo: Abbruchkriterium einführen - Anzahl paralleler lines
>>>>>>> e471acdb
<|MERGE_RESOLUTION|>--- conflicted
+++ resolved
@@ -13,7 +13,6 @@
 # network = pickle.load(open('test_network.pkl', 'rb'))
 
 # for now create results object
-# ToDo: Werte in DataFrame als List oder Array?
 results = Results()
 results.pfa_edges = pd.read_csv('Exemplary_PyPSA_line_results.csv',
                                 index_col=0,
@@ -54,8 +53,4 @@
 
 # ToDo: wie halten wir fest, welche Betriebsmittel erneuert wurden, um hinterher Kosten berechnen zu können?
 # ToDo: Parameter bei Komponenten einführen mit dem man feststellen kann, ob die Komponente bereits in einer ersten Maßnahme verstärkt oder ausgebaut wurde
-# ToDo: config mit Standardbetriebsmitteln?
-<<<<<<< HEAD
-=======
-# ToDo: Abbruchkriterium einführen - Anzahl paralleler lines
->>>>>>> e471acdb
+# ToDo: config mit Standardbetriebsmitteln?