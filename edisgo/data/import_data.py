--- conflicted
+++ resolved
@@ -27,11 +27,7 @@
     from ding0.core.network.grids import CircuitBreakerDing0
     from ding0.core.structure.regions import LVLoadAreaCentreDing0
     from shapely.ops import transform
-<<<<<<< HEAD
-from shapely.wkt import loads as wkt_loads
-=======
     from shapely.wkt import loads as wkt_loads
->>>>>>> 04513793
 
 
 import logging
