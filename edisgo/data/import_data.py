--- conflicted
+++ resolved
@@ -414,24 +414,12 @@
 
         if gen.v_level not in aggr['generation']:
             aggr['generation'][gen.v_level] = {}
-<<<<<<< HEAD
-        if gen.subtype not in aggr['generation'][gen.v_level]:
-            aggr['generation'][gen.v_level].update(
-                {gen.subtype:
-                     {'ids': [gen.id_db],
-                      'capacity': gen.capacity,
-                      'type': gen.type
-                      }
-                 }
-            )
-=======
         if gen.type not in aggr['generation'][gen.v_level]:
             aggr['generation'][gen.v_level][gen.type] = {}
         if gen.subtype not in aggr['generation'][gen.v_level][gen.type]:
             aggr['generation'][gen.v_level][gen.type].update(
                      {gen.subtype: {'ids': [gen.id_db],
                                 'capacity': gen.capacity}})
->>>>>>> af91fcbd
         else:
             aggr['generation'][gen.v_level][gen.type][gen.subtype][
                 'ids'].append(gen.id_db)
@@ -550,17 +538,17 @@
     for la_id, la in aggregated.items():
         # add aggregated generators
         for v_level, val in la['generation'].items():
-<<<<<<< HEAD
-            for subtype, val2 in val.items():
-                gen = Generator(
-                    id='agg_' + '_'.join(str(_) for _ in val2['ids']),
-                    nominal_capacity=val2['capacity'],
-                    type=val2['type'],
-                    subtype=subtype,
-                    geom=grid.station.geom,
-                    grid=grid,
-                    v_level=4)
-                grid.graph.add_node(gen, type='generator')
+            for type, val2 in val.items():
+                for subtype, val3 in val2.items():
+                    gen = Generator(
+                        id='agg_' + '_'.join([la_id] + [str(_) for _ in val3['ids']]),
+                        nominal_capacity=val3['capacity'],
+                        type=type,
+                        subtype=subtype,
+                        geom=grid.station.geom,
+                        grid=grid,
+                        v_level=4)
+                    grid.graph.add_node(gen, type='generator')
 
                 # backup reference of geno to LV geno list (save geno
                 # where the former LV genos are aggregated in)
@@ -579,33 +567,6 @@
                          grid=grid)
                      }
                 grid.graph.add_edge(grid.station, gen, line, type='line')
-=======
-            for type, val2 in val.items():
-                for subtype, val3 in val2.items():
-                    gen = Generator(
-                        id='_'.join([la_id] + [str(_) for _ in val3['ids']]),
-                        nominal_capacity=val3['capacity'],
-                        type=type,
-                        subtype=subtype,
-                        geom=grid.station.geom,
-                        grid=grid,
-                        v_level=4)
-                    grid.graph.add_node(gen, type='generator')
-
-                    # connect generator to MV station
-                    line = {'line': Line(
-                             id='line_aggr_generator_{LA}_vlevel_{v_level}_'
-                                '_{type}{subtype}'.format(
-                                 v_level=v_level,
-                                 type=type,
-                                 subtype=subtype,
-                                 LA=la_id),
-                             type=aggr_line_type,
-                             length=.5,
-                             grid=grid)
-                         }
-                    grid.graph.add_edge(grid.station, gen, line, type='line')
->>>>>>> af91fcbd
         for sector, sectoral_load in la['load'].items():
             load = Load(
                 geom=grid.station.geom,
