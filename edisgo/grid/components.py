import os
import logging
import pandas as pd
from math import acos, tan

if not 'READTHEDOCS' in os.environ:
    from shapely.geometry import LineString

from .grids import LVGrid, MVGrid
<<<<<<< HEAD
from math import acos, tan, sqrt
import pandas as pd
=======

logger = logging.getLogger('edisgo')
>>>>>>> 1015f264


class Component:
    """Generic component

    _id : :obj:`int`
        Unique ID

    Notes
    -----
    In case of a MV-LV voltage station, :attr:`grid` refers to the LV grid.
    """
    def __init__(self, **kwargs):
        self._id = kwargs.get('id', None)
        self._geom = kwargs.get('geom', None)
        self._grid = kwargs.get('grid', None)

    @property
    def id(self):
        """Returns id of component"""
        return self._id

    @id.setter
    def id(self, id):
        self._id = id

    @property
    def geom(self):
        """:shapely:`Shapely Point object<points>` or
        :shapely:`Shapely LineString object<linestrings>` : Location of the
        :class:`Component` as Shapely Point or LineString"""
        return self._geom

    @geom.setter
    def geom(self, geom):
        self._geom = geom

    @property
    def grid(self):
        """:class:`~.grid.grids.MVGrid` or :class:`~.grid.grids.LVGrid` : The MV or LV grid this component belongs to"""
        return self._grid

    @grid.setter
    def grid(self, grid):
        self._grid = grid

    def __repr__(self):
        return '_'.join([self.__class__.__name__, str(self._id)])


class Station(Component):
    """Station object (medium or low voltage)

    Represents a station, contains transformers.

    Attributes
    ----------
    """

    def __init__(self, **kwargs):
        super().__init__(**kwargs)

        self._transformers = kwargs.get('transformers', None)

    @property
    def transformers(self):
        """:obj:`list` of :class:`Transformer` : Transformers located in
        station"""
        return self._transformers

    @transformers.setter
    def transformers(self, transformer):
        """
        Parameters
        ----------
        transformer : :obj:`list` of :class:`Transformer`
        """
        self._transformers = transformer

    def add_transformer(self, transformer):
        self._transformers.append(transformer)


class Transformer(Component):
    """Transformer object

    Attributes
    ----------
    _voltage_op : :obj:`float`
        Operational voltage
    _type : :pandas:`pandas.DataFrame<dataframe>`
        Specification of type, refers to #TODO: ADD CORRECT REF TO (STATIC) DATA
    """
    def __init__(self, **kwargs):
        super().__init__(**kwargs)
        self._mv_grid = kwargs.get('mv_grid', None)
        self._voltage_op = kwargs.get('voltage_op', None)
        self._type = kwargs.get('type', None)

    @property
    def mv_grid(self):
        return self._mv_grid

    @property
    def voltage_op(self):
        return self._voltage_op

    @property
    def type(self):
        return self._type

    def __repr__(self):
        return str(self._id)


class Load(Component):
    """Load object

    Attributes
    ----------
    _timeseries : :pandas:`pandas.Series<series>`
        Contains time series for load
    """

    def __init__(self, **kwargs):
        super().__init__(**kwargs)
        self._timeseries = kwargs.get('timeseries', None)
        self._consumption = kwargs.get('consumption', None)

    @property
    def timeseries(self):
        """Return time series of load

        It returns the actual time series used in power flow analysis. If
        :attr:`_timeseries` is not :obj:`None`, it is returned. Otherwise,
        :meth:`timeseries()` looks for time series of the according sector in
        :class:`~.grid.network.TimeSeries` object.

        See also
        --------
        edisgo.network.TimeSeries : Details of global TimeSeries
        """
        if self._timeseries is None:
            if isinstance(self.grid, MVGrid):
                q_factor = tan(acos(
                    self.grid.network.scenario.parameters.pfac_mv_load))
                power_scaling = float(self.grid.network.config['scenario'][
                                          'scale_factor_mv_load'])
            elif isinstance(self.grid, LVGrid):
                q_factor = tan(acos(
                    self.grid.network.scenario.parameters.pfac_lv_load))
                power_scaling = float(self.grid.network.config['scenario'][
                                          'scale_factor_lv_load'])

            # work around until retail and industrial are separate sectors
            # TODO: remove once Ding0 data changed to single sector consumption
            sector = list(self.consumption.keys())[0]
            if len(list(self.consumption.keys())) > 1:
                consumption = sum([v for k, v in self.consumption.items()])
            else:
                consumption = self.consumption[sector]

            # set timeseries for active and reactive power
            if self.grid.network.scenario.mode == 'worst-case':
                if isinstance(self.grid, MVGrid):
                    power_scaling = float(self.grid.network.config['scenario'][
                                              'scale_factor_mv_load'])
                elif isinstance(self.grid, LVGrid):
                    power_scaling = float(self.grid.network.config['scenario'][
                                              'scale_factor_lv_load'])
                ts = (self.grid.network.scenario.timeseries.load[
                          sector]).to_frame('p')
                ts['q'] = (self.grid.network.scenario.timeseries.load[sector] *
                           q_factor)
                self._timeseries = (ts * consumption * power_scaling)
            else:
                try:
                    ts = pd.DataFrame()
                    ts['p'] = self.grid.network.scenario.timeseries.load[
                        sector]
                    ts['q'] = ts['p'] * q_factor
                    self._timeseries = ts * consumption
                except KeyError:
                    logger.exception("No timeseries for load of type {}"
                                     "given.".format(sector))
                    raise
        return self._timeseries

    def pypsa_timeseries(self, attr):
        """Return time series in PyPSA format

        Parameters
        ----------
        attr : str
            Attribute name (PyPSA conventions). Choose from {p_set, q_set}
        """

        return self.timeseries[attr] / 1e3

    @property
    def consumption(self):
        """:obj:`dict` : Annual consumption per sector in kWh

        Sectors

            - retail/industrial
            - agricultural
            - residential

        The format of the :obj:`dict` is as follows::

            {
                'residential': 453.4
            }

        """
        return self._consumption

    @consumption.setter
    def consumption(self, cons_dict):
        self._consumption = cons_dict

    @property
    def peak_load(self):
        """
        Get sectoral peak load
        """
        peak_load = pd.Series(self.consumption).mul(pd.Series(
            self.grid.network.config['data'][
                'peakload_consumption_ratio']).astype(float), fill_value=0)

        return peak_load

    def __repr__(self):
        return '_'.join(['Load',
                         sorted(list(self.consumption.keys()))[0],
                         repr(self.grid),
                         str(self.id)])


class Generator(Component):
    """Generator object

    Attributes
    ----------
    _timeseries : :pandas:`pandas.Series<series>`
        Contains time series for generator

    Notes
    -----
    The attributes :attr:`_type` and :attr:`_subtype` have to match the
    corresponding types in :class:`~.grid.network.Timeseries` to
    allow allocation of time series to generators.

    See also
    --------
    edisgo.network.TimeSeries : Details of global
        :class:`~.grid.network.TimeSeries`
    """

    def __init__(self, **kwargs):
        super().__init__(**kwargs)

        self._nominal_capacity = kwargs.get('nominal_capacity', None)
        self._type = kwargs.get('type', None)
        self._subtype = kwargs.get('subtype', None)
        self._v_level = kwargs.get('v_level', None)
        self._timeseries = kwargs.get('timeseries', None)

    @property
    def timeseries(self):
        """Return time series of generator

        It returns the actual time series used in power flow analysis. If
        :attr:`_timeseries` is not :obj:`None`, it is returned. Otherwise,
        :meth:`timeseries` looks for time series of the according weather cell
        and type of technology in :class:`~.grid.network.TimeSeries` object and
        considers for predefined curtailment as well.
        """
        if self._timeseries is None:
            # calculate share of reactive power
            if isinstance(self.grid, MVGrid):
                q_factor = tan(acos(
                    self.grid.network.scenario.parameters.pfac_mv_gen))
            elif isinstance(self.grid, LVGrid):
                q_factor = tan(acos(
                    self.grid.network.scenario.parameters.pfac_lv_gen))
            # set timeseries for active and reactive power
            if self.grid.network.scenario.mode == 'worst-case':
                ts = self.grid.network.scenario.timeseries.generation.copy()
                ts['q'] = ts['p'] * q_factor
                if self.type == 'solar':
                    power_scaling = float(self.grid.network.config['scenario'][
                                              'scale_factor_feedin_pv'])
                else:
                    power_scaling = float(self.grid.network.config['scenario'][
                                              'scale_factor_feedin_other'])
                self._timeseries = ts * self.nominal_capacity * power_scaling
            else:
                if self.type != 'wind' and self.type != 'solar':
                    type = 'other'
                else:
                    type = self.type
                try:
                    ts = pd.DataFrame()
                    ts['p'] = self.grid.network.scenario.timeseries.generation[
                        type]
                    ts['q'] = ts['p'] * q_factor
                    self._timeseries = ts * self.nominal_capacity
                except KeyError:
                    logger.exception("No timeseries for type {} given.".format(
                        type))
                    raise

        curtailment = self.grid.network.scenario.curtailment
        if curtailment:
            if self.type in list(curtailment.keys()):
                self._timeseries = self._timeseries * curtailment[self._type]

        return self._timeseries

    def pypsa_timeseries(self, attr):
        """Return time series in PyPSA format

        Convert from kW, kVA to MW, MVA

        Parameters
        ----------
        attr : str
            Attribute name (PyPSA conventions). Choose from {p_set, q_set}
        """
        return self.timeseries[attr] / 1e3

    @property
    def type(self):
        """:obj:`str` : Technology type (e.g. 'solar')"""
        return self._type

    @property
    def subtype(self):
        """:obj:`str` : Technology subtype (e.g. 'solar_roof_mounted')"""
        return self._subtype

    @property
    def nominal_capacity(self):
        """:obj:`float` : Nominal generation capacity"""
        return self._nominal_capacity

    @nominal_capacity.setter
    def nominal_capacity(self, nominal_capacity):
        self._nominal_capacity = nominal_capacity

    @property
    def v_level(self):
        """:obj:`int` : Voltage level"""
        return self._v_level


class Storage(Component):
    """Storage object

    Examples
    --------
    In order to define a storage that operates in eTraGo plain mode
    (see :ref:`battery-operation` for details about modes)
    provide the following when instantiating a storage.

    >>> from edisgo.grid.components import Storage
    >>> storage = Storage(nominal_capacity=76.0,
    >>>     operation={'mode': 'etrago-plain'})
    """

    def __init__(self, **kwargs):
        super().__init__(**kwargs)
        self._timeseries = kwargs.get('timeseries', None)
        self._nominal_capacity = kwargs.get('nominal_capacity', None)
        self._soc_initial = kwargs.get('soc_initial', None)
        self._efficiency_in = kwargs.get('efficiency_in', None)
        self._efficiency_out = kwargs.get('efficiency_out', None)
        self._standing_loss = kwargs.get('standing_loss', None)

        operation = kwargs.get('operation', None)
        if operation is not None:
            self._operation = StorageOperation(storage=self,
                                               mode=operation['mode'])
        else:
            self._operation = None

    @property
    def timeseries(self):
        """
        Get time series of storage operation

        Returns time series defined by :method:`StorageOperation.timeseries` if
        :attribute:`operation` is available. Otherwise, time series stored in
        :attribute:`timeseries` is returned.

        Returns
        -------
        :pandas:`pandas.DataFrame<dataframe>`
            Storage operational time series
        """
        if self._operation is not None:
            return self._operation.timeseries
        else:
            return self._timeseries


    def pypsa_timeseries(self, attr):
        """Return time series in PyPSA format

        Convert from kW, kVA to MW, MVA

        Parameters
        ----------
        attr : str
            Attribute name (PyPSA conventions). Choose from {p_set, q_set}
        """
        return self.timeseries[attr] / 1e3

    @property
    def nominal_capacity(self):
        """
        Get nominal capacity of storage instance

        Returns
        -------
        float
            Storage nominal capacity
        """
        return self._nominal_capacity

    @property
    def soc_initial(self):
        """Initial state of charge in kWh

        Returns
        -------
        float
            Initial state of charge
        """
        return self._soc_initial

    @property
    def efficiency_in(self):
        """Storage charge efficiency in per unit

        Returns
        -------
        float
            Charge efficiciency in range of 0..1
        """
        return self._efficiency_in

    @property
    def efficiency_out(self):
        """Storage charge efficiency  in per unit

        Returns
        -------
        float
            Charge efficiciency in range of 0..1
        """
        return self._efficiency_out

    @property
    def standing_loss(self):
        """Standing losses of storage in %/100 / h

        Losses relative to SoC per hour. The unit is pu (%/100%). Hence, it
        ranges from 0..1.

        Returns
        -------
        float
            Standing losses in pu.
        """
        return self._standing_loss


class StorageOperation():
    """
    Define storage operation mode and time series for power flow analysis
    """

    def __init__(self, **kwargs):
        self._timeseries = kwargs.get('timeseries', None)
        self._storage = kwargs.get('storage', None)

        mode = kwargs.get('mode', None)

        if mode is not None:
            self.define_timeseries(mode)

    def define_timeseries(self, mode, feedin_threshold=.5):
        """
        Define time series for :class:`Storage`

        Determine the actual storage time series and save it to
        :attribute:`_timeseries`.

        Parameters
        ----------
        mode : str
            Choose way of time series definition. Available ``mode``'s are
             * **'etrago-plain'** the storage operation exactly matches the
                storage time series as defined by eTraGo
        """
        if mode == 'etrago-plain':
            # TODO: untested code
            if self._timeseries is None:
                self._timeseries = pd.DataFrame()
                self._timeseries[
                    'p'] = self.storage.grid.network.scenario.etrago_specs.battery_active_power
                self._timeseries['q'] = self.storage.grid.network.scenario.etrago_specs.battery_active_power * 0
        elif 'fifty-fifty':
            # determine generators cumulative apparent power output
            generators = self.storage.grid.graph.nodes_by_attribute(
                'generator') + [generators for lv_grid in
                                self.storage.grid.lv_grids for generators in
                                lv_grid.graph.nodes_by_attribute('generator')]
            generators_p = pd.concat([_.timeseries['p'] for _ in generators],
                                     axis=1).sum(axis=1).rename('p')
            generators_q = pd.concat([_.timeseries['q'] for _ in generators],
                                     axis=1).sum(axis=1).rename('q')
            generation = pd.concat([generators_p, generators_q], axis=1)
            generation['s'] = generation.apply(
                lambda x: sqrt(x['p'] ** 2 + x['q'] ** 2), axis=1)
            generators_nom_capacity = sum(
                [_.nominal_capacity for _ in generators])
            feedin_bool = generation['s'] > (
                feedin_threshold * generators_nom_capacity)
            feedin = feedin_bool.apply(
                lambda x: self.storage.nominal_capacity if x
                else -self.storage.nominal_capacity).rename('p').to_frame()
            feedin['q'] = 0
            self._timeseries = feedin * self.storage.nominal_capacity
        else:
            raise ValueError('The mode {} is not know as valid storage '
                             'operational mode'.format(mode))

    @property
    def timeseries(self):
        """
        Storage's operational time series

        Returns
        -------
        :pandas:`pandas.DataFrame<dataframe>`
            Storage's operational time series as p and q
        """
        return self._timeseries

    @property
    def storage(self):
        """
        Reference to storage instance

        Returns
        -------
        Storage
            Storage instance this object is associated to
        """
        return self._storage


class MVDisconnectingPoint(Component):
    """Disconnecting point object

    Medium voltage disconnecting points = points where MV rings are split under
    normal operation conditions (= switch disconnectors in DINGO).

    Attributes
    ----------
    _nodes : tuple
        Nodes of switch disconnector line segment
    """

    def __init__(self, **kwargs):
        super().__init__(**kwargs)

        self._state = kwargs.get('state', None)
        self._line = kwargs.get('line', None)
        self._nodes = kwargs.get('nodes', None)

    def open(self):
        """Toggle state to open switch disconnector"""
        if self._line is not None:
            self._state = 'open'
            self._nodes = self.grid.graph.nodes_from_line(self._line)
            self.grid.graph.remove_edge(
                self._nodes[0], self._nodes[1])
        else:
            raise ValueError('``line`` is not set')

    def close(self):
        """Toggle state to closed switch disconnector"""
        self._state = 'closed'
        self.grid.graph.add_edge(
            self._nodes[0], self._nodes[1], {'line': self._line})

    @property
    def state(self):
        """
        Get state of switch disconnector

        Returns
        -------
        str or None
            State of MV ring disconnector: 'open' or 'closed'.

            Returns `None` if switch disconnector line segment is not set. This
            refers to an open ring, but it's unknown if the grid topology was
            built correctly.
        """
        return self._state

    @property
    def line(self):
        """
        Get or set line segment that belongs to the switch disconnector

        The setter allows only to set the respective line initially. Once the
        line segment representing the switch disconnector is set, it cannot be
        changed.

        Returns
        -------
        Line
            Line segment that is part of the switch disconnector model
        """
        return self._line

    @line.setter
    def line(self, line):
        if self._line is None:
            if isinstance(line, Line):
                self._line = line
            else:
                raise TypeError('``line`` must be of type {}'.format(Line))
        else:
            raise ValueError('``line`` can only be set initially. Too late '
                             'dude!')


class BranchTee(Component):
    """Branch tee object

    A branch tee is used to branch off a line to connect another node
    (german: Abzweigmuffe)
    """

    def __init__(self, **kwargs):
        super().__init__(**kwargs)
        self.in_building = kwargs.get('in_building', None)

        # set id of BranchTee automatically if not provided
        if not self._id:
            ids = [_.id for _ in
                            self.grid.graph.nodes_by_attribute('branch_tee')]
            if ids:
                self._id = max(ids) + 1
            else:
                self._id = 1

    def __repr__(self):
        return '_'.join([self.__class__.__name__, repr(self.grid), str(self._id)])


class MVStation(Station):
    """MV Station object"""

    def __init__(self, **kwargs):
        super().__init__(**kwargs)

    def __repr__(self, side=None):
        repr_base = super().__repr__()

        # As we don't consider HV-MV transformers in PFA, we don't have to care
        # about primary side bus of MV station. Hence, the general repr()
        # currently returned, implicitely refers to the secondary side (MV level)
        # if side == 'hv':
        #     return '_'.join(['primary', repr_base])
        # elif side == 'mv':
        #     return '_'.join(['secondary', repr_base])
        # else:
        #     return repr_base
        return repr_base


class LVStation(Station):
    """LV Station object"""

    def __init__(self, **kwargs):
        super().__init__(**kwargs)
        self._mv_grid = kwargs.get('mv_grid', None)

    @property
    def mv_grid(self):
        return self._mv_grid

    def __repr__(self, side=None):
        repr_base = super().__repr__()

        if side == 'mv':
            return '_'.join(['primary', repr_base])
        elif side == 'lv':
            return '_'.join(['secondary', repr_base])
        else:
            return repr_base


class Line(Component):
    """
    Line object

    Parameters
    ----------
    _type: :pandas:`pandas.Series<series>`
        Equipment specification including R and X for power flow analysis
        Columns:

        ======== ================== ====== =========
        Column   Description        Unit   Data type
        ======== ================== ====== =========
        name     Name (e.g. NAYY..) -      str
        U_n      Nominal voltage    kV     int
        I_max_th Max. th. current   A      float
        R        Resistance         Ohm/km float
        L        Inductance         mH/km  float
        C        Capacitance        uF/km  float
        Source   Data source        -      str
        ============================================

    _length: float
        Length of the line calculated in linear distance. Unit: m
    _quantity: float
        Quantity of parallel installed lines.
    _kind: String
        Specifies whether the line is an underground cable ('cable') or an
        overhead line ('line').
    """

    def __init__(self, **kwargs):
        super().__init__(**kwargs)
        self._type = kwargs.get('type', None)
        self._length = kwargs.get('length', None)
        self._quantity = kwargs.get('quantity', 1)
        self._kind = kwargs.get('kind', None)

    @property
    def geom(self):
        """Provide :shapely:`Shapely LineString object<linestrings>` geometry of
        :class:`Line`"""
        adj_nodes = self._grid._graph.nodes_from_line(self)

        return LineString([adj_nodes[0].geom, adj_nodes[1].geom])

    @property
    def type(self):
        return self._type

    @type.setter
    def type(self, new_type):
        self._type = new_type

    @property
    def length(self):
        return self._length

    @length.setter
    def length(self, new_length):
        self._length = new_length

    @property
    def quantity(self):
        return self._quantity

    @quantity.setter
    def quantity(self, new_quantity):
        self._quantity = new_quantity

    @property
    def kind(self):
        return self._kind

    @kind.setter
    def kind(self, new_kind):
        self._kind = new_kind
<|MERGE_RESOLUTION|>--- conflicted
+++ resolved
@@ -1,19 +1,13 @@
 import os
 import logging
 import pandas as pd
-from math import acos, tan
+from math import acos, tan, sqrt
 
 if not 'READTHEDOCS' in os.environ:
     from shapely.geometry import LineString
-
 from .grids import LVGrid, MVGrid
-<<<<<<< HEAD
-from math import acos, tan, sqrt
-import pandas as pd
-=======
 
 logger = logging.getLogger('edisgo')
->>>>>>> 1015f264
 
 
 class Component:
@@ -157,6 +151,10 @@
         edisgo.network.TimeSeries : Details of global TimeSeries
         """
         if self._timeseries is None:
+            sector = list(self.consumption.keys())[0]
+            peak_load_consumption_ratio = float(self.grid.network.config['data'][
+                'peakload_consumption_ratio'][sector])
+
             if isinstance(self.grid, MVGrid):
                 q_factor = tan(acos(
                     self.grid.network.scenario.parameters.pfac_mv_load))
