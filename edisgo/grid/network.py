--- conflicted
+++ resolved
@@ -9,10 +9,13 @@
 from edisgo.tools import config, pypsa_io, tools
 from edisgo.data.import_data import import_from_ding0, import_generators, \
     import_feedin_timeseries, import_load_timeseries
+from edisgo.flex_opt.costs import grid_expansion_costs
 from edisgo.flex_opt.reinforce_grid import reinforce_grid
 from edisgo.flex_opt import storage_integration, storage_operation, curtailment
 from edisgo.grid.components import Station, BranchTee
-from edisgo.grid.tools import get_gen_info
+from edisgo.grid.tools import get_capacities_by_type, \
+    get_capacities_by_type_and_weather_cell, \
+    get_gen_info
 
 logger = logging.getLogger('edisgo')
 
@@ -193,14 +196,8 @@
         # worst-case time series
         if kwargs.get('worst_case_analysis', None):
             self.network.timeseries = TimeSeriesControl(
-<<<<<<< HEAD
                 network=self.network,
                 mode=kwargs.get('worst_case_analysis', None)).timeseries
-=======
-                mode=kwargs.get('worst_case_analysis', None),
-                weather_cell_ids=self.network.mv_grid.weather_cells,
-                config_data=self.network.config).timeseries
->>>>>>> 9e897629
         else:
             self.network.timeseries = TimeSeriesControl(
                 network=self.network,
@@ -210,11 +207,6 @@
                     'timeseries_generation_dispatchable', None),
                 timeseries_load=kwargs.get(
                     'timeseries_load', None),
-<<<<<<< HEAD
-=======
-                weather_cell_ids=self.network.mv_grid.weather_cells,
-                config_data=self.network.config,
->>>>>>> 9e897629
                 timeindex=kwargs.get('timeindex', None)).timeseries
 
         # import new generators
