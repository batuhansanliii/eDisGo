--- conflicted
+++ resolved
@@ -40,23 +40,8 @@
 
     Attributes
     ----------
-    _id : :obj:`str`
-        Name of network
-    _equipment_data : :obj:`dict` of :pandas:`pandas.DataFrame<dataframe>`
-        Electrical equipment such as lines and transformers
-    _config : ???
-        #TODO: TBD
     _metadata : :obj:`dict`
         Metadata of Network such as ?
-    _data_sources : :obj:`dict` of :obj:`str`
-        Data Sources of grid, generators etc.
-        Keys: 'grid', 'generators', ?
-    _scenario : :class:`~.grid.grids.Scenario`
-        Scenario which is used for calculations
-    _pypsa : :pypsa:`pypsa.Network<network>`
-        PyPSA representation of grid topology
-    _dingo_import_data :
-        Temporary data from ding0 import which are needed for OEP generator update
     """
 
     def __init__(self, **kwargs):
@@ -435,16 +420,10 @@
         self._etrago_specs = kwargs.get('etrago_specs', None)
         self._parameters = Parameters(self, **kwargs)
 
-        # populate timeseries attribute
-        # ToDo: als funktion auslagern
         if isinstance(power_flow, str):
             if power_flow != 'worst-case':
                 raise ValueError(
-<<<<<<< HEAD
                     "{} is not a valid specification for type of power flow "
-=======
-                    "{} is not a valid specification for type of power flow"
->>>>>>> b8790169
                     "analysis. Try 'worst-case'".format(power_flow))
             else:
                 self._mode = 'worst-case'
@@ -720,6 +699,9 @@
         dict or :pandas:`pandas.Series<series>`
             See class definition for details.
         """
+        if self._generation is None:
+            self._generation = self._set_generation(mode='worst-case')
+
         return self._generation
 
     @generation.setter
@@ -1257,6 +1239,23 @@
         return self.pfa_v_mag_pu[level][labels_included]
 
 
+def worst_case_generation_ts(timeindex):
+    """
+    Define worst case generation time series
+
+    Parameters
+    ----------
+    timeindex : :pandas:`pandas.DatetimeIndex<datetimeindex>`
+            Time range of power flow analysis
+
+    Returns
+    -------
+    :pandas:`pandas.DataFrame<dataframe>`
+        Normalized active power (1 kW)
+    """
+    return pd.DataFrame({'p': 1}, index=timeindex)
+
+
 def worst_case_load_ts(timeindex):
     """
     Define worst case load time series
