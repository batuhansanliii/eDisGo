import os
import logging
import shutil
import pandas as pd
import pickle

from edisgo.network.topology import Topology
from edisgo.network.electromobility import Electromobility
from edisgo.network.results import Results
from edisgo.network import timeseries
from edisgo.io import pypsa_io
from edisgo.tools import plots, tools
from edisgo.flex_opt.reinforce_grid import reinforce_grid
from edisgo.io.ding0_import import import_ding0_grid
from edisgo.io.electromobility_import import import_simbev_electromobility
from edisgo.io.generators_import import oedb as import_generators_oedb
from edisgo.tools.config import Config
from edisgo.tools.geo import find_nearest_bus
from edisgo.opf.run_mp_opf import run_mp_opf
from edisgo.opf.results.opf_result_class import OPFResults

if "READTHEDOCS" not in os.environ:
    from shapely.geometry import Point

logger = logging.getLogger("edisgo")


class EDisGo:
    """
    Provides the top-level API for invocation of data import, power flow
    analysis, network reinforcement, flexibility measures, etc..

    Parameters
    ----------
    ding0_grid : :obj:`str`
        Path to directory containing csv files of network to be loaded.
    generator_scenario : None or :obj:`str`, optional
        If None, the generator park of the imported grid is kept as is.
        Otherwise defines which scenario of future generator park to use
        and invokes grid integration of these generators. Possible options are
        'nep2035' and 'ego100'. These are scenarios from the research project
        `open_eGo <https://openegoproject.wordpress.com/>`_ (see
        `final report <https://www.uni-flensburg.de/fileadmin/content/\
        abteilungen/industrial/dokumente/downloads/veroeffentlichungen/\
        forschungsergebnisse/20190426endbericht-openego-fkz0325881-final.pdf>`_
        for more information on the scenarios).
        See :attr:`~.EDisGo.import_generators` for further information on how
        generators are integrated and what further options there are.
        Default: None.

    worst_case_analysis : None or :obj:`str`, optional
        If not None time series for feed-in and load will be generated
        according to the chosen worst case analysis.
        Possible options are:

        * 'worst-case'

          Feed-in and load for the two worst-case scenarios feed-in case and
          load case are generated.

        * 'worst-case-feedin'

          Feed-in and load for the worst-case scenario feed-in case is
          generated.

        * 'worst-case-load'

          Feed-in and load for the worst-case scenario load case is generated.

        Worst case scaling factors for loads and generators are specified in
        the config section `worst_case_scale_factor`.

        Be aware that if you choose to conduct a worst-case analysis your
        input for all other time series parameters (e.g.
        `timeseries_generation_fluctuating`,
        `timeseries_generation_dispatchable`,
        `timeseries_load`) will not be used.
        As eDisGo is designed to work with time series but worst cases
        are not time specific, a random time index 1/1/1970 is used.

        Default: None.

    timeseries_generation_fluctuating : :obj:`str` or \
    :pandas:`pandas.DataFrame<DataFrame>` or None, optional
        Parameter used to obtain time series for active power feed-in of
        fluctuating renewables wind and solar.
        Possible options are:

        * 'oedb'

          Hourly time series for the year 2011 are obtained from the OpenEnergy
          DataBase. See
          :func:`edisgo.io.timeseries_import.import_feedin_timeseries` for more
          information.

        * :pandas:`pandas.DataFrame<DataFrame>`

          DataFrame with time series for active power feed-in, normalized to
          a capacity of 1 MW.

          Time series can either be aggregated by technology type or by type
          and weather cell ID. In the first case columns of the DataFrame are
          'solar' and 'wind'; in the second case columns need to be a
          :pandas:`pandas.MultiIndex<MultiIndex>` with the first level
          containing the type and the second level the weather cell ID.

          Index needs to be a :pandas:`pandas.DatetimeIndex<DatetimeIndex>`.

          When importing a ding0 grid and/or using predefined scenarios
          of the future generator park (see parameter `generator_scenario`),
          each generator has an assigned weather cell ID that identifies the
          weather data cell from the weather data set used in the research
          project `open_eGo <https://openegoproject.wordpress.com/>`_ to
          determine feed-in profiles. The weather cell ID can be retrieved
          from column `weather_cell_id` in
          :attr:`~.network.topology.Topology.generators_df` and could be
          overwritten to use own weather cells.

        Default: None.

    timeseries_generation_dispatchable : :pandas:`pandas.DataFrame<DataFrame>`\
    or None, optional
        DataFrame with time series for active power of each
        type of dispatchable generator, normalized to a capacity of 1 MW.

        Index needs to be a :pandas:`pandas.DatetimeIndex<DatetimeIndex>`.

        Columns represent generator type (e.g. 'gas', 'coal', 'biomass').
        All in the current grid existing generator types can be retrieved
        from column `type` in
        :attr:`~.network.topology.Topology.generators_df`.
        Use 'other' if you don't want to explicitly provide every possible
        type.

        Default: None.
    timeseries_generation_reactive_power : \
    :pandas:`pandas.DataFrame<DataFrame>` or None, optional
        Dataframe with time series of normalized reactive power (normalized by
        the rated nominal active power) per technology and weather cell. Index
        needs to be a :pandas:`pandas.DatetimeIndex<DatetimeIndex>`.
        Columns represent generator type and can be a MultiIndex containing
        the weather cell ID in the second level. If the technology doesn't
        contain weather cell information, i.e. if it is not a solar
        or wind generator, this second level can be left as a numpy Nan or a
        None.

        If no time series for the technology or technology and weather cell ID
        is given, reactive power will be calculated from power factor and
        power factor mode in the config sections `reactive_power_factor` and
        `reactive_power_mode` and a warning will be raised.

        Default: None.
    timeseries_load : :obj:`str` or :pandas:`pandas.DataFrame<DataFrame>` or \
    None, optional
        Parameter used to obtain time series of active power of loads.
        Possible options are:

        * 'demandlib'

          Time series for the year specified in input parameter `timeindex` are
          generated using standard electric load profiles from the oemof
          `demandlib <https://github.com/oemof/demandlib/>`_.

        * :pandas:`pandas.DataFrame<DataFrame>`

          DataFrame with load time series of each type of load
          normalized with corresponding annual energy demand. Index needs to
          be a :pandas:`pandas.DatetimeIndex<DatetimeIndex>`.
          Columns represent load type. The in the current grid existing load
          types can be retrieved from column `sector` in
          :attr:`~.network.topology.Topology.loads_df`. In ding0 grids the
          differentiated sectors are 'residential', 'retail', 'industrial', and
          'agricultural'.

        Default: None.

    timeseries_load_reactive_power : :pandas:`pandas.DataFrame<DataFrame>` \
    or None, optional
        Dataframe with time series of normalized reactive power (normalized by
        annual energy demand) per load sector.

        Index needs to be a
        :pandas:`pandas.DatetimeIndex<DatetimeIndex>`.

        Columns represent load type. The in the current grid existing load
        types can be retrieved from column `sector` in
        :attr:`~.network.topology.Topology.loads_df`. In ding0 grids the
        differentiated sectors are 'residential', 'retail', 'industrial', and
        'agricultural'.

        If no time series for the load sector is given, reactive power will be
        calculated from power factor and power factor mode in the config
        sections `reactive_power_factor` and `reactive_power_mode` and a
        warning will be raised.

        Default: None.

    timeindex : None or :pandas:`pandas.DatetimeIndex<DatetimeIndex>`, optional
        Can be used to select time ranges of the feed-in and load time series
        that will be used in the power flow analysis. Also defines the year
        load time series are obtained for when choosing the 'demandlib' option
        to generate load time series.

    config_path : None or :obj:`str` or :obj:`dict`
        Path to the config directory. Options are:

        * None

          If `config_path` is None, configs are loaded from the edisgo
          default config directory ($HOME$/.edisgo). If the directory
          does not exist it is created. If config files don't exist the
          default config files are copied into the directory.

        * :obj:`str`

          If `config_path` is a string, configs will be loaded from the
          directory specified by `config_path`. If the directory
          does not exist it is created. If config files don't exist the
          default config files are copied into the directory.

        * :obj:`dict`

          A dictionary can be used to specify different paths to the
          different config files. The dictionary must have the following
          keys:

          * 'config_db_tables'
          * 'config_grid'
          * 'config_grid_expansion'
          * 'config_timeseries'

          Values of the dictionary are paths to the corresponding
          config file. In contrast to the other two options, the directories
          and config files must exist and are not automatically created.

        Default: None.

    Attributes
    ----------
    topology : :class:`~.network.topology.Topology`
        The topology is a container object holding the topology of the grids.
    timeseries: :class:`~.network.timeseries.TimeSeries`
        Container for component time series.
    results : :class:`~.network.results.Results`
        This is a container holding all calculation results from power flow
        analyses, curtailment, storage integration, etc.

    """

    def __init__(self, **kwargs):

        # load configuration
        self._config = Config(config_path=kwargs.get("config_path", None))

        # instantiate topology object and load grid data
        self.topology = Topology(config=self.config)
        self.import_ding0_grid(path=kwargs.get("ding0_grid", None))

        # instantiate electromobility object and load charging processes and sites
        self.electromobility = Electromobility(edisgo_obj=self)
        self.import_simbev_electromobility(path=kwargs.get("simbev_data", None))

        # set up results and time series container
        self.results = Results(self)
        self.opf_results = OPFResults()
        self.timeseries = timeseries.TimeSeries()

        # import new generators
        if kwargs.get("generator_scenario", None) is not None:
            self.import_generators(
                generator_scenario=kwargs.pop("generator_scenario"),
                **kwargs)

        # set up time series for feed-in and load
        # worst-case time series
        if kwargs.get("import_timeseries", True):
            if kwargs.get("worst_case_analysis", None):
                timeseries.get_component_timeseries(
                    edisgo_obj=self,
                    mode=kwargs.get("worst_case_analysis", None)
                )
            else:
                timeseries.get_component_timeseries(
                    edisgo_obj=self,
                    **kwargs
                )

    @property
    def config(self):
        """
        eDisGo configuration data.

        Returns
        -------
        :class:`~.tools.config.Config`
            Config object with configuration data from config files.

        """
        return self._config

    @config.setter
    def config(self, config_path):
        self._config = Config(config_path=config_path)

    def import_ding0_grid(self, path):
        """
        Import ding0 topology data from csv files in the format as
        `Ding0 <https://github.com/openego/ding0>`_ provides it.

        Parameters
        -----------
        path : str
            Path to directory containing csv files of network to be loaded.

        """
        if path is not None:
            import_ding0_grid(path, self)

    def import_simbev_electromobility(self, path):

        if path is not None:
            import_simbev_electromobility(path, self)

    def to_pypsa(self, **kwargs):
        """
        Convert to PyPSA network representation.

        A network topology representation based on
        :pandas:`pandas.DataFrame<DataFrame>`. The overall container object of
        this data model, the :pypsa:`pypsa.Network<network>`,
        is set up.

        Parameters
        ----------
        kwargs :
            See :func:`~.io.pypsa_io.to_pypsa` for further information.

        Returns
        -------
        :pypsa:`pypsa.Network<network>`
            PyPSA network representation.

        """
        timesteps = kwargs.pop("timesteps", None)
        mode = kwargs.get("mode", None)

        if timesteps is None:
            timesteps = self.timeseries.timeindex
        # check if timesteps is array-like, otherwise convert to list
        if not hasattr(timesteps, "__len__"):
            timesteps = [timesteps]
        # export grid
        if not mode:
            return pypsa_io.to_pypsa(self, timesteps, **kwargs)
        elif "mv" in mode:
            return pypsa_io.to_pypsa(
                self.topology.mv_grid, timesteps, **kwargs
            )
        elif mode == "lv":
            lv_grid_name = kwargs.get("lv_grid_name", None)
            if not lv_grid_name:
                raise ValueError(
                    "For exporting lv grids, name of lv_grid has "
                    "to be provided."
                )
            return pypsa_io.to_pypsa(
                self.topology._grids[lv_grid_name],
                mode=mode,
                timesteps=timesteps
            )
        else:
            raise ValueError("The entered mode is not a valid option.")

    def to_graph(self):
        """
        Returns graph representation of the grid.

        Returns
        -------
        :networkx:`networkx.Graph<network.Graph>`
            Graph representation of the grid as networkx Ordered Graph,
            where lines are represented by edges in the graph, and buses and
            transformers are represented by nodes.

        """

        return self.topology.to_graph()

    # def curtail(self, methodology, curtailment_timeseries, **kwargs):
    #     """
    #     Sets up curtailment time series.
    #
    #     Curtailment time series are written into
    #     :class:`~.network.network.TimeSeries`. See
    #     :class:`~.network.network.CurtailmentControl` for more information on
    #     parameters and methodologies.
    #
    #     # """
    #     raise NotImplementedError
    #     # CurtailmentControl(edisgo=self, methodology=methodology,
    #     #                    curtailment_timeseries=curtailment_timeseries,
    #     #                    mode=kwargs.pop('mode', None), **kwargs)

    def import_generators(self, generator_scenario=None,
                          **kwargs):
        """
        Gets generator park for specified scenario and integrates them into
        the grid.

        Currently, the only supported data source is scenario data generated
        in the research project
        `open_eGo <https://openegoproject.wordpress.com/>`_. You can choose
        between two scenarios: 'nep2035' and 'ego100'. You can get more
        information on the scenarios in the
        `final report <https://www.uni-flensburg.de/fileadmin/content/\
        abteilungen/industrial/dokumente/downloads/veroeffentlichungen/\
        forschungsergebnisse/20190426endbericht-openego-fkz0325881-final\
        .pdf>`_.

        The generator data is retrieved from the
        `open energy platform <https://openenergy-platform.org/>`_
        from tables for
        `conventional power plants <https://openenergy-platform.org/dataedit/\
        view/supply/ego_dp_conv_powerplant>`_ and
        `renewable power plants <https://openenergy-platform.org/dataedit/\
        view/supply/ego_dp_res_powerplant>`_.

        When the generator data is retrieved, the following steps are
        conducted:

            * Step 1: Update capacity of existing generators if `
              update_existing` is True, which it is by default.
            * Step 2: Remove decommissioned generators if
              `remove_decommissioned` is True, which it is by default.
            * Step 3: Integrate new MV generators.
            * Step 4: Integrate new LV generators.

        For more information on how generators are integrated, see
        :attr:`~.network.topology.Topology.connect_to_mv` and
        :attr:`~.network.topology.Topology.connect_to_lv`.

        After the generator park is changed there may be grid issues due to the
        additional in-feed. These are not solved automatically. If you want to
        have a stable grid without grid issues you can invoke the automatic
        grid expansion through the function :attr:`~.EDisGo.reinforce`.

        Parameters
        ----------
        generator_scenario : str
            Scenario for which to retrieve generator data. Possible options
            are 'nep2035' and 'ego100'.

        Other Parameters
        ----------------
        kwargs :
            See :func:`edisgo.io.generators_import.oedb`.

        """
        import_generators_oedb(edisgo_object=self,
                               generator_scenario=generator_scenario,
                               **kwargs)

    def analyze(self, mode=None, timesteps=None, **kwargs):
        """Conducts a static, non-linear power flow analysis

        Conducts a static, non-linear power flow analysis using
        `PyPSA <https://www.pypsa.org/doc/power_flow.html#full-non-linear-power-flow>`_
        and writes results (active, reactive and apparent power as well as
        current on lines and voltages at buses) to
        :class:`~.network.results.Results`
        (e.g. :attr:`~.network.results.Results.v_res` for voltages).
        See :func:`~.io.pypsa_io.to_pypsa` for more information.

        Parameters
        ----------
        mode : str
            Allows to toggle between power flow analysis (PFA) on the whole
            network topology (default: None), only MV ('mv' or 'mvlv') or only
            LV ('lv'). Defaults to None which equals power flow analysis for
            MV + LV.
        timesteps : :pandas:`pandas.DatetimeIndex<DatetimeIndex>` or \
            :pandas:`pandas.Timestamp<Timestamp>`
            Timesteps specifies for which time steps to conduct the power flow
            analysis. It defaults to None in which case the time steps in
            :attr:`~.network.timeseries.TimeSeries.timeindex` are
            used.

        """
        if timesteps is None:
            timesteps = self.timeseries.timeindex
        # check if timesteps is array-like, otherwise convert to list
        if not hasattr(timesteps, "__len__"):
            timesteps = [timesteps]

        pypsa_network = self.to_pypsa(mode=mode, timesteps=timesteps, **kwargs)

        # run power flow analysis
        pf_results = pypsa_network.pf(
            timesteps, use_seed=kwargs.get("use_seed", False))

        if all(pf_results["converged"]["0"].tolist()):
            pypsa_io.process_pfa_results(self, pypsa_network, timesteps)
        else:
            raise ValueError("Power flow analysis did not converge for the "
                             "following time steps: {}.".format(
                timesteps[~pf_results["converged"]["0"]].tolist())
            )

    def reinforce(self, **kwargs):
        """
        Reinforces the network and calculates network expansion costs.

        See :func:`edisgo.flex_opt.reinforce_grid.reinforce_grid` for more
        information.

        """
        results = reinforce_grid(
            self,
            max_while_iterations=kwargs.get("max_while_iterations", 10),
            copy_grid=kwargs.get("copy_grid", False),
            timesteps_pfa=kwargs.get("timesteps_pfa", None),
            combined_analysis=kwargs.get("combined_analysis", False),
            mode=kwargs.get("mode", None),
        )

        # add measure to Results object
        if not kwargs.get("copy_grid", False):
            self.results.measures = "grid_expansion"

        return results

    def perform_mp_opf(self, timesteps, storage_series=[], **kwargs):
        """
        Run optimal power flow with julia.

        Parameters
        -----------
        timesteps : list
            List of timesteps to perform OPF for.
        kwargs :
            See :func:`~.opf.run_mp_opf.run_mp_opf` for further
            information.

        Returns
        --------
        str
            Status of optimization.

        """
        status = run_mp_opf(
            self, timesteps, storage_series=storage_series, **kwargs
        )
        return status

    def aggregate_components(self, mode="by_component_type",
                             aggregate_generators_by_cols=["bus"],
                             aggregate_loads_by_cols=["bus"],
                             aggregate_charging_points_by_cols=["bus"]):
        """
        Aggregates generators, loads and charging points at the same bus.

        There are several options how to aggregate. By default all components
        of the same type are aggregated separately. You can specify further
        columns to consider in the aggregation, such as the generator type
        or the load sector.

        Be aware that by aggregating components you lose some information
        e.g. on load sector or charging point use case.

        Parameters
        -----------
        mode : str
            Valid options are 'by_component_type' and 'by_load_and_generation'.
            In case of aggregation 'by_component_type' generators, loads and
            charging points are aggregated separately, by the respectively
            specified columns, given in `aggregate_generators_by_cols`,
            `aggregate_loads_by_cols`, and `aggregate_charging_points_by_cols`.
            In case of aggregation 'by_load_and_generation', all loads and
            charging points at the same bus are aggregated. Input in
            `aggregate_loads_by_cols` and `aggregate_charging_points_by_cols`
            is ignored. Generators are aggregated by the columns specified in
            `aggregate_generators_by_cols`.
        aggregate_generators_by_cols : list(str)
            List of columns to aggregate generators at the same bus by. Valid
            columns are all columns in
            :attr:`~.network.topology.Topology.generators_df`.
        aggregate_loads_by_cols : list(str)
            List of columns to aggregate loads at the same bus by. Valid
            columns are all columns in
            :attr:`~.network.topology.Topology.loads_df`.
        aggregate_charging_points_by_cols : list(str)
            List of columns to aggregate charging points at the same bus by.
            Valid columns are all columns in
            :attr:`~.network.topology.Topology.charging_points_df`.

        """
        # aggregate generators at the same bus
        if mode == "by_component_type" or mode == "by_load_and_generation":
            if not self.topology.generators_df.empty:
                gens_groupby = self.topology.generators_df.groupby(
                    aggregate_generators_by_cols)
                naming = "Generators_{}"
                # set up new generators_df
                gens_df_grouped = gens_groupby.sum().reset_index()
                gens_df_grouped["name"] = gens_df_grouped.apply(
                    lambda _: naming.format(
                        "_".join(_.loc[aggregate_generators_by_cols])),
                    axis=1)
                gens_df_grouped["control"] = "PQ"
                gens_df_grouped["control"] = "misc"
                if "weather_cell_id" in gens_df_grouped.columns:
                    gens_df_grouped.drop(
                        columns=["weather_cell_id"], inplace=True)
                self.topology.generators_df = gens_df_grouped.set_index("name")
                # set up new generator time series
                groups = gens_groupby.groups
                if isinstance(list(groups.keys())[0], tuple):
                    self.timeseries.generators_active_power = pd.concat(
                        [pd.DataFrame(
                            {naming.format("_".join(k)):
                                 self.timeseries.generators_active_power.loc[
                                 :, v].sum(axis=1)})
                            for k, v in groups.items()], axis=1)
                    self.timeseries.generators_reactive_power = pd.concat(
                        [pd.DataFrame(
                            {naming.format("_".join(k)):
                                 self.timeseries.generators_reactive_power.loc[
                                 :, v].sum(axis=1)})
                            for k, v in groups.items()], axis=1)
                else:
                    self.timeseries.generators_active_power = pd.concat(
                        [pd.DataFrame(
                            {naming.format(k):
                                 self.timeseries.generators_active_power.loc[
                                 :, v].sum(axis=1)})
                            for k, v in groups.items()], axis=1)
                    self.timeseries.generators_reactive_power = pd.concat(
                        [pd.DataFrame(
                            {naming.format(k):
                                 self.timeseries.generators_reactive_power.loc[
                                 :, v].sum(axis=1)})
                            for k, v in groups.items()], axis=1)

        # aggregate conventional loads at the same bus and charging points
        # at the same bus separately
        if mode == "by_component_type":

            # conventional loads
            if not self.topology.loads_df.empty:
                loads_groupby = self.topology.loads_df.groupby(
                    aggregate_loads_by_cols)
                naming = "Loads_{}"
                # set up new loads_df
                loads_df_grouped = loads_groupby.sum().reset_index()
                loads_df_grouped["name"] = loads_df_grouped.apply(
                    lambda _: naming.format(
                        "_".join(_.loc[aggregate_loads_by_cols])),
                    axis=1)
                self.topology.loads_df = loads_df_grouped.set_index("name")
                # set up new loads time series
                groups = loads_groupby.groups
                if isinstance(list(groups.keys())[0], tuple):
                    self.timeseries.loads_active_power = pd.concat(
                        [pd.DataFrame(
                            {naming.format("_".join(k)):
                                 self.timeseries.loads_active_power.loc[
                                 :, v].sum(axis=1)})
                            for k, v in groups.items()], axis=1)
                    self.timeseries.loads_reactive_power = pd.concat(
                        [pd.DataFrame(
                            {naming.format("_".join(k)):
                                 self.timeseries.loads_reactive_power.loc[
                                 :, v].sum(axis=1)})
                            for k, v in groups.items()], axis=1)
                else:
                    self.timeseries.loads_active_power = pd.concat(
                        [pd.DataFrame(
                            {naming.format(k):
                                 self.timeseries.loads_active_power.loc[
                                 :, v].sum(axis=1)})
                            for k, v in groups.items()], axis=1)
                    self.timeseries.loads_reactive_power = pd.concat(
                        [pd.DataFrame(
                            {naming.format(k):
                                 self.timeseries.loads_reactive_power.loc[
                                 :, v].sum(axis=1)})
                            for k, v in groups.items()], axis=1)

            # charging points
            if not self.topology.charging_points_df.empty:
                loads_groupby = self.topology.charging_points_df.groupby(
                    aggregate_charging_points_by_cols)
                naming = "Charging_points_{}"
                # set up new charging_points_df
                loads_df_grouped = loads_groupby.sum().reset_index()
                loads_df_grouped["name"] = loads_df_grouped.apply(
                    lambda _: naming.format(
                        "_".join(_.loc[aggregate_charging_points_by_cols])),
                    axis=1)
                self.topology.charging_points_df = loads_df_grouped.set_index(
                    "name")
                # set up new charging points time series
                groups = loads_groupby.groups
                if isinstance(list(groups.keys())[0], tuple):
                    self.timeseries.charging_points_active_power = pd.concat(
                        [pd.DataFrame(
                            {naming.format("_".join(k)):
                                 self.timeseries.charging_points_active_power.loc[
                                 :, v].sum(axis=1)})
                            for k, v in groups.items()], axis=1)
                    self.timeseries.charging_points_reactive_power = pd.concat(
                        [pd.DataFrame(
                            {naming.format("_".join(k)):
                                 self.timeseries.charging_points_reactive_power.loc[
                                 :, v].sum(axis=1)})
                            for k, v in groups.items()], axis=1)
                else:
                    self.timeseries.charging_points_active_power = pd.concat(
                        [pd.DataFrame(
                            {naming.format(k):
                                 self.timeseries.charging_points_active_power.loc[
                                 :, v].sum(axis=1)})
                            for k, v in groups.items()], axis=1)
                    self.timeseries.charging_points_reactive_power = pd.concat(
                        [pd.DataFrame(
                            {naming.format(k):
                                 self.timeseries.charging_points_reactive_power.loc[
                                 :, v].sum(axis=1)})
                            for k, v in groups.items()], axis=1)

        # aggregate all loads (conventional loads and charging points) at the
        # same bus
        elif mode == "by_load_and_generation":
            aggregate_loads_by_cols = ["bus"]
            loads_groupby = pd.concat(
                [self.topology.loads_df.loc[:, ["bus", "peak_load"]],
                 self.topology.charging_points_df.loc[
                 :, ["bus", "p_nom"]].rename(columns={"p_nom": "peak_load"})]
            ).groupby(aggregate_loads_by_cols)
            naming = "Loads_{}"
            # set up new loads_df
            loads_df_grouped = loads_groupby.sum().reset_index()
            loads_df_grouped["name"] = loads_df_grouped.apply(
                lambda _: naming.format(
                    "_".join(_.loc[aggregate_loads_by_cols])),
                axis=1)
            self.topology.loads_df = loads_df_grouped.set_index("name")
            # set up new loads time series
            groups = loads_groupby.groups
            ts_active = pd.concat([
                self.timeseries.loads_active_power,
                self.timeseries.charging_points_active_power],
                axis=1)
            ts_reactive = pd.concat([
                self.timeseries.loads_reactive_power,
                self.timeseries.charging_points_reactive_power],
                axis=1)
            if isinstance(list(groups.keys())[0], tuple):

                self.timeseries.loads_active_power = pd.concat(
                    [pd.DataFrame(
                        {naming.format("_".join(k)):
                             ts_active.loc[:, v].sum(axis=1)})
                        for k, v in groups.items()], axis=1)
                self.timeseries.loads_reactive_power = pd.concat(
                    [pd.DataFrame(
                        {naming.format("_".join(k)):
                             ts_reactive.loc[:, v].sum(axis=1)})
                        for k, v in groups.items()], axis=1)
            else:
                self.timeseries.loads_active_power = pd.concat(
                    [pd.DataFrame(
                        {naming.format(k):
                             ts_active.loc[:, v].sum(axis=1)})
                        for k, v in groups.items()], axis=1)
                self.timeseries.loads_reactive_power = pd.concat(
                    [pd.DataFrame(
                        {naming.format(k):
                             ts_reactive.loc[:, v].sum(axis=1)})
                        for k, v in groups.items()], axis=1)
            # overwrite charging points
            self.topology.charging_points_df = pd.DataFrame(
                columns=["bus", "p_nom", "use_case"])
            self.timeseries.charging_points_active_power = pd.DataFrame(
                index=self.timeseries.timeindex)
            self.timeseries.charging_points_reactive_power = pd.DataFrame(
                index=self.timeseries.timeindex)

    def plot_mv_grid_topology(self, technologies=False, **kwargs):
        """
        Plots plain MV network topology and optionally nodes by technology type
        (e.g. station or generator).

        For more information see :func:`edisgo.tools.plots.mv_grid_topology`.

        Parameters
        ----------
        technologies : :obj:`Boolean`
            If True plots stations, generators, etc. in the topology in
            different colors. If False does not plot any nodes. Default: False.

        """

        plots.mv_grid_topology(
            self,
            node_color="technology" if technologies is True else None,
            filename=kwargs.get("filename", None),
            grid_district_geom=kwargs.get("grid_district_geom", True),
            background_map=kwargs.get("background_map", True),
            xlim=kwargs.get("xlim", None),
            ylim=kwargs.get("ylim", None),
            title=kwargs.get("title", ""),
        )

    def plot_mv_voltages(self, **kwargs):
        """
        Plots voltages in MV network on network topology plot.

        For more information see :func:`edisgo.tools.plots.mv_grid_topology`.

        """
        try:
            if self.results.v_res is None:
                logging.warning(
                    "Voltages from power flow "
                    "analysis must be available to plot them."
                )
                return
        except AttributeError:
            logging.warning(
                "Results must be available to plot voltages. "
                "Please analyze grid first."
            )
            return
        except ValueError:
            pass

        plots.mv_grid_topology(
            self,
            timestep=kwargs.get("timestep", None),
            node_color="voltage",
            filename=kwargs.get("filename", None),
            grid_district_geom=kwargs.get("grid_district_geom", True),
            background_map=kwargs.get("background_map", True),
            voltage=self.results.v_res,
            limits_cb_nodes=kwargs.get("limits_cb_nodes", None),
            xlim=kwargs.get("xlim", None),
            ylim=kwargs.get("ylim", None),
            title=kwargs.get("title", ""),
        )

    def plot_mv_line_loading(self, **kwargs):
        """
        Plots relative line loading (current from power flow analysis to
        allowed current) of MV lines.

        For more information see :func:`edisgo.tools.plots.mv_grid_topology`.

        """
        try:
            if self.results.i_res is None:
                logging.warning(
                    "Currents `i_res` from power flow analysis "
                    "must be available to plot line loading."
                )
                return
        except AttributeError:
            logging.warning(
                "Results must be available to plot line loading. "
                "Please analyze grid first."
            )
            return

        plots.mv_grid_topology(
            self,
            timestep=kwargs.get("timestep", None),
            line_color="loading",
            node_color=kwargs.get("node_color", None),
            line_load=self.results.i_res,
            filename=kwargs.get("filename", None),
            arrows=kwargs.get("arrows", None),
            grid_district_geom=kwargs.get("grid_district_geom", True),
            background_map=kwargs.get("background_map", True),
            voltage=self.results.v_res,
            limits_cb_lines=kwargs.get("limits_cb_lines", None),
            limits_cb_nodes=kwargs.get("limits_cb_nodes", None),
            xlim=kwargs.get("xlim", None),
            ylim=kwargs.get("ylim", None),
            lines_cmap=kwargs.get("lines_cmap", "inferno_r"),
            title=kwargs.get("title", ""),
            scaling_factor_line_width=kwargs.get(
                "scaling_factor_line_width", None
            ),
            curtailment_df=kwargs.get("curtailment_df", None),
        )

    def plot_mv_grid_expansion_costs(self, **kwargs):
        """
        Plots grid expansion costs per MV line.

        For more information see :func:`edisgo.tools.plots.mv_grid_topology`.

        """
        try:
            if self.results.grid_expansion_costs is None:
                logging.warning(
                    "Grid expansion cost results needed to plot "
                    "them. Please do grid reinforcement."
                )
                return
        except AttributeError:
            logging.warning(
                "Results of MV topology needed to  plot topology "
                "expansion costs. Please reinforce first."
            )
            return

        plots.mv_grid_topology(
            self,
            line_color="expansion_costs",
            grid_expansion_costs=self.results.grid_expansion_costs,
            filename=kwargs.get("filename", None),
            grid_district_geom=kwargs.get("grid_district_geom", True),
            background_map=kwargs.get("background_map", True),
            limits_cb_lines=kwargs.get("limits_cb_lines", None),
            xlim=kwargs.get("xlim", None),
            ylim=kwargs.get("ylim", None),
            lines_cmap=kwargs.get("lines_cmap", "inferno_r"),
            title=kwargs.get("title", ""),
            scaling_factor_line_width=kwargs.get(
                "scaling_factor_line_width", None
            ),
        )

    def plot_mv_storage_integration(self, **kwargs):
        """
        Plots storage position in MV topology of integrated storage units.

        For more information see :func:`edisgo.tools.plots.mv_grid_topology`.

        """
        plots.mv_grid_topology(
            self, node_color="storage_integration", **kwargs
        )

    def plot_mv_grid(self, **kwargs):
        """
        General plotting function giving all options of function
        :func:`edisgo.tools.plots.mv_grid_topology`.

        """
        plots.mv_grid_topology(self, **kwargs)

    def histogram_voltage(self, timestep=None, title=True, **kwargs):
        """
        Plots histogram of voltages.

        For more information on the histogram plot and possible configurations
        see :func:`edisgo.tools.plots.histogram`.

        Parameters
        ----------
        timestep : :pandas:`pandas.Timestamp<Timestamp>` or list(:pandas:`pandas.Timestamp<Timestamp>`) or None, optional
            Specifies time steps histogram is plotted for. If timestep is None
            all time steps voltages are calculated for are used. Default: None.
        title : :obj:`str` or :obj:`bool`, optional
            Title for plot. If True title is auto generated. If False plot has
            no title. If :obj:`str`, the provided title is used. Default: True.

        """
        try:
            data = self.results.v_res
            if data is None:
                logger.warning(
                    "Results for voltages are required for "
                    "voltage histogramm. Please analyze first."
                )
                return
        except AttributeError:
            logger.warning(
                "Results are required for "
                "voltage histogramm. Please analyze first."
            )
            return

        if timestep is None:
            timestep = data.index
        # check if timesteps is array-like, otherwise convert to list
        if not hasattr(timestep, "__len__"):
            timestep = [timestep]

        if title is True:
            if len(timestep) == 1:
                title = "Voltage histogram for time step {}".format(
                    timestep[0]
                )
            else:
                title = "Voltage histogram \nfor time steps {} to {}".format(
                    timestep[0], timestep[-1]
                )
        elif title is False:
            title = None
        plots.histogram(data=data, title=title, timeindex=timestep, **kwargs)

    def histogram_relative_line_load(
        self, timestep=None, title=True, voltage_level="mv_lv", **kwargs
    ):
        """
        Plots histogram of relative line loads.

        For more information on how the relative line load is calculated see
        :func:`edisgo.tools.tools.get_line_loading_from_network`.
        For more information on the histogram plot and possible configurations
        see :func:`edisgo.tools.plots.histogram`.

        Parameters
        ----------
        timestep : :pandas:`pandas.Timestamp<Timestamp>` or list(:pandas:`pandas.Timestamp<Timestamp>`) or None, optional
            Specifies time step(s) histogram is plotted for. If `timestep` is
            None all time steps currents are calculated for are used.
            Default: None.
        title : :obj:`str` or :obj:`bool`, optional
            Title for plot. If True title is auto generated. If False plot has
            no title. If :obj:`str`, the provided title is used. Default: True.
        voltage_level : :obj:`str`
            Specifies which voltage level to plot voltage histogram for.
            Possible options are 'mv', 'lv' and 'mv_lv'. 'mv_lv' is also the
            fallback option in case of wrong input. Default: 'mv_lv'

        """
        try:
            if self.results.i_res is None:
                logger.warning(
                    "Currents `i_res` from power flow analysis "
                    "must be available to plot histogram line "
                    "loading."
                )
                return
        except AttributeError:
            logger.warning(
                "Results must be available to plot histogram line "
                "loading. Please analyze grid first."
            )
            return

        if voltage_level == "mv":
            lines = self.topology.mv_grid.lines_df
        elif voltage_level == "lv":
            lines = self.topology.lines_df[
                ~self.topology.lines_df.index.isin(
                    self.topology.mv_grid.lines_df.index)
            ]
        else:
            lines = self.topology.lines_df

        rel_line_loading = tools.calculate_relative_line_load(
            self, lines.index, timestep
        )

        if timestep is None:
            timestep = rel_line_loading.index
        # check if timesteps is array-like, otherwise convert to list
        if not hasattr(timestep, "__len__"):
            timestep = [timestep]

        if title is True:
            if len(timestep) == 1:
                title = "Relative line load histogram for time step {}".format(
                    timestep[0]
                )
            else:
                title = (
                    "Relative line load histogram \nfor time steps "
                    "{} to {}".format(timestep[0], timestep[-1])
                )
        elif title is False:
            title = None
        plots.histogram(data=rel_line_loading, title=title, **kwargs)

    def save(
        self,
        directory,
        save_results=True,
        save_topology=True,
        save_timeseries=True,
        save_electromobility=True,
        **kwargs
    ):
        """
        Saves EDisGo object to csv.

        It can be chosen if results, topology and timeseries should be saved.
        For each one, a separate directory is created.

        Parameters
        ----------
        directory : str
            Main directory to save EDisGo object to.
        save_results : bool, optional
            Indicates whether to save :class:`~.network.results.Results`
            object. Per default it is saved. See
            :attr:`~.network.results.Results.to_csv` for more information.
        save_topology : bool, optional
            Indicates whether to save :class:`~.network.topology.Topology`.
            Per default it is saved. See
            :attr:`~.network.topology.Topology.to_csv` for more information.
        save_timeseries : bool, optional
            Indicates whether to save :class:`~.network.timeseries.Timeseries`.
            Per default it is saved. See
            :attr:`~.network.timeseries.Timeseries.to_csv` for more
            information.
        save_electromobility : bool, optional
            Indicates whether to save :class:`~.network.electromobility.Electromobility`.
            Per default it is saved. See
            :attr:`~.network.electromobility.Electromobility.to_csv` for more
            information.

        Other Parameters
        ------------------
        reduce_memory : bool, optional
            If True, size of dataframes containing time series in
            :class:`~.network.results.Results` and
            :class:`~.network.timeseries.TimeSeries`
            is reduced. See :attr:`~.network.results.Results.reduce_memory`
            and :attr:`~.network.timeseries.TimeSeries.reduce_memory` for more
            information. Type to convert to can be specified by providing
            `to_type` as keyword argument. Further parameters of reduce_memory
            functions cannot be passed here. Call these functions directly to
            make use of further options. Default: False.
        to_type : str, optional
            Data type to convert time series data to. This is a tradeoff
            between precision and memory. Default: "float32".
        archive : bool, optional
            Save storage capacity by archiving the results in an archive. The
            archiving takes place after the generation of the CSVs and
            therefore temporarily the storage needs are higher. Default: False.
        archive_type : str, optional
            Set archive type. Default "zip"

        """
        os.makedirs(directory, exist_ok=True)

        if save_results:
            self.results.to_csv(
                os.path.join(directory, "results"),
                reduce_memory=kwargs.get("reduce_memory", False),
                to_type=kwargs.get("to_type", "float32"),
                parameters=kwargs.get("parameters", None)
            )

        if save_topology:
            self.topology.to_csv(
                os.path.join(directory, "topology")
            )

        if save_timeseries:
            self.timeseries.to_csv(
                os.path.join(directory, "timeseries"),
                reduce_memory=kwargs.get("reduce_memory", False),
                to_type=kwargs.get("to_type", "float32")
            )
        if save_electromobility:
            self.electromobility.to_csv(
                os.path.join(directory, "electromobility"))

        if kwargs.get("archive", False):
            archive_type = kwargs.get("archive_type", "zip")
            shutil.make_archive(
                directory, archive_type, directory)
            
            dir_size = tools.get_directory_size(directory)
            zip_size = os.path.getsize(directory + '.zip')
            
            reduction = round((1 - zip_size / dir_size) * 100, 1)
            
            logger.info(
                f"Archived files in a {archive_type} archive and reduced"
                f"storage needs by {reduction} %.")

            shutil.rmtree(directory)


    def add_component(
        self,
        comp_type,
        add_ts=True,
        ts_active_power=None,
        ts_reactive_power=None,
        **kwargs
    ):
        """
        Adds single component to network topology.

        Components can be lines or buses as well as generators, loads,
        charging points or storage units.

        Parameters
        ----------
        comp_type : str
            Type of added component. Can be 'Bus', 'Line', 'Load', 'Generator',
            'StorageUnit', 'Transformer' or 'ChargingPoint'.
        add_ts : bool
            Indicator if time series for component are added as well.
        ts_active_power : :pandas:`pandas.Series<series>`
            Active power time series of added component. Index of the series
            must contain all time steps in
            :attr:`~.network.timeseries.TimeSeries.timeindex`.
            Values are active power per time step in MW.
        ts_reactive_power : :pandas:`pandas.Series<series>`
            Reactive power time series of added component. Index of the series
            must contain all time steps in
            :attr:`~.network.timeseries.TimeSeries.timeindex`.
            Values are reactive power per time step in MVA.
        **kwargs: dict
            Attributes of added component. See respective functions for required
            entries. For 'Load', 'Generator' and 'StorageUnit' the boolean
            add_ts determines whether a time series is created for the new
            component or not.

        Todo: change into add_components to allow adding of several components
            at a time, change topology.add_load etc. to add_loads, where
            lists of parameters can be inserted
        """
        if comp_type == "Bus":
            comp_name = self.topology.add_bus(**kwargs)
        elif comp_type == "Line":
            comp_name = self.topology.add_line(**kwargs)
        elif comp_type == "Load" or comp_type == "charging_park":
            comp_name = self.topology.add_load(**kwargs)
            if add_ts:
                timeseries.add_loads_timeseries(
                    edisgo_obj=self, load_names=comp_name, **kwargs
                )

        elif comp_type == "Generator":
            comp_name = self.topology.add_generator(**kwargs)
            if add_ts:
                timeseries.add_generators_timeseries(
                    edisgo_obj=self, generator_names=comp_name, **kwargs
                )

        elif comp_type == "ChargingPoint":
            comp_name = self.topology.add_charging_point(**kwargs)
            if add_ts:
                if ts_active_power is not None and ts_reactive_power is not None:
                    timeseries.add_charging_points_timeseries(
                        self, [comp_name],
                        ts_active_power=pd.DataFrame({
                            comp_name: ts_active_power}),
                        ts_reactive_power=pd.DataFrame({
                            comp_name: ts_reactive_power})
                    )
                else:
                    raise ValueError("Time series for charging points need "
                                     "to be provided.")

        elif comp_type == "StorageUnit":
            comp_name = self.topology.add_storage_unit(
                **kwargs,
            )
            if add_ts:
                if isinstance(ts_active_power, pd.Series):
                    ts_active_power = pd.DataFrame(
                        {comp_name: ts_active_power}
                    )
                if isinstance(ts_reactive_power, pd.Series):
                    ts_reactive_power = pd.DataFrame(
                        {comp_name: ts_reactive_power}
                    )
                timeseries.add_storage_units_timeseries(
                    edisgo_obj=self,
                    storage_unit_names=comp_name,
                    timeseries_storage_units=ts_active_power,
                    timeseries_storage_units_reactive_power=ts_reactive_power,
                    **kwargs
                )
        else:
            raise ValueError("Component type is not correct.")
        return comp_name

    def integrate_component(
        self,
        comp_type,
        geolocation,
        voltage_level=None,
        add_ts=True,
        ts_active_power=None,
        ts_reactive_power=None,
        **kwargs
    ):
        """
        Adds single component to topology based on geolocation.

        Currently components can be generators or charging points.

        Parameters
        ----------
        comp_type : str
            Type of added component. Can be 'Generator' or 'ChargingPoint'.
        geolocation : :shapely:`shapely.Point<Point>` or tuple
            Geolocation of the new component. In case of tuple, the geolocation
            must be given in the form (longitude, latitude).
        voltage_level : int, optional
            Specifies the voltage level the new component is integrated in.
            Possible options are 4 (MV busbar), 5 (MV grid), 6 (LV busbar) or
            7 (LV grid). If no voltage level is provided the voltage level
            is determined based on the nominal power `p_nom` (given as kwarg)
            as follows:

            * voltage level 4 (MV busbar): nominal power between 4.5 MW and
              17.5 MW
            * voltage level 5 (MV grid) : nominal power between 0.3 MW and
              4.5 MW
            * voltage level 6 (LV busbar): nominal power between 0.1 MW and
              0.3 MW
            * voltage level 7 (LV grid): nominal power below 0.1 MW

        add_ts : bool, optional
            Indicator if time series for component are added as well.
            Default: True.
        ts_active_power : :pandas:`pandas.Series<Series>`, optional
            Active power time series of added component. Index of the series
            must contain all time steps in
            :attr:`~.network.timeseries.TimeSeries.timeindex`.
            Values are active power per time step in MW. Currently, if you want
            to add time series (if `add_ts` is True), you must provide a
            time series. It is not automatically retrieved.
        ts_reactive_power : :pandas:`pandas.Series<Series>`, optional
            Reactive power time series of added component. Index of the series
            must contain all time steps in
            :attr:`~.network.timeseries.TimeSeries.timeindex`.
            Values are reactive power per time step in MVA. Currently, if you
            want to add time series (if `add_ts` is True), you must provide a
            time series. It is not automatically retrieved.

        Other Parameters
        ------------------
        kwargs :
            Attributes of added component.
            See :attr:`~.network.topology.Topology.add_generator` respectively
            :attr:`~.network.topology.Topology.add_charging_point` methods
            for more information on required and optional parameters of
            generators and charging points.

        """
        supported_voltage_levels = {4, 5, 6, 7}
        p_nom = kwargs.get('p_nom', None)
        if voltage_level not in supported_voltage_levels:
            if p_nom is None:
                raise ValueError(
                    "Neither appropriate voltage level nor nominal power "
                    "were supplied.")
            # Determine voltage level manually from nominal power
            if 4.5 < p_nom <= 17.5:
                voltage_level = 4
            elif 0.3 < p_nom <= 4.5:
                voltage_level = 5
            elif 0.1 < p_nom <= 0.3:
                voltage_level = 6
            elif 0 < p_nom <= 0.1:
                voltage_level = 7
            else:
                use_case = kwargs.get("use_case", None)
                if use_case is None:
                    raise ValueError(
                        ("Unsupported voltage level. "
                         "Max supported nominal power is 17.5 MW. "
                         f"The actual component {comp_type} has a "
                         f"nominal power of {p_nom}."))
                else:
                    raise ValueError(
                        ("Unsupported voltage level. "
                         "Max supported nominal power is 17.5 MW. "
                         f"The actual component {comp_type} with "
                         f"use case {use_case} has a "
                         f"nominal power of {p_nom}."))

        # check if geolocation is given as shapely Point, otherwise transform
        # to shapely Point
        if not type(geolocation) is Point:
            geolocation = Point(geolocation)

        # Connect in MV
        if voltage_level in [4, 5]:
            kwargs['voltage_level'] = voltage_level
            kwargs['geom'] = geolocation
            comp_name = self.topology.connect_to_mv(
                self, kwargs, comp_type)

        # Connect in LV
        else:
            substations = self.topology.buses_df.loc[
                self.topology.transformers_df.bus1.unique()]
            nearest_substation, _ = find_nearest_bus(geolocation, substations)
            kwargs['mvlv_subst_id'] = int(nearest_substation.split("_")[-2])
            kwargs['geom'] = geolocation
            kwargs['voltage_level'] = voltage_level
            comp_name = self.topology.connect_to_lv(self, kwargs, comp_type)

        if add_ts:
            if comp_type == 'Generator':
                # ToDo: Adding time series for generators manually does
                #   currently not work
                func = timeseries.add_generators_timeseries
            else:
                func = timeseries.add_charging_points_timeseries
            func(
                self, [comp_name],
                ts_active_power=pd.DataFrame({
                    comp_name: ts_active_power}),
                ts_reactive_power=pd.DataFrame({
                    comp_name: ts_reactive_power})
            )

        return comp_name

    def remove_component(self, comp_type, comp_name, drop_ts=True):
        """
        Removes single component from respective DataFrame. If drop_ts is set
        to True, timeseries of elements are deleted as well.

        Parameters
        ----------
        comp_type: str
            Type of removed component. Can be 'Bus', 'Line', 'Load',
            'Generator', 'StorageUnit', 'Transformer'.
        comp_name: str
            Name of component to be removed.
        drop_ts: Boolean
            Indicator if timeseries for component are removed as well. Defaults
            to True.

        Todo: change into remove_components, when add_component is changed into
            add_components, to allow removal of several components at a time

        """
        if comp_type == "Bus":
            self.topology.remove_bus(comp_name)
        elif comp_type == "Line":
            self.topology.remove_line(comp_name)
        elif comp_type == "Load":
            self.topology.remove_load(comp_name)
            if drop_ts:
                timeseries._drop_existing_component_timeseries(
                    edisgo_obj=self, comp_type="loads", comp_names=comp_name
                )

        elif comp_type == "Generator":
            self.topology.remove_generator(comp_name)
            if drop_ts:
                timeseries._drop_existing_component_timeseries(
                    edisgo_obj=self,
                    comp_type="generators",
                    comp_names=comp_name,
                )
        elif comp_type == "StorageUnit":
            self.topology.remove_storage_unit(comp_name)
            if drop_ts:
                timeseries._drop_existing_component_timeseries(
                    edisgo_obj=self,
                    comp_type="storage_units",
                    comp_names=comp_name,
                )
        elif comp_type == "ChargingPoint":
            self.topology.remove_charging_point(comp_name)
            if drop_ts:
                timeseries._drop_existing_component_timeseries(
                    edisgo_obj=self,
                    comp_type="charging_points",
                    comp_names=comp_name
                )
        else:
            raise ValueError("Component type is not correct.")

    def save_edisgo_to_pickle(self, path='', filename=None):
        abs_path = os.path.abspath(path)
        if filename is None:
            filename = "edisgo_object_{ext}.pkl".format(
                ext=self.topology.mv_grid.id)
        pickle.dump(self, open(os.path.join(abs_path, filename), "wb"))

    def reduce_memory(self, **kwargs):
        """
        Reduces size of dataframes containing time series to save memory.

        Per default, float data is stored as float64. As this precision is
        barely needed, this function can be used to convert time series data
        to a data subtype with less memory usage, such as float32.

        Other Parameters
        -----------------
        to_type : str, optional
            Data type to convert time series data to. This is a tradeoff
            between precision and memory. Default: "float32".
        results_attr_to_reduce : list(str), optional
            See `attr_to_reduce` parameter in
            :attr:`~.network.results.Results.reduce_memory` for more
            information.
        timeseries_attr_to_reduce : list(str), optional
            See `attr_to_reduce` parameter in
            :attr:`~.network.timeseries.TimeSeries.reduce_memory` for more
            information.

        """
        # time series
        self.timeseries.reduce_memory(
            to_type=kwargs.get("to_type", "float32"),
            attr_to_reduce=kwargs.get("timeseries_attr_to_reduce", None)
        )
        # results
        self.results.reduce_memory(
            to_type=kwargs.get("to_type", "float32"),
            attr_to_reduce=kwargs.get("results_attr_to_reduce", None)
        )


def import_edisgo_from_pickle(filename, path=''):
    abs_path = os.path.abspath(path)
    return pickle.load(open(os.path.join(abs_path, filename), "rb"))


<<<<<<< HEAD
def import_edisgo_from_files(directory="", import_topology=True,
                             import_timeseries=False, import_results=False,
                             import_electromobility=False, **kwargs):
    edisgo_obj = EDisGo(import_timeseries=False)

=======
def import_edisgo_from_files(
        edisgo_path="", import_topology=True, import_timeseries=False,
        import_results=False, from_zip_archive=False, **kwargs):

    edisgo_obj = EDisGo(import_timeseries=False)

    if str(edisgo_path).endswith(".zip"):
        from_zip_archive = True
        directory = edisgo_path

>>>>>>> fc01e98c
    if import_topology:
        if not from_zip_archive:
            directory = kwargs.get(
                "topology_directory", os.path.join(edisgo_path, "topology"))

        if os.path.exists(directory):
            edisgo_obj.topology.from_csv(
                directory, edisgo_obj, from_zip_archive)
        else:
            logging.warning(
<<<<<<< HEAD
                'No topology directory found. Topology not imported.')
=======
                "No topology data found. Topology not imported.")
>>>>>>> fc01e98c

    if import_timeseries:
        dtype = kwargs.get("dtype", None)

        if not from_zip_archive:
            directory = kwargs.get(
                "timeseries_directory", os.path.join(
                    edisgo_path, "timeseries"))

        if os.path.exists(directory):
            edisgo_obj.timeseries.from_csv(directory, dtype=dtype)
        else:
            logging.warning(
<<<<<<< HEAD
                'No timeseries directory found. Timeseries not imported.')
=======
                "No timeseries data found. Timeseries not imported.")
>>>>>>> fc01e98c

    if import_results:
        parameters = kwargs.get("parameters", None)
        dtype = kwargs.get("dtype", None)

        if not from_zip_archive:
            directory = kwargs.get(
                "results_directory", os.path.join(edisgo_path, "results"))

        if os.path.exists(directory):
            edisgo_obj.results.from_csv(directory, parameters, dtype=dtype)
        else:
<<<<<<< HEAD
            logging.warning('No results directory found. Results not imported.')

    if import_electromobility:
        if os.path.exists(os.path.join(directory, "electromobility")):
            edisgo_obj.electromobility.from_csv(os.path.join(directory, "electromobility"), edisgo_obj)
        else:
            logging.warning('No electromobility directory found. Electromobility not imported.')

    if kwargs.get('import_residual_load', False):
        if os.path.exists(
                os.path.join(directory, 'time_series_sums.csv')):
            residual_load = pd.read_csv(
                os.path.join(directory, 'time_series_sums.csv')).rename(
                columns={'Unnamed: 0': 'timeindex'}).set_index('timeindex')['residual_load']
            residual_load.index = pd.to_datetime(residual_load.index)
            edisgo_obj.timeseries._residual_load = residual_load

=======
            logging.warning(
                "No results data found. Results not imported.")

    if kwargs.get("import_residual_load", False):
        if not from_zip_archive:
            directory = kwargs.get(
                "residual_load_path",
                os.path.join(edisgo_path, "time_series_sums.csv"))

        if os.path.exists(directory):
            residual_load = pd.read_csv(
                directory, index_col=0, parse_dates=True)

            residual_load.index.name = "timeindex"

            edisgo_obj.timeseries._residual_load = \
                residual_load["residual_load"]
        else:
            logging.warning(
                "No residual load data found. Timeseries not imported.")
>>>>>>> fc01e98c

    return edisgo_obj<|MERGE_RESOLUTION|>--- conflicted
+++ resolved
@@ -1159,6 +1159,7 @@
                 reduce_memory=kwargs.get("reduce_memory", False),
                 to_type=kwargs.get("to_type", "float32")
             )
+
         if save_electromobility:
             self.electromobility.to_csv(
                 os.path.join(directory, "electromobility"))
@@ -1178,7 +1179,6 @@
                 f"storage needs by {reduction} %.")
 
             shutil.rmtree(directory)
-
 
     def add_component(
         self,
@@ -1519,16 +1519,9 @@
     return pickle.load(open(os.path.join(abs_path, filename), "rb"))
 
 
-<<<<<<< HEAD
-def import_edisgo_from_files(directory="", import_topology=True,
-                             import_timeseries=False, import_results=False,
-                             import_electromobility=False, **kwargs):
-    edisgo_obj = EDisGo(import_timeseries=False)
-
-=======
 def import_edisgo_from_files(
         edisgo_path="", import_topology=True, import_timeseries=False,
-        import_results=False, from_zip_archive=False, **kwargs):
+        import_results=False, import_electromobility=False, from_zip_archive=False, **kwargs):
 
     edisgo_obj = EDisGo(import_timeseries=False)
 
@@ -1536,7 +1529,6 @@
         from_zip_archive = True
         directory = edisgo_path
 
->>>>>>> fc01e98c
     if import_topology:
         if not from_zip_archive:
             directory = kwargs.get(
@@ -1547,11 +1539,7 @@
                 directory, edisgo_obj, from_zip_archive)
         else:
             logging.warning(
-<<<<<<< HEAD
-                'No topology directory found. Topology not imported.')
-=======
                 "No topology data found. Topology not imported.")
->>>>>>> fc01e98c
 
     if import_timeseries:
         dtype = kwargs.get("dtype", None)
@@ -1565,11 +1553,7 @@
             edisgo_obj.timeseries.from_csv(directory, dtype=dtype)
         else:
             logging.warning(
-<<<<<<< HEAD
-                'No timeseries directory found. Timeseries not imported.')
-=======
                 "No timeseries data found. Timeseries not imported.")
->>>>>>> fc01e98c
 
     if import_results:
         parameters = kwargs.get("parameters", None)
@@ -1582,8 +1566,8 @@
         if os.path.exists(directory):
             edisgo_obj.results.from_csv(directory, parameters, dtype=dtype)
         else:
-<<<<<<< HEAD
-            logging.warning('No results directory found. Results not imported.')
+            logging.warning(
+                "No results data found. Results not imported.")
 
     if import_electromobility:
         if os.path.exists(os.path.join(directory, "electromobility")):
@@ -1591,19 +1575,6 @@
         else:
             logging.warning('No electromobility directory found. Electromobility not imported.')
 
-    if kwargs.get('import_residual_load', False):
-        if os.path.exists(
-                os.path.join(directory, 'time_series_sums.csv')):
-            residual_load = pd.read_csv(
-                os.path.join(directory, 'time_series_sums.csv')).rename(
-                columns={'Unnamed: 0': 'timeindex'}).set_index('timeindex')['residual_load']
-            residual_load.index = pd.to_datetime(residual_load.index)
-            edisgo_obj.timeseries._residual_load = residual_load
-
-=======
-            logging.warning(
-                "No results data found. Results not imported.")
-
     if kwargs.get("import_residual_load", False):
         if not from_zip_archive:
             directory = kwargs.get(
@@ -1621,6 +1592,5 @@
         else:
             logging.warning(
                 "No residual load data found. Timeseries not imported.")
->>>>>>> fc01e98c
 
     return edisgo_obj