from __future__ import annotations

import logging
import os
import pickle
import shutil

from numbers import Number
from pathlib import PurePath

import numpy as np
import pandas as pd

from edisgo.flex_opt.charging_strategies import charging_strategy
from edisgo.flex_opt.reinforce_grid import reinforce_grid
from edisgo.io import pypsa_io
from edisgo.io.ding0_import import import_ding0_grid
from edisgo.io.electromobility_import import (
    distribute_charging_demand,
    import_electromobility,
    integrate_charging_parks,
)
from edisgo.io.generators_import import oedb as import_generators_oedb
from edisgo.network import timeseries
from edisgo.network.electromobility import Electromobility
from edisgo.network.results import Results
from edisgo.network.topology import Topology
from edisgo.opf.results.opf_result_class import OPFResults
from edisgo.opf.run_mp_opf import run_mp_opf
from edisgo.tools import plots, tools
from edisgo.tools.config import Config
from edisgo.tools.geo import find_nearest_bus

if "READTHEDOCS" not in os.environ:
    from shapely.geometry import Point

logger = logging.getLogger(__name__)


class EDisGo:
    """
    Provides the top-level API for invocation of data import, power flow
    analysis, network reinforcement, flexibility measures, etc..

    Parameters
    ----------
    ding0_grid : :obj:`str`
        Path to directory containing csv files of network to be loaded.
    generator_scenario : None or :obj:`str`, optional
        If None, the generator park of the imported grid is kept as is.
        Otherwise defines which scenario of future generator park to use
        and invokes grid integration of these generators. Possible options are
        'nep2035' and 'ego100'. These are scenarios from the research project
        `open_eGo <https://openegoproject.wordpress.com/>`_ (see
        `final report <https://www.uni-flensburg.de/fileadmin/content/\
        abteilungen/industrial/dokumente/downloads/veroeffentlichungen/\
        forschungsergebnisse/20190426endbericht-openego-fkz0325881-final.pdf>`_
        for more information on the scenarios).
        See :attr:`~.EDisGo.import_generators` for further information on how
        generators are integrated and what further options there are.
        Default: None.
    timeindex : None or :pandas:`pandas.DatetimeIndex<DatetimeIndex>`, optional
        Defines the time steps feed-in and demand time series of all generators, loads
        and storage units need to be set.
        The time index is for example used as default for time steps considered in
        the power flow analysis and when checking the integrity of the network.
        Providing a time index is only optional in case a worst case analysis is set
        up using :func:`~set_time_series_worst_case_analysis`.
        In all other cases a time index needs to be set manually.
    config_path : None or :obj:`str` or :obj:`dict`
        Path to the config directory. Options are:

        * None

          If `config_path` is None, configs are loaded from the edisgo
          default config directory ($HOME$/.edisgo). If the directory
          does not exist it is created. If config files don't exist the
          default config files are copied into the directory.

        * :obj:`str`

          If `config_path` is a string, configs will be loaded from the
          directory specified by `config_path`. If the directory
          does not exist it is created. If config files don't exist the
          default config files are copied into the directory.

        * :obj:`dict`

          A dictionary can be used to specify different paths to the
          different config files. The dictionary must have the following
          keys:

          * 'config_db_tables'
          * 'config_grid'
          * 'config_grid_expansion'
          * 'config_timeseries'

          Values of the dictionary are paths to the corresponding
          config file. In contrast to the other two options, the directories
          and config files must exist and are not automatically created.

        Default: None.

    Attributes
    ----------
    topology : :class:`~.network.topology.Topology`
        The topology is a container object holding the topology of the grids.
    timeseries : :class:`~.network.timeseries.TimeSeries`
        Container for component time series.
    results : :class:`~.network.results.Results`
        This is a container holding all calculation results from power flow
        analyses, curtailment, storage integration, etc.

    """

    def __init__(self, **kwargs):

        # load configuration
        self._config = Config(config_path=kwargs.get("config_path", "default"))

        # instantiate topology object and load grid data
        self.topology = Topology(config=self.config)
        self.import_ding0_grid(path=kwargs.get("ding0_grid", None))

        # instantiate electromobility object and load charging processes and sites
        self.electromobility = Electromobility(edisgo_obj=self)

        # set up results and time series container
        self.results = Results(self)
        self.opf_results = OPFResults()
        self.timeseries = timeseries.TimeSeries(
            timeindex=kwargs.get("timeindex", pd.DatetimeIndex([]))
        )

        # import new generators
        if kwargs.get("generator_scenario", None) is not None:
            self.import_generators(
                generator_scenario=kwargs.pop("generator_scenario"), **kwargs
            )

    @property
    def config(self):
        """
        eDisGo configuration data.

        Returns
        -------
        :class:`~.tools.config.Config`
            Config object with configuration data from config files.

        """
        return self._config

    @config.setter
    def config(self, config_path):
        self._config = Config(config_path=config_path)

    def import_ding0_grid(self, path):
        """
        Import ding0 topology data from csv files in the format as
        `Ding0 <https://github.com/openego/ding0>`_ provides it.

        Parameters
        -----------
        path : str
            Path to directory containing csv files of network to be loaded.

        """
        if path is not None:
            import_ding0_grid(path, self)

    def set_timeindex(self, timeindex):
        """
        Sets :py:attr:`~.network.timeseries.TimeSeries.timeindex` all time-dependent
        attributes are indexed by.

        The time index is for example used as default for time steps considered in
        the power flow analysis and when checking the integrity of the network.

        Parameters
        -----------
        timeindex : :pandas:`pandas.DatetimeIndex<DatetimeIndex>`
            Time index to set.

        """
        self.timeseries.timeindex = timeindex

    def set_time_series_manual(
        self,
        generators_p=None,
        loads_p=None,
        storage_units_p=None,
        generators_q=None,
        loads_q=None,
        storage_units_q=None,
    ):
        """
        Sets given component time series.

        If time series for a component were already set before, they are overwritten.

        Parameters
        -----------
        generators_p : :pandas:`pandas.DataFrame<DataFrame>`
            Active power time series in MW of generators. Index of the data frame is
            a datetime index. Columns contain generators names of generators to set
            time series for. Default: None.
        loads_p : :pandas:`pandas.DataFrame<DataFrame>`
            Active power time series in MW of loads. Index of the data frame is
            a datetime index. Columns contain load names of loads to set
            time series for. Default: None.
        storage_units_p : :pandas:`pandas.DataFrame<DataFrame>`
            Active power time series in MW of storage units. Index of the data frame is
            a datetime index. Columns contain storage unit names of storage units to set
            time series for. Default: None.
        generators_q : :pandas:`pandas.DataFrame<DataFrame>`
            Reactive power time series in MVA of generators. Index of the data frame is
            a datetime index. Columns contain generators names of generators to set
            time series for. Default: None.
        loads_q : :pandas:`pandas.DataFrame<DataFrame>`
            Reactive power time series in MVA of loads. Index of the data frame is
            a datetime index. Columns contain load names of loads to set
            time series for. Default: None.
        storage_units_q : :pandas:`pandas.DataFrame<DataFrame>`
            Reactive power time series in MVA of storage units. Index of the data frame
            is a datetime index. Columns contain storage unit names of storage units to
            set time series for. Default: None.

        Notes
        ------
        This function raises a warning in case a time index was not previously set.
        You can set the time index upon initialisation of the EDisGo object by
        providing the input parameter 'timeindex' or using the function
        :attr:`~.edisgo.EDisGo.set_timeindex`.
        Also make sure that the time steps for which time series are provided include
        the set time index.

        """
        # check if time index is already set, otherwise raise warning
        if self.timeseries.timeindex.empty:
            logger.warning(
                "When setting time series manually a time index is not automatically "
                "set but needs to be set by the user. You can set the time index "
                "upon initialisation of the EDisGo object by providing the input "
                "parameter 'timeindex' or using the function EDisGo.set_timeindex()."
            )
        self.timeseries.set_active_power_manual(
            self,
            ts_generators=generators_p,
            ts_loads=loads_p,
            ts_storage_units=storage_units_p,
        )
        self.timeseries.set_reactive_power_manual(
            self,
            ts_generators=generators_q,
            ts_loads=loads_q,
            ts_storage_units=storage_units_q,
        )

    def set_time_series_worst_case_analysis(
        self,
        cases=None,
        generators_names=None,
        loads_names=None,
        storage_units_names=None,
    ):
        """
        Sets demand and feed-in of all loads, generators and storage units for the
        specified worst cases.

        See :func:`~.network.timeseries.TimeSeries.set_worst_case` for more information.

        Parameters
        -----------
        cases : str or list(str)
            List with worst-cases to generate time series for. Can be
            'feed-in_case', 'load_case' or both. Defaults to None in which case both
            'feed-in_case' and 'load_case' are set up.
        generators_names : list(str)
            Defines for which generators to set worst case time series. If None,
            time series are set for all generators. Default: None.
        loads_names : list(str)
            Defines for which loads to set worst case time series. If None,
            time series are set for all loads. Default: None.
        storage_units_names : list(str)
            Defines for which storage units to set worst case time series. If None,
            time series are set for all storage units. Default: None.

        """
        if cases is None:
            cases = ["load_case", "feed-in_case"]
        if isinstance(cases, str):
            cases = [cases]

        self.timeseries.set_worst_case(
            self, cases, generators_names, loads_names, storage_units_names
        )

    def set_time_series_active_power_predefined(
        self,
        fluctuating_generators_ts=None,
        fluctuating_generators_names=None,
        dispatchable_generators_ts=None,
        dispatchable_generators_names=None,
        conventional_loads_ts=None,
        conventional_loads_names=None,
        charging_points_ts=None,
        charging_points_names=None,
    ):
        """
        Uses predefined feed-in or demand profiles.

        Predefined profiles comprise i.e. standard electric conventional load profiles
        for different sectors generated using the oemof
        `demandlib <https://github.com/oemof/demandlib/>`_ or feed-in time series of
        fluctuating solar and wind generators provided on the OpenEnergy DataBase for
        the weather year 2011.

        This function can also be used to provide your own profiles per technology or
        load sector.

        Parameters
        -----------
        fluctuating_generators_ts : str or :pandas:`pandas.DataFrame<DataFrame>`
            Defines which technology-specific (or technology and weather cell specific)
            time series to use to set active power time series of fluctuating
            generators. See parameter `ts_generators` in
            :func:`~.network.timeseries.TimeSeries.predefined_fluctuating_generators_by_technology`
            for more information. If None, no time series of fluctuating generators
            are set. Default: None.
        fluctuating_generators_names : list(str)
            Defines for which fluctuating generators to apply technology-specific time
            series. See parameter `generator_names` in
            :func:`~.network.timeseries.TimeSeries.predefined_dispatchable_generators_by_technology`
            for more information. Default: None.
        dispatchable_generators_ts : :pandas:`pandas.DataFrame<DataFrame>`
            Defines which technology-specific time series to use to set active power
            time series of dispatchable generators.
            See parameter `ts_generators` in
            :func:`~.network.timeseries.TimeSeries.predefined_dispatchable_generators_by_technology`
            for more information. If None, no time series of dispatchable generators
            are set. Default: None.
        dispatchable_generators_names : list(str)
            Defines for which dispatchable generators to apply technology-specific time
            series. See parameter `generator_names` in
            :func:`~.network.timeseries.TimeSeries.predefined_dispatchable_generators_by_technology`
            for more information. Default: None.
        conventional_loads_ts : :pandas:`pandas.DataFrame<DataFrame>`
            Defines which sector-specific time series to use to set active power
            time series of conventional loads.
            See parameter `ts_loads` in
            :func:`~.network.timeseries.TimeSeries.predefined_conventional_loads_by_sector`
            for more information. If None, no time series of conventional loads
            are set. Default: None.
        conventional_loads_names : list(str)
            Defines for which conventional loads to apply technology-specific time
            series. See parameter `load_names` in
            :func:`~.network.timeseries.TimeSeries.predefined_conventional_loads_by_sector`
            for more information. Default: None.
        charging_points_ts : :pandas:`pandas.DataFrame<DataFrame>`
            Defines which use-case-specific time series to use to set active power
            time series of charging points.
            See parameter `ts_loads` in
            :func:`~.network.timeseries.TimeSeries.predefined_charging_points_by_use_case`
            for more information. If None, no time series of charging points
            are set. Default: None.
        charging_points_names : list(str)
            Defines for which charging points to apply use-case-specific time
            series. See parameter `load_names` in
            :func:`~.network.timeseries.TimeSeries.predefined_charging_points_by_use_case`
            for more information. Default: None.

        Notes
        ------
        This function raises a warning in case a time index was not previously set.
        You can set the time index upon initialisation of the EDisGo object by
        providing the input parameter 'timeindex' or using the function
        :attr:`~.edisgo.EDisGo.set_timeindex`.
        Also make sure that the time steps for which time series are provided include
        the set time index.

        """
        if self.timeseries.timeindex.empty:
            logger.warning(
                "When setting time series using predefined profiles a time index is "
                "not automatically set but needs to be set by the user. In some cases "
                "not setting a time index prior to calling this function may lead "
                "to errors. You can set the time index upon initialisation of the "
                "EDisGo object by providing the input parameter 'timeindex' or using "
                "the function EDisGo.set_timeindex()."
            )
            return
        if fluctuating_generators_ts is not None:
            self.timeseries.predefined_fluctuating_generators_by_technology(
                self, fluctuating_generators_ts, fluctuating_generators_names
            )
        if dispatchable_generators_ts is not None:
            self.timeseries.predefined_dispatchable_generators_by_technology(
                self, dispatchable_generators_ts, dispatchable_generators_names
            )
        if conventional_loads_ts is not None:
            self.timeseries.predefined_conventional_loads_by_sector(
                self, conventional_loads_ts, conventional_loads_names
            )
        if charging_points_ts is not None:
            self.timeseries.predefined_charging_points_by_use_case(
                self, charging_points_ts, charging_points_names
            )

    def set_time_series_reactive_power_control(
        self,
        control="fixed_cosphi",
        generators_parametrisation="default",
        loads_parametrisation="default",
        storage_units_parametrisation="default",
    ):
        """
        Set reactive power time series of components.

        Parameters
        -----------
        control : str
            Type of reactive power control to apply. Currently the only option is
            'fixed_coshpi'. See :func:`~.network.timeseries.TimeSeries.fixed_cosphi`
            for further information.
        generators_parametrisation : str or :pandas:`pandas.DataFrame<dataframe>`
            See parameter `generators_parametrisation` in
            :func:`~.network.timeseries.TimeSeries.fixed_cosphi` for further
            information. Here, per default, the option 'default' is used.
        loads_parametrisation : str or :pandas:`pandas.DataFrame<dataframe>`
            See parameter `loads_parametrisation` in
            :func:`~.network.timeseries.TimeSeries.fixed_cosphi` for further
            information. Here, per default, the option 'default' is used.
        storage_units_parametrisation : str or :pandas:`pandas.DataFrame<dataframe>`
            See parameter `storage_units_parametrisation` in
            :func:`~.network.timeseries.TimeSeries.fixed_cosphi` for further
            information. Here, per default, the option 'default' is used.

        Notes
        ------
        Be careful to set parametrisation of other component types to None if you only
        want to set reactive power of certain components. See example below for further
        information.

        Examples
        --------
        To only set reactive power time series of one generator using default
        configurations you can do the following:

        >>> self.set_time_series_reactive_power_control(
        >>>     generators_parametrisation=pd.DataFrame(
        >>>        {
        >>>            "components": [["Generator_1"]],
        >>>            "mode": ["default"],
        >>>            "power_factor": ["default"],
        >>>        },
        >>>        index=[1],
        >>>     ),
        >>>     loads_parametrisation=None,
        >>>     storage_units_parametrisation=None
        >>> )

        In the example above, `loads_parametrisation` and
        `storage_units_parametrisation` need to be set to None, otherwise already
        existing time series would be overwritten.

        To only change configuration of one load and for all other components use
        default configurations you can do the following:

        >>> self.set_time_series_reactive_power_control(
        >>>     loads_parametrisation=pd.DataFrame(
        >>>        {
        >>>            "components": [["Load_1"],
        >>>                           self.topology.loads_df.index.drop(["Load_1"])],
        >>>            "mode": ["capacitive", "default"],
        >>>            "power_factor": [0.98, "default"],
        >>>        },
        >>>        index=[1, 2],
        >>>     )
        >>> )

        In the example above, `generators_parametrisation` and
        `storage_units_parametrisation` do not need to be set as default configurations
        are per default used for all generators and storage units anyways.

        """
        if control == "fixed_cosphi":
            self.timeseries.fixed_cosphi(
                self,
                generators_parametrisation=generators_parametrisation,
                loads_parametrisation=loads_parametrisation,
                storage_units_parametrisation=storage_units_parametrisation,
            )
        else:
            raise ValueError("'control' must be 'fixed_cosphi'.")

    def to_pypsa(
        self, mode=None, timesteps=None, check_edisgo_integrity=False, **kwargs
    ):
        """
        Convert grid to :pypsa:`PyPSA.Network<network>` representation.

        You can choose between translation of the MV and all underlying LV grids
        (mode=None (default)), the MV network only (mode='mv' or mode='mvlv') or a
        single LV network (mode='lv').

        Parameters
        -----------
        mode : str
            Determines network levels that are translated to
            :pypsa:`PyPSA.Network<network>`.
            Possible options are:

            * None

                MV and underlying LV networks are exported. This is the default.

            * 'mv'

                Only MV network is exported. MV/LV transformers are not exported in
                this mode. Loads, generators and storage units in underlying LV grids
                are connected to the respective MV/LV station's primary side. Per
                default, they are all connected separately, but you can also choose to
                aggregate them. See parameters `aggregate_loads`, `aggregate_generators`
                and `aggregate_storages` for more information.

            * 'mvlv'

                This mode works similar as mode 'mv', with the difference that MV/LV
                transformers are as well exported and LV components connected to the
                respective MV/LV station's secondary side. Per default, all components
                are connected separately, but you can also choose to aggregate them.
                See parameters `aggregate_loads`, `aggregate_generators`
                and `aggregate_storages` for more information.

            * 'lv'

                Single LV network topology including the MV/LV transformer is exported.
                The LV grid to export is specified through the parameter `lv_grid_id`.
                The slack is positioned at the secondary side of the MV/LV station.

        timesteps : :pandas:`pandas.DatetimeIndex<DatetimeIndex>` or \
            :pandas:`pandas.Timestamp<Timestamp>`
            Specifies which time steps to export to pypsa representation to e.g.
            later on use in power flow analysis. It defaults to None in which case
            all time steps in :attr:`~.network.timeseries.TimeSeries.timeindex`
            are used.
            Default: None.
        check_edisgo_integrity : bool
            Check integrity of edisgo object before translating to pypsa. This option is
            meant to help the identification of possible sources of errors if the power
            flow calculations fail. See :attr:`~.edisgo.EDisGo.check_integrity` for
            more information.

        Other Parameters
        -------------------
        use_seed : bool
            Use a seed for the initial guess for the Newton-Raphson algorithm.
            Only available when MV level is included in the power flow analysis.
            If True, uses voltage magnitude results of previous power flow
            analyses as initial guess in case of PQ buses. PV buses currently do
            not occur and are therefore currently not supported.
            Default: False.
        lv_grid_id : int or str
            ID (e.g. 1) or name (string representation, e.g. "LVGrid_1") of LV grid
            to export in case mode is 'lv'.
        aggregate_loads : str
            Mode for load aggregation in LV grids in case mode is 'mv' or 'mvlv'.
            Can be 'sectoral' aggregating the loads sector-wise, 'all' aggregating all
            loads into one or None, not aggregating loads but appending them to the
            station one by one. Default: None.
        aggregate_generators : str
            Mode for generator aggregation in LV grids in case mode is 'mv' or 'mvlv'.
            Can be 'type' aggregating generators per generator type, 'curtailable'
            aggregating 'solar' and 'wind' generators into one and all other generators
            into another one, or None, where no aggregation is undertaken
            and generators are added to the station one by one. Default: None.
        aggregate_storages : str
            Mode for storage unit aggregation in LV grids in case mode is 'mv' or
            'mvlv'. Can be 'all' where all storage units in an LV grid are aggregated to
            one storage unit or None, in which case no aggregation is conducted and
            storage units are added to the station. Default: None.

        Returns
        -------
        :pypsa:`PyPSA.Network<network>`
            :pypsa:`PyPSA.Network<network>` representation.

        """
        # possibly execute consistency check
        if check_edisgo_integrity or logger.level == logging.DEBUG:
            self.check_integrity()
        return pypsa_io.to_pypsa(self, mode, timesteps, **kwargs)

    def to_graph(self):
        """
        Returns networkx graph representation of the grid.

        Returns
        -------
        :networkx:`networkx.Graph<network.Graph>`
            Graph representation of the grid as networkx Ordered Graph,
            where lines are represented by edges in the graph, and buses and
            transformers are represented by nodes.

        """

        return self.topology.to_graph()

    def import_generators(self, generator_scenario=None, **kwargs):
        """
        Gets generator park for specified scenario and integrates them into
        the grid.

        Currently, the only supported data source is scenario data generated
        in the research project
        `open_eGo <https://openegoproject.wordpress.com/>`_. You can choose
        between two scenarios: 'nep2035' and 'ego100'. You can get more
        information on the scenarios in the
        `final report <https://www.uni-flensburg.de/fileadmin/content/\
        abteilungen/industrial/dokumente/downloads/veroeffentlichungen/\
        forschungsergebnisse/20190426endbericht-openego-fkz0325881-final\
        .pdf>`_.

        The generator data is retrieved from the
        `open energy platform <https://openenergy-platform.org/>`_
        from tables for
        `conventional power plants <https://openenergy-platform.org/dataedit/\
        view/supply/ego_dp_conv_powerplant>`_ and
        `renewable power plants <https://openenergy-platform.org/dataedit/\
        view/supply/ego_dp_res_powerplant>`_.

        When the generator data is retrieved, the following steps are
        conducted:

            * Step 1: Update capacity of existing generators if `
              update_existing` is True, which it is by default.
            * Step 2: Remove decommissioned generators if
              `remove_decommissioned` is True, which it is by default.
            * Step 3: Integrate new MV generators.
            * Step 4: Integrate new LV generators.

        For more information on how generators are integrated, see
        :attr:`~.network.topology.Topology.connect_to_mv` and
        :attr:`~.network.topology.Topology.connect_to_lv`.

        After the generator park is changed there may be grid issues due to the
        additional in-feed. These are not solved automatically. If you want to
        have a stable grid without grid issues you can invoke the automatic
        grid expansion through the function :attr:`~.EDisGo.reinforce`.

        Parameters
        ----------
        generator_scenario : str
            Scenario for which to retrieve generator data. Possible options
            are 'nep2035' and 'ego100'.

        Other Parameters
        ----------------
        kwargs :
            See :func:`edisgo.io.generators_import.oedb`.

        """
        import_generators_oedb(
            edisgo_object=self, generator_scenario=generator_scenario, **kwargs
        )

    def analyze(
        self,
        mode: str | None = None,
        timesteps: pd.Timestamp | pd.DatetimeIndex | None = None,
        raise_not_converged: bool = True,
        troubleshooting_mode: str | None = None,
        range_start: Number = 0.1,
        range_num: int = 10,
        **kwargs,
    ):
        """
        Conducts a static, non-linear power flow analysis.

        Conducts a static, non-linear power flow analysis using
        `PyPSA <https://pypsa.readthedocs.io/en/latest/power_flow.html#\
        full-non-linear-power-flow>`_
        and writes results (active, reactive and apparent power as well as
        current on lines and voltages at buses) to :class:`~.network.results.Results`
        (e.g. :attr:`~.network.results.Results.v_res` for voltages).

        Parameters
        ----------
        mode : str or None
            Allows to toggle between power flow analysis for the whole network or just
            the MV or one LV grid. Possible options are:

            * None (default)

                Power flow analysis is conducted for the whole network including MV grid
                and underlying LV grids.

            * 'mv'

                Power flow analysis is conducted for the MV level only. LV loads,
                generators and storage units are aggregated at the respective MV/LV
                stations' primary side. Per default, they are all connected separately,
                but you can also choose to aggregate them. See parameters
                `aggregate_loads`, `aggregate_generators` and `aggregate_storages`
                in :attr:`~.edisgo.EDisGo.to_pypsa` for more information.

            * 'mvlv'

                Power flow analysis is conducted for the MV level only. In contrast to
                mode 'mv' LV loads, generators and storage units are in this case
                aggregated at the respective MV/LV stations' secondary side. Per
                default, they are all connected separately, but you can also choose to
                aggregate them. See parameters `aggregate_loads`, `aggregate_generators`
                and `aggregate_storages` in :attr:`~.edisgo.EDisGo.to_pypsa` for more
                information.

            * 'lv'

                Power flow analysis is conducted for one LV grid only. ID or name of
                the LV grid to conduct power flow analysis for needs to be provided
                through keyword argument 'lv_grid_id' as integer or string.
                See parameter `lv_grid_id` in :attr:`~.edisgo.EDisGo.to_pypsa` for more
                information.
                The slack is positioned at the secondary side of the MV/LV station.

        timesteps : :pandas:`pandas.DatetimeIndex<DatetimeIndex>` or \
            :pandas:`pandas.Timestamp<Timestamp>`
            Timesteps specifies for which time steps to conduct the power flow
            analysis. It defaults to None in which case all time steps in
            :attr:`~.network.timeseries.TimeSeries.timeindex` are used.
        raise_not_converged : bool
            If True, an error is raised in case power flow analysis did not converge
            for all time steps.
            Default: True.

        troubleshooting_mode : str or None
            Two optional troubleshooting methods in case of nonconvergence of nonlinear
            power flow (cf. [1])

            * None (default)
                Power flow analysis is conducted using nonlinear power flow method.
            * 'lpf'
                Non-linear power flow initial guess is seeded with the voltage angles
                from the linear power flow.
            * 'iteration'
                Power flow analysis is conducted by reducing all power values of
                generators and loads to a fraction, e.g. 10%, solving the load flow and
                using it as a seed for the power at 20%, iteratively up to 100%.

        range_start : float, optional
            Specifies the minimum fraction that power values are set to when using
            troubleshooting_mode 'iteration'. Must be between 0 and 1.
            Default: 0.1.

        range_num : int, optional
            Specifies the number of fraction samples to generate when using
            troubleshooting_mode 'iteration'. Must be non-negative.
            Default: 10.

        Other Parameters
        -----------------
        kwargs : dict
            Possible other parameters comprise all other parameters that can be set in
            :func:`edisgo.io.pypsa_io.to_pypsa`.

        Returns
        --------
        :pandas:`pandas.DatetimeIndex<DatetimeIndex>`
            Returns the time steps for which power flow analysis did not converge.

        References
        --------
        [1] https://pypsa.readthedocs.io/en/latest/troubleshooting.html

        """

        def _check_convergence():
            # get converged and not converged time steps
            timesteps_converged = pf_results["converged"][
                pf_results["converged"]["0"]
            ].index
            timesteps_not_converged = pf_results["converged"][
                ~pf_results["converged"]["0"]
            ].index

            if raise_not_converged and len(timesteps_not_converged) > 0:
                raise ValueError(
                    "Power flow analysis did not converge for the "
                    "following {} time steps: {}.".format(
                        len(timesteps_not_converged), timesteps_not_converged
                    )
                )
            elif len(timesteps_not_converged) > 0:
                logger.warning(
                    "Power flow analysis did not converge for the "
                    "following {} time steps: {}.".format(
                        len(timesteps_not_converged), timesteps_not_converged
                    )
                )
            return timesteps_converged, timesteps_not_converged

        if timesteps is None:
            timesteps = self.timeseries.timeindex
        # check if timesteps is array-like, otherwise convert to list
        if not hasattr(timesteps, "__len__"):
            timesteps = [timesteps]

        pypsa_network = self.to_pypsa(mode=mode, timesteps=timesteps, **kwargs)

        if troubleshooting_mode == "lpf":
            # run linear power flow analysis
            pypsa_network.lpf()
            # run power flow analysis
            pf_results = pypsa_network.pf(timesteps, use_seed=True)
            # get converged and not converged time steps
            timesteps_converged, timesteps_not_converged = _check_convergence()
        elif troubleshooting_mode == "iteration":
            pypsa_network_copy = pypsa_network.copy()
            for fraction in np.linspace(range_start, 1, range_num):
                # Reduce power values of generators, loads and storages to fraction of
                # original value
                for obj1, obj2 in [
                    (pypsa_network.generators_t, pypsa_network_copy.generators_t),
                    (pypsa_network.loads_t, pypsa_network_copy.loads_t),
                    (pypsa_network.storage_units_t, pypsa_network_copy.storage_units_t),
                ]:
                    for attr in ["p_set", "q_set"]:
                        setattr(obj1, attr, getattr(obj2, attr) * fraction)
                # run power flow analysis
                pf_results = pypsa_network.pf(timesteps, use_seed=True)
                logging.warning(
                    "Current fraction in iterative process: {}.".format(fraction)
                )
                # get converged and not converged time steps
                timesteps_converged, timesteps_not_converged = _check_convergence()
        else:
            # run power flow analysis
            pf_results = pypsa_network.pf(
                timesteps, use_seed=kwargs.get("use_seed", False)
            )
            # get converged and not converged time steps
            timesteps_converged, timesteps_not_converged = _check_convergence()

        # handle converged time steps
        pypsa_io.process_pfa_results(self, pypsa_network, timesteps_converged)

        return timesteps_not_converged

    def reinforce(
        self,
        timesteps_pfa: str | pd.DatetimeIndex | pd.Timestamp | None = None,
        copy_grid: bool = False,
        max_while_iterations: int = 20,
        combined_analysis: bool = False,
        mode: str | None = None,
        **kwargs,
    ) -> Results:
        """
        Reinforces the network and calculates network expansion costs.

        If the :attr:`edisgo.network.timeseries.TimeSeries.is_worst_case` is
        True input for `timesteps_pfa` and `mode` are overwritten and therefore
        ignored.

        See :func:`edisgo.flex_opt.reinforce_grid.reinforce_grid` for more
        information on input parameters and methodology.

        Other Parameters
        -----------------
        is_worst_case : bool
            Is used to overwrite the return value from
            :attr:`edisgo.network.timeseries.TimeSeries.is_worst_case`. If True
            reinforcement is calculated for worst-case MV and LV cases separately.

        """
        if kwargs.get("is_worst_case", self.timeseries.is_worst_case):

            logger.info(
                "Running reinforcement in worst-case mode by differentiating between mv"
                " and lv load and feed-in cases."
            )

            timeindex_worst_cases = self.timeseries.timeindex_worst_cases
            timesteps_pfa = pd.DatetimeIndex(
                timeindex_worst_cases.loc[
                    timeindex_worst_cases.index.str.contains("mv")
                ]
            )
            mode = "mv"

            reinforce_grid(
                self,
                max_while_iterations=max_while_iterations,
                copy_grid=copy_grid,
                timesteps_pfa=timesteps_pfa,
                combined_analysis=combined_analysis,
                mode=mode,
            )

            timesteps_pfa = pd.DatetimeIndex(
                timeindex_worst_cases.loc[
                    timeindex_worst_cases.index.str.contains("lv")
                ]
            )
            mode = "lv"

        results = reinforce_grid(
            self,
            max_while_iterations=max_while_iterations,
            copy_grid=copy_grid,
            timesteps_pfa=timesteps_pfa,
            combined_analysis=combined_analysis,
            mode=mode,
        )

        # add measure to Results object
        if not copy_grid:
            self.results.measures = "grid_expansion"

        return results

    def perform_mp_opf(self, timesteps, storage_series=None, **kwargs):
        """
        Run optimal power flow with julia.

        Parameters
        -----------
        timesteps : list
            List of timesteps to perform OPF for.
        kwargs :
            See :func:`~.opf.run_mp_opf.run_mp_opf` for further
            information.

        Returns
        --------
        str
            Status of optimization.

        """
        if storage_series is None:
            storage_series = []
        return run_mp_opf(self, timesteps, storage_series=storage_series, **kwargs)

    def add_component(
        self,
        comp_type,
        ts_active_power=None,
        ts_reactive_power=None,
        **kwargs,
    ):
        """
        Adds single component to network.

        Components can be lines or buses as well as generators, loads, or storage units.
        If add_ts is set to True, time series of elements are set as well. Currently,
        time series need to be provided.

        Parameters
        ----------
        comp_type : str
            Type of added component. Can be 'bus', 'line', 'load', 'generator', or
            'storage_unit'.
        ts_active_power : :pandas:`pandas.Series<series>` or None
            Active power time series of added component.
            Index of the series must contain all time steps in
            :attr:`~.network.timeseries.TimeSeries.timeindex`.
            Values are active power per time step in MW.
            Defaults to None in which case no time series is set.
        ts_reactive_power : :pandas:`pandas.Series<series>` or str or None
            Possible options are:

            * :pandas:`pandas.Series<series>`

                Reactive power time series of added component. Index of the series must
                contain all time steps in
                :attr:`~.network.timeseries.TimeSeries.timeindex`. Values are reactive
                power per time step in MVA.

            * "default"

                Reactive power time series is determined based on assumptions on fixed
                power factor of the component. To this end, the power factors set in the
                config section `reactive_power_factor` and the power factor mode,
                defining whether components behave inductive or capacitive, given in the
                config section `reactive_power_mode`, are used.
                This option requires you to provide an active power time series. In case
                it was not provided, reactive power cannot be set and a warning is
                raised.

            * None

                No reactive power time series is set.

            Default: None
        **kwargs: dict
            Attributes of added component. See respective functions for required
            entries.

            * 'bus' : :attr:`~.network.topology.Topology.add_bus`

            * 'line' : :attr:`~.network.topology.Topology.add_line`

            * 'load' : :attr:`~.network.topology.Topology.add_load`

            * 'generator' : :attr:`~.network.topology.Topology.add_generator`

            * 'storage_unit' : :attr:`~.network.topology.Topology.add_storage_unit`

        """
        # ToDo: Add option to add transformer.
        # Todo: change into add_components to allow adding of several components
        #    at a time, change topology.add_load etc. to add_loads, where
        #    lists of parameters can be inserted

        def _get_q_default_df(comp_name):
            return pd.DataFrame(
                {
                    "components": [[comp_name]],
                    "mode": ["default"],
                    "power_factor": ["default"],
                },
                index=["comp"],
            )

        def _set_timeseries():
            if ts_active_power is not None:
                self.set_time_series_manual(
                    **{f"{comp_type}s_p": pd.DataFrame({comp_name: ts_active_power})}
                )
            if ts_reactive_power is not None:
                if isinstance(ts_reactive_power, pd.Series):
                    self.set_time_series_manual(
                        **{
                            f"{comp_type}s_q": pd.DataFrame(
                                {comp_name: ts_reactive_power}
                            )
                        }
                    )
                elif ts_reactive_power == "default":
                    if ts_active_power is None:
                        logging.warning(
                            f"Default reactive power time series of {comp_name} cannot "
                            "be set as active power time series was not provided."
                        )
                    else:
                        other_comps = [
                            _
                            for _ in ["generator", "load", "storage_unit"]
                            if _ != comp_type
                        ]
                        parameter_dict = {
                            f"{t}s_parametrisation": None for t in other_comps
                        }
                        parameter_dict.update(
                            {
                                f"{comp_type}s_parametrisation": _get_q_default_df(
                                    comp_name
                                )
                            }
                        )
                        self.set_time_series_reactive_power_control(**parameter_dict)

        if comp_type == "bus":
            comp_name = self.topology.add_bus(**kwargs)

        elif comp_type == "line":
            comp_name = self.topology.add_line(**kwargs)

        elif comp_type == "generator":
            comp_name = self.topology.add_generator(**kwargs)
            _set_timeseries()

        elif comp_type == "storage_unit":
            comp_name = self.topology.add_storage_unit(**kwargs)
            _set_timeseries()

        elif comp_type == "load":
            comp_name = self.topology.add_load(**kwargs)
            _set_timeseries()

        else:
            raise ValueError(
                "Invalid input for parameter 'comp_type'. Must either be "
                "'line', 'bus', 'generator', 'load' or 'storage_unit'."
            )
        return comp_name

    def integrate_component_based_on_geolocation(
        self,
        comp_type,
        geolocation,
        voltage_level=None,
        add_ts=True,
        ts_active_power=None,
        ts_reactive_power=None,
        **kwargs,
    ):
        """
        Adds single component to topology based on geolocation.

        Currently components can be generators or charging points.

        Parameters
        ----------
        comp_type : str
            Type of added component. Can be 'generator' or 'charging_point'.
        geolocation : :shapely:`shapely.Point<Point>` or tuple
            Geolocation of the new component. In case of tuple, the geolocation
            must be given in the form (longitude, latitude).
        voltage_level : int, optional
            Specifies the voltage level the new component is integrated in.
            Possible options are 4 (MV busbar), 5 (MV grid), 6 (LV busbar) or
            7 (LV grid). If no voltage level is provided the voltage level
            is determined based on the nominal power `p_nom` (given as kwarg)
            as follows:

            * voltage level 4 (MV busbar): nominal power between 4.5 MW and
              17.5 MW
            * voltage level 5 (MV grid) : nominal power between 0.3 MW and
              4.5 MW
            * voltage level 6 (LV busbar): nominal power between 0.1 MW and
              0.3 MW
            * voltage level 7 (LV grid): nominal power below 0.1 MW

        add_ts : bool, optional
            Indicator if time series for component are added as well.
            Default: True.
        ts_active_power : :pandas:`pandas.Series<Series>`, optional
            Active power time series of added component. Index of the series
            must contain all time steps in
            :attr:`~.network.timeseries.TimeSeries.timeindex`.
            Values are active power per time step in MW. If you want
            to add time series (if `add_ts` is True), you must provide a
            time series. It is not automatically retrieved.
        ts_reactive_power : :pandas:`pandas.Series<Series>`, optional
            Reactive power time series of added component. Index of the series
            must contain all time steps in
            :attr:`~.network.timeseries.TimeSeries.timeindex`.
            Values are reactive power per time step in MVA. If you
            want to add time series (if `add_ts` is True), you must provide a
            time series. It is not automatically retrieved.

        Other Parameters
        ------------------
        kwargs :
            Attributes of added component.
            See :attr:`~.network.topology.Topology.add_generator` respectively
            :attr:`~.network.topology.Topology.add_charging_point` methods
            for more information on required and optional parameters of
            generators and charging points.

        """
        supported_voltage_levels = {4, 5, 6, 7}
        p_nom = kwargs.get("p_nom", None)
        p_set = kwargs.get("p_set", None)

        p = p_nom if p_set is None else p_set

        kwargs["p"] = p

        if voltage_level not in supported_voltage_levels:
            if p is None:
                raise ValueError(
                    "Neither appropriate voltage level nor nominal power "
                    "were supplied."
                )
            # Determine voltage level manually from nominal power
            if 4.5 < p <= 17.5:
                voltage_level = 4
            elif 0.3 < p <= 4.5:
                voltage_level = 5
            elif 0.1 < p <= 0.3:
                voltage_level = 6
            elif 0 < p <= 0.1:
                voltage_level = 7
            else:
                raise ValueError("Unsupported voltage level")

        # check if geolocation is given as shapely Point, otherwise transform
        # to shapely Point
        if type(geolocation) is not Point:
            geolocation = Point(geolocation)

        # Connect in MV
        if voltage_level in [4, 5]:
            kwargs["voltage_level"] = voltage_level
            kwargs["geom"] = geolocation
            comp_name = self.topology.connect_to_mv(self, kwargs, comp_type)

        # Connect in LV
        else:
            substations = self.topology.buses_df.loc[
                self.topology.transformers_df.bus1.unique()
            ]
            nearest_substation, _ = find_nearest_bus(geolocation, substations)
            kwargs["mvlv_subst_id"] = int(nearest_substation.split("_")[-2])
            kwargs["geom"] = geolocation
            kwargs["voltage_level"] = voltage_level
            comp_name = self.topology.connect_to_lv(self, kwargs, comp_type)

        if add_ts:
            if comp_type == "generator":
                self.set_time_series_manual(
                    generators_p=pd.DataFrame({comp_name: ts_active_power}),
                    generators_q=pd.DataFrame({comp_name: ts_reactive_power}),
                )
            else:
                self.set_time_series_manual(
                    loads_p=pd.DataFrame({comp_name: ts_active_power}),
                    loads_q=pd.DataFrame({comp_name: ts_reactive_power}),
                )

        return comp_name

    def remove_component(self, comp_type, comp_name, drop_ts=True):
        """
        Removes single component from network.

        Components can be lines or buses as well as generators, loads, or storage units.
        If drop_ts is set to True, time series of elements are deleted as well.

        Parameters
        ----------
        comp_type : str
            Type of removed component.  Can be 'bus', 'line', 'load', 'generator', or
            'storage_unit'.
        comp_name : str
            Name of component to be removed.
        drop_ts : bool
            Indicator if time series for component are removed as well. Defaults
            to True.

        """
        # Todo: change into remove_components, when add_component is changed into
        #    add_components, to allow removal of several components at a time

        if comp_type == "bus":
            self.topology.remove_bus(comp_name)

        elif comp_type == "line":
            self.topology.remove_line(comp_name)

        elif comp_type == "load":
            self.topology.remove_load(comp_name)
            if drop_ts:
                for ts in ["active_power", "reactive_power"]:
                    self.timeseries.drop_component_time_series(
                        df_name=f"loads_{ts}", comp_names=comp_name
                    )

        elif comp_type == "generator":
            self.topology.remove_generator(comp_name)
            if drop_ts:
                for ts in ["active_power", "reactive_power"]:
                    self.timeseries.drop_component_time_series(
                        df_name=f"generators_{ts}",
                        comp_names=comp_name,
                    )

        elif comp_type == "storage_unit":
            self.topology.remove_storage_unit(comp_name)
            if drop_ts:
                for ts in ["active_power", "reactive_power"]:
                    self.timeseries.drop_component_time_series(
                        df_name=f"storage_units_{ts}",
                        comp_names=comp_name,
                    )

        else:
            raise ValueError("Component type is not correct.")

    def aggregate_components(
        self,
        aggregate_generators_by_cols=None,
        aggregate_loads_by_cols=None,
    ):
        """
        Aggregates generators and loads at the same bus.

        By default all generators respectively loads at the same bus are aggregated.
        You can specify further columns to consider in the aggregation, such as the
        generator type or the load sector. Make sure to always include the bus in the
        list of columns to aggregate by, as otherwise the topology would change.

        Be aware that by aggregating components you loose some information
        e.g. on load sector or charging point use case.

        Parameters
        -----------
        aggregate_generators_by_cols : list(str) or None
            List of columns to aggregate generators at the same bus by. Valid
            columns are all columns in
            :attr:`~.network.topology.Topology.generators_df`. If an empty list is
            given, generators are not aggregated. Defaults to None, in
            which case all generators at the same bus are aggregated.
        aggregate_loads_by_cols : list(str)
            List of columns to aggregate loads at the same bus by. Valid
            columns are all columns in
            :attr:`~.network.topology.Topology.loads_df`. If an empty list is
            given, generators are not aggregated. Defaults to None, in
            which case all loads at the same bus are aggregated.

        """

        def _aggregate_time_series(attribute, groups, naming):
            return pd.concat(
                [
                    pd.DataFrame(
                        {
                            naming.format("_".join(k))
                            if isinstance(k, tuple)
                            else naming.format(k): getattr(self.timeseries, attribute)
                            .loc[:, v]
                            .sum(axis=1)
                        }
                    )
                    for k, v in groups.items()
                ],
                axis=1,
            )

        if aggregate_generators_by_cols is None:
            aggregate_generators_by_cols = ["bus"]
        if aggregate_loads_by_cols is None:
            aggregate_loads_by_cols = ["bus"]

        # aggregate generators
        if (
            len(aggregate_generators_by_cols) > 0
            and not self.topology.generators_df.empty
        ):

            gens_groupby = self.topology.generators_df.groupby(
                aggregate_generators_by_cols
            )
            naming = "Generators_{}"

            # set up new generators_df
            gens_df_grouped = gens_groupby.sum().reset_index()
            gens_df_grouped["name"] = gens_df_grouped.apply(
                lambda _: naming.format("_".join(_.loc[aggregate_generators_by_cols])),
                axis=1,
            )
            gens_df_grouped["control"] = "PQ"
            if "weather_cell_id" in gens_df_grouped.columns:
                gens_df_grouped.drop(columns=["weather_cell_id"], inplace=True)
            self.topology.generators_df = gens_df_grouped.set_index("name")

            # set up new generator time series
            self.timeseries.generators_active_power = _aggregate_time_series(
                "generators_active_power", gens_groupby.groups, naming
            )
            self.timeseries.generators_reactive_power = _aggregate_time_series(
                "generators_reactive_power", gens_groupby.groups, naming
            )

        # aggregate loads
        if len(aggregate_loads_by_cols) > 0 and not self.topology.loads_df.empty:

            loads_groupby = self.topology.loads_df.groupby(aggregate_loads_by_cols)
            naming = "Loads_{}"

            # set up new loads_df
            loads_df_grouped = loads_groupby.sum().reset_index()
            loads_df_grouped["name"] = loads_df_grouped.apply(
                lambda _: naming.format("_".join(_.loc[aggregate_loads_by_cols])),
                axis=1,
            )
            self.topology.loads_df = loads_df_grouped.set_index("name")

            # set up new loads time series
            self.timeseries.loads_active_power = _aggregate_time_series(
                "loads_active_power", loads_groupby.groups, naming
            )
            self.timeseries.loads_reactive_power = _aggregate_time_series(
                "loads_reactive_power", loads_groupby.groups, naming
            )

    def import_electromobility(
        self,
        simbev_directory: PurePath | str,
        tracbev_directory: PurePath | str,
        import_electromobility_data_kwds=None,
        allocate_charging_demand_kwds=None,
    ):
        """
        Imports electromobility data and integrates charging points into grid.

        So far, this function requires electromobility data from
        `SimBEV <https://github.com/rl-institut/simbev>`_ (required version:
        `3083c5a <https://github.com/rl-institut/simbev/commit/
        86076c936940365587c9fba98a5b774e13083c5a>`_) and
        `TracBEV <https://github.com/rl-institut/tracbev>`_ (required version:
        `14d864c <https://github.com/rl-institut/tracbev/commit/
        03e335655770a377166c05293a966052314d864c>`_) to be stored in the
        directories specified through the parameters `simbev_directory` and
        `tracbev_directory`. SimBEV provides data on standing times, charging demand,
        etc. per vehicle, whereas TracBEV provides potential charging point locations.

        After electromobility data is loaded, the charging demand from SimBEV is
        allocated to potential charging points from TracBEV. Afterwards,
        all potential charging points with charging demand allocated to them are
        integrated into the grid.

        Be aware that this function does not yield charging time series per charging
        point but only charging processes (see
        :attr:`~.network.electromobility.Electromobility.charging_processes_df` for
        more information). The actual charging time series are determined through
        applying a charging strategy using the function
        :attr:`~.edisgo.EDisGo.charging_strategy`.

        Parameters
        ----------
        simbev_directory : str
            SimBEV directory holding SimBEV data.
        tracbev_directory : str
            TracBEV directory holding TracBEV data.
        import_electromobility_data_kwds : dict
            These may contain any further attributes you want to specify when calling
            the function to import electromobility data from SimBEV and TracBEV using
            :func:`~.io.electromobility_import.import_electromobility`.

            gc_to_car_rate_home : float
                Specifies the minimum rate between potential charging parks
                points for the use case "home" and the total number of cars.
                Default 0.5.
            gc_to_car_rate_work : float
                Specifies the minimum rate between potential charging parks
                points for the use case "work" and the total number of cars.
                Default 0.25.
            gc_to_car_rate_public : float
                Specifies the minimum rate between potential charging parks
                points for the use case "public" and the total number of cars.
                Default 0.1.
            gc_to_car_rate_hpc : float
                Specifies the minimum rate between potential charging parks
                points for the use case "hpc" and the total number of cars.
                Default 0.005.
            mode_parking_times : str
                If the mode_parking_times is set to "frugal" only parking times
                with any charging demand are imported. Any other input will lead
                to all parking and driving events being imported. Default "frugal".
            charging_processes_dir : str
                Charging processes sub-directory. Default "simbev_run".
            simbev_config_file : str
                Name of the simbev config file. Default "metadata_simbev_run.json".

        allocate_charging_demand_kwds :
            These may contain any further attributes you want to specify when calling
            the function that allocates charging processes from SimBEV to potential
            charging points from TracBEV using
            :func:`~.io.electromobility_import.distribute_charging_demand`.

            mode : str
                Distribution mode. If the mode is set to "user_friendly" only the
                simbev weights are used for the distribution. If the mode is
                "grid_friendly" also grid conditions are respected.
                Default "user_friendly".
            generators_weight_factor : float
                Weighting factor of the generators weight within an LV grid in
                comparison to the loads weight. Default 0.5.
            distance_weight : float
                Weighting factor for the distance between a potential charging park
                and its nearest substation in comparison to the combination of
                the generators and load factors of the LV grids.
                Default 1 / 3.
            user_friendly_weight : float
                Weighting factor of the user friendly weight in comparison to the
                grid friendly weight. Default 0.5.

        """
        if import_electromobility_data_kwds is None:
            import_electromobility_data_kwds = {}

        import_electromobility(
            self,
            simbev_directory,
            tracbev_directory,
            **import_electromobility_data_kwds,
        )

        if allocate_charging_demand_kwds is None:
            allocate_charging_demand_kwds = {}

        distribute_charging_demand(self, **allocate_charging_demand_kwds)

        integrate_charging_parks(self)

    def apply_charging_strategy(self, strategy="dumb", **kwargs):
        """
        Applies charging strategy to set EV charging time series at charging parks.

        This function requires that standing times, charging demand, etc. at
        charging parks were previously set using
        :attr:`~.edisgo.EDisGo.import_electromobility`.

        It is assumed that only 'private' charging processes at 'home' or at 'work' can
        be flexibilized. 'public' charging processes will always be 'dumb'.

        The charging time series at each charging parks are written to
        :attr:`~.network.timeseries.TimeSeries.loads_active_power`. Reactive power
        in :attr:`~.network.timeseries.TimeSeries.loads_reactive_power` is
        set to 0 Mvar.

        Parameters
        ----------
        strategy : str
            Defines the charging strategy to apply. The following charging
            strategies are valid:

            * 'dumb'

                The cars are charged directly after arrival with the
                maximum possible charging capacity.

            * 'reduced'

                The cars are charged directly after arrival with the
                minimum possible charging power. The minimum possible charging
                power is determined by the parking time and the parameter
                `minimum_charging_capacity_factor`.

            * 'residual'

                The cars are charged when the residual load in the MV
                grid is lowest (high generation and low consumption).
                Charging processes with a low flexibility are given priority.

            Default: 'dumb'.

        Other Parameters
        ------------------
        timestamp_share_threshold : float
            Percental threshold of the time required at a time step for charging
            the vehicle. If the time requirement is below this limit, then the
            charging process is not mapped into the time series. If, however, it is
            above this limit, the time step is mapped to 100% into the time series.
            This prevents differences between the charging strategies and creates a
            compromise between the simultaneity of charging processes and an
            artificial increase in the charging demand. Default: 0.2.
        minimum_charging_capacity_factor : float
            Technical minimum charging power of charging points in p.u. used in case of
            charging strategy 'reduced'. E.g. for a charging point with a nominal
            capacity of 22 kW and a minimum_charging_capacity_factor of 0.1 this would
            result in a minimum charging power of 2.2 kW. Default: 0.1.

        """
        charging_strategy(self, strategy=strategy, **kwargs)

    def plot_mv_grid_topology(self, technologies=False, **kwargs):
        """
        Plots plain MV network topology and optionally nodes by technology type
        (e.g. station or generator).

        For more information see :func:`edisgo.tools.plots.mv_grid_topology`.

        Parameters
        ----------
        technologies : bool
            If True plots stations, generators, etc. in the topology in
            different colors. If False does not plot any nodes. Default: False.

        """

        plots.mv_grid_topology(
            self,
            node_color="technology" if technologies is True else None,
            filename=kwargs.get("filename", None),
            grid_district_geom=kwargs.get("grid_district_geom", True),
            background_map=kwargs.get("background_map", True),
            xlim=kwargs.get("xlim", None),
            ylim=kwargs.get("ylim", None),
            title=kwargs.get("title", ""),
        )

    def plot_mv_voltages(self, **kwargs):
        """
        Plots voltages in MV network on network topology plot.

        For more information see :func:`edisgo.tools.plots.mv_grid_topology`.

        """
        try:
            if self.results.v_res is None:
                logging.warning(
                    "Voltages from power flow "
                    "analysis must be available to plot them."
                )
                return
        except AttributeError:
            logging.warning(
                "Results must be available to plot voltages. "
                "Please analyze grid first."
            )
            return
        except ValueError:
            pass

        plots.mv_grid_topology(
            self,
            timestep=kwargs.get("timestep", None),
            node_color="voltage",
            filename=kwargs.get("filename", None),
            grid_district_geom=kwargs.get("grid_district_geom", True),
            background_map=kwargs.get("background_map", True),
            voltage=self.results.v_res,
            limits_cb_nodes=kwargs.get("limits_cb_nodes", None),
            xlim=kwargs.get("xlim", None),
            ylim=kwargs.get("ylim", None),
            title=kwargs.get("title", ""),
        )

    def plot_mv_line_loading(self, **kwargs):
        """
        Plots relative line loading (current from power flow analysis to
        allowed current) of MV lines.

        For more information see :func:`edisgo.tools.plots.mv_grid_topology`.

        """
        try:
            if self.results.i_res is None:
                logging.warning(
                    "Currents `i_res` from power flow analysis "
                    "must be available to plot line loading."
                )
                return
        except AttributeError:
            logging.warning(
                "Results must be available to plot line loading. "
                "Please analyze grid first."
            )
            return

        plots.mv_grid_topology(
            self,
            timestep=kwargs.get("timestep", None),
            line_color="loading",
            node_color=kwargs.get("node_color", None),
            line_load=self.results.i_res,
            filename=kwargs.get("filename", None),
            arrows=kwargs.get("arrows", None),
            grid_district_geom=kwargs.get("grid_district_geom", True),
            background_map=kwargs.get("background_map", True),
            voltage=self.results.v_res,
            limits_cb_lines=kwargs.get("limits_cb_lines", None),
            limits_cb_nodes=kwargs.get("limits_cb_nodes", None),
            xlim=kwargs.get("xlim", None),
            ylim=kwargs.get("ylim", None),
            lines_cmap=kwargs.get("lines_cmap", "inferno_r"),
            title=kwargs.get("title", ""),
            scaling_factor_line_width=kwargs.get("scaling_factor_line_width", None),
            curtailment_df=kwargs.get("curtailment_df", None),
        )

    def plot_mv_grid_expansion_costs(self, **kwargs):
        """
        Plots grid expansion costs per MV line.

        For more information see :func:`edisgo.tools.plots.mv_grid_topology`.

        """
        try:
            if self.results.grid_expansion_costs is None:
                logging.warning(
                    "Grid expansion cost results needed to plot "
                    "them. Please do grid reinforcement."
                )
                return
        except AttributeError:
            logging.warning(
                "Results of MV topology needed to  plot topology "
                "expansion costs. Please reinforce first."
            )
            return

        plots.mv_grid_topology(
            self,
            line_color="expansion_costs",
            grid_expansion_costs=self.results.grid_expansion_costs,
            filename=kwargs.get("filename", None),
            grid_district_geom=kwargs.get("grid_district_geom", True),
            background_map=kwargs.get("background_map", True),
            limits_cb_lines=kwargs.get("limits_cb_lines", None),
            xlim=kwargs.get("xlim", None),
            ylim=kwargs.get("ylim", None),
            lines_cmap=kwargs.get("lines_cmap", "inferno_r"),
            title=kwargs.get("title", ""),
            scaling_factor_line_width=kwargs.get("scaling_factor_line_width", None),
        )

    def plot_mv_storage_integration(self, **kwargs):
        """
        Plots storage position in MV topology of integrated storage units.

        For more information see :func:`edisgo.tools.plots.mv_grid_topology`.

        """
        plots.mv_grid_topology(self, node_color="storage_integration", **kwargs)

    def plot_mv_grid(self, **kwargs):
        """
        General plotting function giving all options of function
        :func:`edisgo.tools.plots.mv_grid_topology`.

        """
        plots.mv_grid_topology(self, **kwargs)

    def histogram_voltage(self, timestep=None, title=True, **kwargs):
        """
        Plots histogram of voltages.

        For more information on the histogram plot and possible configurations
        see :func:`edisgo.tools.plots.histogram`.

        Parameters
        ----------
        timestep : :pandas:`pandas.Timestamp<Timestamp>` or \
            list(:pandas:`pandas.Timestamp<Timestamp>`) or None, optional
            Specifies time steps histogram is plotted for. If timestep is None
            all time steps voltages are calculated for are used. Default: None.
        title : :obj:`str` or :obj:`bool`, optional
            Title for plot. If True title is auto generated. If False plot has
            no title. If :obj:`str`, the provided title is used. Default: True.

        """
        try:
            data = self.results.v_res
            if data is None:
                logger.warning(
                    "Results for voltages are required for "
                    "voltage histogramm. Please analyze first."
                )
                return
        except AttributeError:
            logger.warning(
                "Results are required for voltage histogramm. Please analyze first."
            )
            return

        if timestep is None:
            timestep = data.index
        # check if timesteps is array-like, otherwise convert to list
        if not hasattr(timestep, "__len__"):
            timestep = [timestep]

        if title is True:
            if len(timestep) == 1:
                title = f"Voltage histogram for time step {timestep[0]}"
            else:
                title = (
                    f"Voltage histogram \nfor time steps {timestep[0]} to "
                    f"{timestep[-1]}"
                )
        elif title is False:
            title = None
        plots.histogram(data=data, title=title, timeindex=timestep, **kwargs)

    def histogram_relative_line_load(
        self, timestep=None, title=True, voltage_level="mv_lv", **kwargs
    ):
        """
        Plots histogram of relative line loads.

        For more information on how the relative line load is calculated see
        :func:`edisgo.tools.tools.get_line_loading_from_network`.
        For more information on the histogram plot and possible configurations
        see :func:`edisgo.tools.plots.histogram`.

        Parameters
        ----------
        timestep : :pandas:`pandas.Timestamp<Timestamp>` or \
            list(:pandas:`pandas.Timestamp<Timestamp>`) or None, optional
            Specifies time step(s) histogram is plotted for. If `timestep` is
            None all time steps currents are calculated for are used.
            Default: None.
        title : :obj:`str` or :obj:`bool`, optional
            Title for plot. If True title is auto generated. If False plot has
            no title. If :obj:`str`, the provided title is used. Default: True.
        voltage_level : :obj:`str`
            Specifies which voltage level to plot voltage histogram for.
            Possible options are 'mv', 'lv' and 'mv_lv'. 'mv_lv' is also the
            fallback option in case of wrong input. Default: 'mv_lv'

        """
        try:
            if self.results.i_res is None:
                logger.warning(
                    "Currents `i_res` from power flow analysis "
                    "must be available to plot histogram line "
                    "loading."
                )
                return
        except AttributeError:
            logger.warning(
                "Results must be available to plot histogram line "
                "loading. Please analyze grid first."
            )
            return

        if voltage_level == "mv":
            lines = self.topology.mv_grid.lines_df
        elif voltage_level == "lv":
            lines = self.topology.lines_df[
                ~self.topology.lines_df.index.isin(self.topology.mv_grid.lines_df.index)
            ]
        else:
            lines = self.topology.lines_df

        rel_line_loading = tools.calculate_relative_line_load(
            self, lines.index, timestep
        )

        if timestep is None:
            timestep = rel_line_loading.index
        # check if timesteps is array-like, otherwise convert to list
        if not hasattr(timestep, "__len__"):
            timestep = [timestep]

        if title is True:
            if len(timestep) == 1:
                title = f"Relative line load histogram for time step {timestep[0]}"
            else:
                title = (
                    "Relative line load histogram \nfor time steps "
                    f"{timestep[0]} to {timestep[-1]}"
                )
        elif title is False:
            title = None
        plots.histogram(data=rel_line_loading, title=title, **kwargs)

    def save(
        self,
        directory,
        save_topology=True,
        save_timeseries=True,
        save_results=True,
        save_electromobility=True,
        **kwargs,
    ):
        """
        Saves EDisGo object to csv.

        It can be chosen if results, topology and timeseries should be saved.
        For each one, a separate directory is created.

        Parameters
        ----------
        directory : str
            Main directory to save EDisGo object to.
        save_topology : bool, optional
            Indicates whether to save :class:`~.network.topology.Topology`.
            Per default it is saved. See
            :attr:`~.network.topology.Topology.to_csv` for more information.
        save_timeseries : bool, optional
            Indicates whether to save :class:`~.network.timeseries.Timeseries`.
            Per default it is saved. See
            :attr:`~.network.timeseries.Timeseries.to_csv` for more
            information.
        save_results : bool, optional
            Indicates whether to save :class:`~.network.results.Results`
            object. Per default it is saved. See
            :attr:`~.network.results.Results.to_csv` for more information.
        save_electromobility : bool, optional
            Indicates whether to save
            :class:`~.network.electromobility.Electromobility`. Per default it is saved.
            See :attr:`~.network.electromobility.Electromobility.to_csv` for more
            information.

        Other Parameters
        ------------------
        reduce_memory : bool, optional
            If True, size of dataframes containing time series in
            :class:`~.network.results.Results` and
            :class:`~.network.timeseries.TimeSeries`
            is reduced. See :attr:`~.network.results.Results.reduce_memory`
            and :attr:`~.network.timeseries.TimeSeries.reduce_memory` for more
            information. Type to convert to can be specified by providing
            `to_type` as keyword argument. Further parameters of reduce_memory
            functions cannot be passed here. Call these functions directly to
            make use of further options. Default: False.
        to_type : str, optional
            Data type to convert time series data to. This is a tradeoff
            between precision and memory. Default: "float32".
        archive : bool, optional
            Save storage capacity by archiving the results in an archive. The
            archiving takes place after the generation of the CSVs and
            therefore temporarily the storage needs are higher. Default: False.
        archive_type : str, optional
            Set archive type. Default "zip"
        drop_unarchived : bool, optional
            Drop the unarchived data if parameter archive is set to True.
            Default: True.

        """
        os.makedirs(directory, exist_ok=True)

        if save_topology:
            self.topology.to_csv(os.path.join(directory, "topology"))

        if save_timeseries:
            self.timeseries.to_csv(
                os.path.join(directory, "timeseries"),
                reduce_memory=kwargs.get("reduce_memory", False),
                to_type=kwargs.get("to_type", "float32"),
            )

        if save_results:
            self.results.to_csv(
                os.path.join(directory, "results"),
                reduce_memory=kwargs.get("reduce_memory", False),
                to_type=kwargs.get("to_type", "float32"),
                parameters=kwargs.get("parameters", None),
            )

        if save_electromobility:
            self.electromobility.to_csv(os.path.join(directory, "electromobility"))

        if kwargs.get("archive", False):
            archive_type = kwargs.get("archive_type", "zip")
            shutil.make_archive(directory, archive_type, directory)

            dir_size = tools.get_directory_size(directory)
            zip_size = os.path.getsize(directory + ".zip")

            reduction = (1 - zip_size / dir_size) * 100

            drop_unarchived = kwargs.get("drop_unarchived", True)

            if drop_unarchived:
                shutil.rmtree(directory)

            logger.info(
                f"Archived files in a {archive_type} archive and reduced "
                f"storage needs by {reduction:.2f} %. The unarchived files"
                f" were dropped: {drop_unarchived}"
            )

    def save_edisgo_to_pickle(self, path="", filename=None):
        abs_path = os.path.abspath(path)
        if filename is None:
            filename = f"edisgo_object_{self.topology.mv_grid.id}.pkl"
        pickle.dump(self, open(os.path.join(abs_path, filename), "wb"))

    def reduce_memory(self, **kwargs):
        """
        Reduces size of dataframes containing time series to save memory.

        Per default, float data is stored as float64. As this precision is
        barely needed, this function can be used to convert time series data
        to a data subtype with less memory usage, such as float32.

        Other Parameters
        -----------------
        to_type : str, optional
            Data type to convert time series data to. This is a tradeoff
            between precision and memory. Default: "float32".
        results_attr_to_reduce : list(str), optional
            See `attr_to_reduce` parameter in
            :attr:`~.network.results.Results.reduce_memory` for more
            information.
        timeseries_attr_to_reduce : list(str), optional
            See `attr_to_reduce` parameter in
            :attr:`~.network.timeseries.TimeSeries.reduce_memory` for more
            information.

        """
        # time series
        self.timeseries.reduce_memory(
            to_type=kwargs.get("to_type", "float32"),
            attr_to_reduce=kwargs.get("timeseries_attr_to_reduce", None),
        )
        # results
        self.results.reduce_memory(
            to_type=kwargs.get("to_type", "float32"),
            attr_to_reduce=kwargs.get("results_attr_to_reduce", None),
        )

    def check_integrity(self):
        """
        Method to check the integrity of the EDisGo object.

        Checks for consistency of topology (see
        :func:`edisgo.topology.check_integrity`), timeseries (see
        :func:`edisgo.timeseries.check_integrity`) and the interplay of both.

        """
        self.topology.check_integrity()
        self.timeseries.check_integrity()

        # check consistency of topology and timeseries
        comp_types = ["generators", "loads", "storage_units"]

        for comp_type in comp_types:
            comps = getattr(self.topology, comp_type + "_df")

            for ts in ["active_power", "reactive_power"]:
                comp_ts_name = f"{comp_type}_{ts}"
                comp_ts = getattr(self.timeseries, comp_ts_name)

                # check whether all components in topology have an entry in the
                # respective active and reactive power timeseries
                missing = comps.index[~comps.index.isin(comp_ts.columns)]
                if len(missing) > 0:
                    logger.warning(
                        f"The following {comp_type} are missing in {comp_ts_name}: "
                        f"{missing.values}"
                    )

                # check whether all elements in timeseries have an entry in the topology
                missing_ts = comp_ts.columns[~comp_ts.columns.isin(comps.index)]
                if len(missing_ts) > 0:
                    logger.warning(
                        f"The following {comp_type} have entries in {comp_ts_name}, but"
                        f" not in {comp_type}_df: {missing_ts.values}"
                    )

            # check if the active powers inside the timeseries exceed the given nominal
            # or peak power of the component
            if comp_type in ["generators", "storage_units"]:
                attr = "p_nom"
            else:
                attr = "p_set"

            active_power = getattr(self.timeseries, f"{comp_type}_active_power")
            comps_complete = comps.index[comps.index.isin(active_power.columns)]
            exceeding = comps_complete[
                (active_power[comps_complete].max() > comps.loc[comps_complete, attr])
            ]

            if len(exceeding) > 0:
                logger.warning(
                    f"Values of active power in the timeseries object exceed {attr} for"
                    f" the following {comp_type}: {exceeding.values}"
                )

            logging.info("Integrity check finished. Please pay attention to warnings.")

    def resample_timeseries(self, method: str = "ffill", freq: str = "15min"):
        """
<<<<<<< HEAD
        Returns timeseries resampled from hourly resolution to 15 minute resolution.
=======
        Resamples all generator, load and storage time series to a desired resolution.

        The following time series are affected by this:

        * :attr:`~.network.timeseries.TimeSeries.generators_active_power`

        * :attr:`~.network.timeseries.TimeSeries.loads_active_power`

        * :attr:`~.network.timeseries.TimeSeries.storage_units_active_power`

        * :attr:`~.network.timeseries.TimeSeries.generators_reactive_power`

        * :attr:`~.network.timeseries.TimeSeries.loads_reactive_power`

        * :attr:`~.network.timeseries.TimeSeries.storage_units_reactive_power`

        Both up- and down-sampling methods are possible.
>>>>>>> 4735c192

        Parameters
        ----------
        method : str, optional
<<<<<<< HEAD
            Method to choose from to fill missing values when upsampling. Possible
            options are:

            * 'ffill': propagate last valid observation forward to next valid
            observation. See
            https://pandas.pydata.org/docs/reference/api/pandas.DataFrame.ffill.html
            'ffill' is the Default.

            * 'bfill': use next valid observation to fill gap. See
            https://pandas.pydata.org/docs/reference/api/pandas.DataFrame.bfill.html

            * 'interpolate': Fill NaN values using an interpolation method. See
            https://pandas.pydata.org/docs/reference/api/pandas.DataFrame.interpolate.html

        freq : str, optional
            Frequency that timeseries is resampled to. Can be any frequency up to one
            hour. Offset aliases can be found here:
            https://pandas.pydata.org/pandas-docs/stable/user_guide/timeseries.html#offset-aliases
            15 minutes is the default.
=======
            Method to choose from to fill missing values when resampling.
            Possible options are:

            * 'ffill'
                Propagate last valid observation forward to next valid
                observation. See :pandas:`pandas.DataFrame.ffill<DataFrame.ffill>`.
            * 'bfill'
                Use next valid observation to fill gap. See
                :pandas:`pandas.DataFrame.bfill<DataFrame.bfill>`.
            * 'interpolate'
                Fill NaN values using an interpolation method. See
                :pandas:`pandas.DataFrame.interpolate<DataFrame.interpolate>`.

            Default: 'ffill'.
        freq : str, optional
            Frequency that time series is resampled to. Offset aliases can be found
            here:
            https://pandas.pydata.org/pandas-docs/stable/user_guide/timeseries.html#offset-aliases.
            Default: '15min'.
>>>>>>> 4735c192

        """
        self.timeseries.resample_timeseries(method=method, freq=freq)


def import_edisgo_from_pickle(filename, path=""):
    abs_path = os.path.abspath(path)
    return pickle.load(open(os.path.join(abs_path, filename), "rb"))


def import_edisgo_from_files(
    edisgo_path="",
    import_topology=True,
    import_timeseries=False,
    import_results=False,
    import_electromobility=False,
    from_zip_archive=False,
    **kwargs,
):

    edisgo_obj = EDisGo(import_timeseries=False)

    if not from_zip_archive and str(edisgo_path).endswith(".zip"):
        from_zip_archive = True

        logging.info("Given path is a zip archive. Setting 'from_zip_archive' to True.")

    if from_zip_archive:
        directory = edisgo_path

    if import_topology:
        if not from_zip_archive:
            directory = kwargs.get(
                "topology_directory", os.path.join(edisgo_path, "topology")
            )

        if os.path.exists(directory):
            edisgo_obj.topology.from_csv(directory, edisgo_obj, from_zip_archive)
        else:
            logging.warning("No topology data found. Topology not imported.")

    if import_timeseries:
        dtype = kwargs.get("dtype", None)

        if not from_zip_archive:
            directory = kwargs.get(
                "timeseries_directory", os.path.join(edisgo_path, "timeseries")
            )

        if os.path.exists(directory):
            edisgo_obj.timeseries.from_csv(
                directory, dtype=dtype, from_zip_archive=from_zip_archive
            )
        else:
            logging.warning("No timeseries data found. Timeseries not imported.")

    if import_results:
        parameters = kwargs.get("parameters", None)
        dtype = kwargs.get("dtype", None)

        if not from_zip_archive:
            directory = kwargs.get(
                "results_directory", os.path.join(edisgo_path, "results")
            )

        if os.path.exists(directory):
            edisgo_obj.results.from_csv(
                directory, parameters, dtype=dtype, from_zip_archive=from_zip_archive
            )
        else:
            logging.warning("No results data found. Results not imported.")

    if import_electromobility:
        if not from_zip_archive:
            directory = kwargs.get(
                "electromobility_directory",
                os.path.join(edisgo_path, "electromobility"),
            )

        if os.path.exists(directory):
            edisgo_obj.electromobility.from_csv(
                directory, edisgo_obj, from_zip_archive=from_zip_archive
            )
        else:
            logging.warning(
                "No electromobility data found. Electromobility not imported."
            )

    if kwargs.get("import_residual_load", False):
        if not from_zip_archive:
            directory = kwargs.get(
                "residual_load_path", os.path.join(edisgo_path, "time_series_sums.csv")
            )

        if os.path.exists(directory):
            residual_load = pd.read_csv(directory, index_col=0, parse_dates=True)

            residual_load.index.name = "timeindex"

            edisgo_obj.timeseries._residual_load = residual_load["residual_load"]
        else:
            logging.warning("No residual load data found. Timeseries not imported.")

    return edisgo_obj<|MERGE_RESOLUTION|>--- conflicted
+++ resolved
@@ -2039,9 +2039,6 @@
 
     def resample_timeseries(self, method: str = "ffill", freq: str = "15min"):
         """
-<<<<<<< HEAD
-        Returns timeseries resampled from hourly resolution to 15 minute resolution.
-=======
         Resamples all generator, load and storage time series to a desired resolution.
 
         The following time series are affected by this:
@@ -2059,32 +2056,10 @@
         * :attr:`~.network.timeseries.TimeSeries.storage_units_reactive_power`
 
         Both up- and down-sampling methods are possible.
->>>>>>> 4735c192
 
         Parameters
         ----------
         method : str, optional
-<<<<<<< HEAD
-            Method to choose from to fill missing values when upsampling. Possible
-            options are:
-
-            * 'ffill': propagate last valid observation forward to next valid
-            observation. See
-            https://pandas.pydata.org/docs/reference/api/pandas.DataFrame.ffill.html
-            'ffill' is the Default.
-
-            * 'bfill': use next valid observation to fill gap. See
-            https://pandas.pydata.org/docs/reference/api/pandas.DataFrame.bfill.html
-
-            * 'interpolate': Fill NaN values using an interpolation method. See
-            https://pandas.pydata.org/docs/reference/api/pandas.DataFrame.interpolate.html
-
-        freq : str, optional
-            Frequency that timeseries is resampled to. Can be any frequency up to one
-            hour. Offset aliases can be found here:
-            https://pandas.pydata.org/pandas-docs/stable/user_guide/timeseries.html#offset-aliases
-            15 minutes is the default.
-=======
             Method to choose from to fill missing values when resampling.
             Possible options are:
 
@@ -2104,7 +2079,6 @@
             here:
             https://pandas.pydata.org/pandas-docs/stable/user_guide/timeseries.html#offset-aliases.
             Default: '15min'.
->>>>>>> 4735c192
 
         """
         self.timeseries.resample_timeseries(method=method, freq=freq)
