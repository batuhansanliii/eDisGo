--- conflicted
+++ resolved
@@ -606,7 +606,6 @@
 
         if raise_not_converged and len(timesteps_not_converged) > 0:
             raise ValueError(
-<<<<<<< HEAD
                 "Power flow analysis did not converge for the "
                 "following {} time steps: {}.".format(
                     len(timesteps_not_converged), timesteps_not_converged
@@ -618,10 +617,6 @@
                 "following {} time steps: {}.".format(
                     len(timesteps_not_converged), timesteps_not_converged
                 )
-=======
-                "Power flow analysis did not converge for the following time steps: "
-                f'{timesteps[~pf_results["converged"]["0"]].tolist()}.'
->>>>>>> d7b97273
             )
 
         # handle converged time steps
