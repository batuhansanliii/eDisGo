import logging
import os

from math import pi, sqrt

import networkx as nx
import numpy as np
import pandas as pd

from sqlalchemy import func

from edisgo.flex_opt import check_tech_constraints, exceptions
from edisgo.tools import session_scope

if "READTHEDOCS" not in os.environ:

    import geopandas as gpd

    from egoio.db_tables import climate
    from shapely.geometry.multipolygon import MultiPolygon
    from shapely.wkt import loads as wkt_loads


logger = logging.getLogger(__name__)


def select_worstcase_snapshots(edisgo_obj):
    """
    Select two worst-case snapshots from time series

    Two time steps in a time series represent worst-case snapshots. These are

    1. Maximum Residual Load: refers to the point in the time series where the
        (load - generation) achieves its maximum.
    2. Minimum Residual Load: refers to the point in the time series where the
        (load - generation) achieves its minimum.

    These two points are identified based on the generation and load time
    series. In case load or feed-in case don't exist None is returned.

    Parameters
    ----------
    edisgo_obj : :class:`~.EDisGo`

    Returns
    -------
    :obj:`dict`
        Dictionary with keys 'min_residual_load' and 'max_residual_load'.
        Values are corresponding worst-case snapshots of type
        :pandas:`pandas.Timestamp<Timestamp>`.

    """
    residual_load = edisgo_obj.timeseries.residual_load

    timestamp = {
        "min_residual_load": residual_load.idxmin(),
        "max_residual_load": residual_load.idxmax(),
    }

    return timestamp


def calculate_relative_line_load(edisgo_obj, lines=None, timesteps=None):
    """
    Calculates relative line loading for specified lines and time steps.

    Line loading is calculated by dividing the current at the given time step
    by the allowed current.


    Parameters
    ----------
    edisgo_obj : :class:`~.EDisGo`
    lines : list(str) or None, optional
        Line names/representatives of lines to calculate line loading for. If
        None, line loading is calculated for all lines in the network.
        Default: None.
    timesteps : :pandas:`pandas.Timestamp<Timestamp>` or \
        list(:pandas:`pandas.Timestamp<Timestamp>`) or None, optional
        Specifies time steps to calculate line loading for. If timesteps is
        None, all time steps power flow analysis was conducted for are used.
        Default: None.

    Returns
    --------
    :pandas:`pandas.DataFrame<DataFrame>`
        Dataframe with relative line loading (unitless). Index of
        the dataframe is a :pandas:`pandas.DatetimeIndex<DatetimeIndex>`,
        columns are the line representatives.

    """
    if timesteps is None:
        timesteps = edisgo_obj.results.i_res.index
    # check if timesteps is array-like, otherwise convert to list
    if not hasattr(timesteps, "__len__"):
        timesteps = [timesteps]

    if lines is not None:
        line_indices = lines
    else:
        line_indices = edisgo_obj.topology.lines_df.index

    mv_lines_allowed_load = check_tech_constraints.lines_allowed_load(edisgo_obj, "mv")
    lv_lines_allowed_load = check_tech_constraints.lines_allowed_load(edisgo_obj, "lv")
    lines_allowed_load = pd.concat(
        [mv_lines_allowed_load, lv_lines_allowed_load], axis=1, sort=False
    ).loc[timesteps, line_indices]

    return check_tech_constraints.lines_relative_load(edisgo_obj, lines_allowed_load)


def calculate_line_reactance(line_inductance_per_km, line_length, num_parallel):
    """
    Calculates line reactance in Ohm.

    Parameters
    ----------
    line_inductance_per_km : float or array-like
        Line inductance in mH/km.
    line_length : float
        Length of line in km.
    num_parallel : int
        Number of parallel lines.

    Returns
    -------
    float
        Reactance in Ohm

    """
    return line_inductance_per_km / 1e3 * line_length * 2 * pi * 50 / num_parallel


def calculate_line_resistance(line_resistance_per_km, line_length, num_parallel):
    """
    Calculates line resistance in Ohm.

    Parameters
    ----------
    line_resistance_per_km : float or array-like
        Line resistance in Ohm/km.
    line_length : float
        Length of line in km.
    num_parallel : int
        Number of parallel lines.

    Returns
    -------
    float
        Resistance in Ohm

    """
    return line_resistance_per_km * line_length / num_parallel


def calculate_line_susceptance(line_capacitance_per_km, line_length, num_parallel):
    """
    Calculates line shunt susceptance in Siemens.

    Parameters
    ----------
    line_capacitance_per_km : float
        Line capacitance in uF/km.
    line_length : float
        Length of line in km.
    num_parallel : int
        Number of parallel lines.

    Returns
    -------
    float
        Shunt susceptance in Siemens.

    """
    return line_capacitance_per_km / 1e6 * line_length * 2 * pi * 50 * num_parallel


def calculate_apparent_power(nominal_voltage, current, num_parallel):
    """
    Calculates apparent power in MVA from given voltage and current.

    Parameters
    ----------
    nominal_voltage : float or array-like
        Nominal voltage in kV.
    current : float or array-like
        Current in kA.
    num_parallel : int or array-like
        Number of parallel lines.

    Returns
    -------
    float
        Apparent power in MVA.

    """
    return sqrt(3) * nominal_voltage * current * num_parallel


def drop_duplicated_indices(dataframe, keep="first"):
    """
    Drop rows of duplicate indices in dataframe.

    Parameters
    ----------
    dataframe::pandas:`pandas.DataFrame<DataFrame>`
        handled dataframe
    keep: str
        indicator of row to be kept, 'first', 'last' or False,
        see pandas.DataFrame.drop_duplicates() method
    """
    return dataframe[~dataframe.index.duplicated(keep=keep)]


def drop_duplicated_columns(df, keep="first"):
    """
    Drop columns of dataframe that appear more than once.

    Parameters
    ----------
    df : :pandas:`pandas.DataFrame<DataFrame>`
        Dataframe of which columns are dropped.
    keep : str
        Indicator of whether to keep first ('first'), last ('last') or
        none (False) of the duplicated columns.
        See `drop_duplicates()` method of
        :pandas:`pandas.DataFrame<DataFrame>`.

    """
    return df.loc[:, ~df.columns.duplicated(keep=keep)]


def select_cable(edisgo_obj, level, apparent_power):
    """
    Selects suitable cable type and quantity using given apparent power.

    Cable is selected to be able to carry the given `apparent_power`, no load
    factor is considered. Overhead lines are not considered in choosing a
    suitable cable.

    Parameters
    ----------
    edisgo_obj : :class:`~.EDisGo`
    level : str
        Grid level to get suitable cable for. Possible options are 'mv' or
        'lv'.
    apparent_power : float
        Apparent power the cable must carry in MVA.

    Returns
    -------
    :pandas:`pandas.Series<Series>`
        Series with attributes of selected cable as in equipment data and
        cable type as series name.
    int
        Number of necessary parallel cables.

    """

    cable_count = 1

    if level == "mv":
        cable_data = edisgo_obj.topology.equipment_data["mv_cables"]
        available_cables = cable_data[
            cable_data["U_n"] == edisgo_obj.topology.mv_grid.nominal_voltage
        ]
    elif level == "lv":
        available_cables = edisgo_obj.topology.equipment_data["lv_cables"]
    else:
        raise ValueError(
            "Specified voltage level is not valid. Must either be 'mv' or 'lv'."
        )

    suitable_cables = available_cables[
        calculate_apparent_power(
            available_cables["U_n"], available_cables["I_max_th"], cable_count
        )
        > apparent_power
    ]

    # increase cable count until appropriate cable type is found
    while suitable_cables.empty and cable_count < 7:
        cable_count += 1
        suitable_cables = available_cables[
            calculate_apparent_power(
                available_cables["U_n"],
                available_cables["I_max_th"],
                cable_count,
            )
            > apparent_power
        ]
    if suitable_cables.empty:
        raise exceptions.MaximumIterationError(
            "Could not find a suitable cable for apparent power of "
            "{} MVA.".format(apparent_power)
        )

    cable_type = suitable_cables.loc[suitable_cables["I_max_th"].idxmin()]

    return cable_type, cable_count


def assign_feeder(edisgo_obj, mode="mv_feeder"):
    """
    Assigns MV or LV feeder to each bus and line, depending on the `mode`.

    The feeder name is written to a new column `mv_feeder` or `lv_feeder`
    in :class:`~.network.topology.Topology`'s
    :attr:`~.network.topology.Topology.buses_df` and
    :attr:`~.network.topology.Topology.lines_df`. The MV respectively LV feeder
    name corresponds to the name of the first bus in the respective feeder.

    Parameters
    -----------
    edisgo_obj : :class:`~.EDisGo`
    mode : str
        Specifies whether to assign MV or LV feeder. Valid options are
        'mv_feeder' or 'lv_feeder'. Default: 'mv_feeder'.

    """

    def _assign_to_busses(graph, station):
        # get all buses in network and remove station to get separate subgraphs
        graph_nodes = list(graph.nodes())
        graph_nodes.remove(station)
        subgraph = graph.subgraph(graph_nodes)

        for neighbor in graph.neighbors(station):
            # get all nodes in that feeder by doing a DFS in the disconnected
            # subgraph starting from the node adjacent to the station
            # `neighbor`
            subgraph_neighbor = nx.dfs_tree(subgraph, source=neighbor)
            for node in subgraph_neighbor.nodes():

                edisgo_obj.topology.buses_df.at[node, mode] = neighbor

                # in case of an LV station, assign feeder to all nodes in that
                # LV network (only applies when mode is 'mv_feeder'
                if node.split("_")[0] == "BusBar" and node.split("_")[-1] == "MV":
                    lvgrid = edisgo_obj.topology.get_lv_grid(int(node.split("_")[-2]))
                    edisgo_obj.topology.buses_df.loc[
                        lvgrid.buses_df.index, mode
                    ] = neighbor

    def _assign_to_lines(lines):
        edisgo_obj.topology.lines_df.loc[
            lines, mode
        ] = edisgo_obj.topology.lines_df.loc[lines].apply(
            lambda _: edisgo_obj.topology.buses_df.at[_.bus0, mode], axis=1
        )
        tmp = edisgo_obj.topology.lines_df.loc[lines]
        lines_nan = tmp[tmp.loc[lines, mode].isna()].index
        edisgo_obj.topology.lines_df.loc[
            lines_nan, mode
        ] = edisgo_obj.topology.lines_df.loc[lines_nan].apply(
            lambda _: edisgo_obj.topology.buses_df.at[_.bus1, mode], axis=1
        )

    if mode == "mv_feeder":
        graph = edisgo_obj.topology.mv_grid.graph
        station = edisgo_obj.topology.mv_grid.station.index[0]
        _assign_to_busses(graph, station)
        lines = edisgo_obj.topology.lines_df.index
        _assign_to_lines(lines)

    elif mode == "lv_feeder":
        for lv_grid in edisgo_obj.topology.mv_grid.lv_grids:
            graph = lv_grid.graph
            station = lv_grid.station.index[0]
            _assign_to_busses(graph, station)
            lines = lv_grid.lines_df.index
            _assign_to_lines(lines)

    else:
        raise ValueError(
            "Invalid mode. Mode must either be 'mv_feeder' or 'lv_feeder'."
        )


def get_path_length_to_station(edisgo_obj):
    """
    Determines path length from each bus to HV-MV station.

    The path length is written to a new column `path_length_to_station` in
    `buses_df` dataframe of :class:`~.network.topology.Topology` class.

    Parameters
    -----------
    edisgo_obj : :class:`~.EDisGo`

    Returns
    -------
    :pandas:`pandas.Series<Series>`
        Series with bus name in index and path length to station as value.

    """
    graph = edisgo_obj.topology.mv_grid.graph
    mv_station = edisgo_obj.topology.mv_grid.station.index[0]

    for bus in edisgo_obj.topology.mv_grid.buses_df.index:
        path = nx.shortest_path(graph, source=mv_station, target=bus)
        edisgo_obj.topology.buses_df.at[bus, "path_length_to_station"] = len(path) - 1
        if bus.split("_")[0] == "BusBar" and bus.split("_")[-1] == "MV":
            # check if there is an underlying LV grid
            lv_grid_id = int(bus.split("_")[-2])
            if lv_grid_id in edisgo_obj.topology._lv_grid_ids:
                lvgrid = edisgo_obj.topology.get_lv_grid(lv_grid_id)
                lv_graph = lvgrid.graph
                lv_station = lvgrid.station.index[0]
                for bus in lvgrid.buses_df.index:
                    lv_path = nx.shortest_path(lv_graph, source=lv_station, target=bus)
                    edisgo_obj.topology.buses_df.at[
                        bus, "path_length_to_station"
                    ] = len(path) + len(lv_path)
    return edisgo_obj.topology.buses_df.path_length_to_station


def assign_voltage_level_to_component(df, buses_df):
    """
    Adds column with specification of voltage level component is in.

    The voltage level ('mv' or 'lv') is determined based on the nominal
    voltage of the bus the component is connected to. If the nominal voltage
    is smaller than 1 kV, voltage level 'lv' is assigned, otherwise 'mv' is
    assigned.

    Parameters
    ----------
    df : :pandas:`pandas.DataFrame<DataFrame>`
        Dataframe with component names in the index. Only required column is
        column 'bus', giving the name of the bus the component is connected to.
    buses_df : :pandas:`pandas.DataFrame<DataFrame>`
        Dataframe with bus information. Bus names are in the index. Only required column
        is column 'v_nom', giving the nominal voltage of the voltage level the
        bus is in.

    Returns
    --------
    :pandas:`pandas.DataFrame<DataFrame>`
        Same dataframe as given in parameter `df` with new column
        'voltage_level' specifying the voltage level the component is in
        (either 'mv' or 'lv').

    """
    df["voltage_level"] = df.apply(
        lambda _: "lv" if buses_df.at[_.bus, "v_nom"] < 1 else "mv",
        axis=1,
    )
    return df


def get_weather_cells_intersecting_with_grid_district(edisgo_obj):
    """
    Get all weather cells that intersect with the grid district.

    Parameters
    ----------
    edisgo_obj : :class:`~.EDisGo`

    Returns
    -------
    set
        Set with weather cell IDs

    """

    # Download geometries of weather cells
    srid = edisgo_obj.topology.grid_district["srid"]
    table = climate.Cosmoclmgrid
    with session_scope() as session:
        query = session.query(
            table.gid,
            func.ST_AsText(func.ST_Transform(table.geom, srid)).label("geometry"),
        )
    geom_data = pd.read_sql_query(query.statement, query.session.bind)
    geom_data.geometry = geom_data.apply(lambda _: wkt_loads(_.geometry), axis=1)
    geom_data = gpd.GeoDataFrame(geom_data, crs=f"EPSG:{srid}")

    # Make sure MV Geometry is MultiPolygon
    mv_geom = edisgo_obj.topology.grid_district["geom"]
    if mv_geom.geom_type == "Polygon":
        # Transform Polygon to MultiPolygon and overwrite geometry
        p = wkt_loads(str(mv_geom))
        m = MultiPolygon([p])
        edisgo_obj.topology.grid_district["geom"] = m
    elif mv_geom.geom_type == "MultiPolygon":
        m = mv_geom
    else:
        raise ValueError(
            f"Grid district geometry is of type {type(mv_geom)}."
            " Only Shapely Polygon or MultiPolygon are accepted."
        )
    mv_geom_gdf = gpd.GeoDataFrame(m, crs=f"EPSG:{srid}", columns=["geometry"])

    return set(
        np.append(
            gpd.sjoin(
                geom_data, mv_geom_gdf, how="right", op="intersects"
            ).gid.unique(),
            edisgo_obj.topology.generators_df.weather_cell_id.dropna().unique(),
        )
    )


def get_directory_size(start_dir):
    """
    Calculates the size of all files within the start path.

    Walks through all files and sub-directories within a given directory and
    calculate the sum of size of all files in the directory.
    See: https://stackoverflow.com/a/1392549/13491957

    Parameters
    ----------
    start_dir : str
        Start path.

    Returns
    -------
    int
        Size of the directory.

    """
    total_size = 0

    for dirpath, dirnames, filenames in os.walk(start_dir):
        for f in filenames:
            fp = os.path.join(dirpath, f)
            # skip if it is symbolic link
            if not os.path.islink(fp):
                total_size += os.path.getsize(fp)

    return total_size


def get_files_recursive(path, files=None):
    """
    Recursive function to get all files in a given path and its sub directories.

    Parameters
    ----------
    path : str
        Directory to start from.
    files : list, optional
        List of files to start with. Default: None.

    Returns
    -------

    """
    if files is None:
        files = []
    for f in os.listdir(path):
        file = os.path.join(path, f)
        if os.path.isdir(file):
            files = get_files_recursive(file, files)
        else:
            files.append(file)

    return files


<<<<<<< HEAD
def calculate_impedance_for_parallel_components(parallel_components, pu=False):
    """
    Method to calculate parallel impedance and power of parallel elements.
    """
    if pu:
        raise NotImplementedError(
            "Calculation in pu for parallel components not implemented yet."
        )
    else:
        if not (parallel_components.diff().dropna() < 1e-6).all().all():
            parallel_impedance = 1 / sum(
                1 / complex(comp.r, comp.x)
                for name, comp in parallel_components.iterrows()
            )
            # apply current devider and use minimum
            s_parallel = min(
                abs(
                    comp.s_nom
                    / (
                        1
                        / complex(comp.r, comp.x)
                        / sum(
                            1 / complex(comp.r, comp.x)
                            for name, comp in parallel_components.iterrows()
                        )
                    )
                )
                for name, comp in parallel_components.iterrows()
            )
            return pd.Series(
                {
                    "r": parallel_impedance.real,
                    "x": parallel_impedance.imag,
                    "s_nom": s_parallel,
                }
            )
        else:
            nr_components = len(parallel_components)
            return pd.Series(
                {
                    "r": parallel_components.iloc[0].r / nr_components,
                    "x": parallel_components.iloc[0].x / nr_components,
                    "s_nom": parallel_components.iloc[0].s_nom * nr_components,
                }
            )


def get_nodal_residual_load(grid, edisgo, **kwargs):
    """
    Method to get nodal residual load being the sum of all supply and demand
    units at that specific bus.

    :param edisgo:
    :return: pd.DataFrame() with indices being timesteps and column names
    being the bus names
    """
    considered_loads = kwargs.get("considered_loads", None)
    considered_generators = kwargs.get("considered_generators", None)
    considered_storage = kwargs.get("considered_storage", None)
    nodal_active_load, nodal_reactive_load = get_timeseries_per_node(
        grid, edisgo, "load", considered_loads
    )
    nodal_active_generation, nodal_reactive_generation = get_timeseries_per_node(
        grid, edisgo, "generator", considered_generators
    )
    nodal_active_storage, nodal_reactive_storage = get_timeseries_per_node(
        grid, edisgo, "storage_unit", considered_storage
    )  # Todo: adapt handling, once important
    nodal_active_power = (
        nodal_active_generation + nodal_active_storage - nodal_active_load
    )
    nodal_reactive_power = (
        nodal_reactive_generation + nodal_reactive_storage - nodal_reactive_load
    )
    return (
        nodal_active_power,
        nodal_reactive_power,
        nodal_active_load,
        nodal_reactive_load,
        nodal_active_generation,
        nodal_reactive_generation,
        nodal_active_storage,
        nodal_reactive_storage,
    )


def get_timeseries_per_node(grid, edisgo, component, component_names=None):
    """
    Helper function to get nodal active and reactive timeseries of the given
    component

    :param edisgo:
    :param component: str
            type of component for which the nodal timeseries are obtained,
            e.g. 'load'
    :param component_names: list of str
            names of component that should be taken into account. For
            optimisation only use inflexible units.
    :return: pandas.DataFrame
    """
    nodal_active_power_all_buses = pd.DataFrame(
        columns=grid.buses_df.index, index=edisgo.timeseries.timeindex
    )
    nodal_reactive_power_all_buses = pd.DataFrame(
        columns=grid.buses_df.index, index=edisgo.timeseries.timeindex
    )
    if component_names is None or len(component_names) > 0:
        bus_component_dict = getattr(grid, component + "s_df")["bus"].to_dict()
        if component_names is None:
            component_names = getattr(grid, component + "s_df").index
        nodal_active_power = getattr(edisgo.timeseries, component + "s_active_power")[
            component_names
        ].rename(columns=bus_component_dict)
        nodal_reactive_power = getattr(
            edisgo.timeseries, component + "s_reactive_power"
        )[component_names].rename(columns=bus_component_dict)
        nodal_active_power = nodal_active_power.groupby(
            nodal_active_power.columns, axis=1
        ).sum()
        nodal_reactive_power = nodal_reactive_power.groupby(
            nodal_reactive_power.columns, axis=1
        ).sum()
        nodal_active_power_all_buses[nodal_active_power.columns] = nodal_active_power
        nodal_reactive_power_all_buses[
            nodal_reactive_power.columns
        ] = nodal_reactive_power
    nodal_active_power_all_buses.fillna(0, inplace=True)
    nodal_reactive_power_all_buses.fillna(0, inplace=True)
    return nodal_active_power_all_buses, nodal_reactive_power_all_buses


def convert_impedances_to_mv(edisgo):
    for lv_grid in edisgo.topology.mv_grid.lv_grids:
        k = edisgo.topology.mv_grid.nominal_voltage / lv_grid.nominal_voltage
        edisgo.topology.lines_df.loc[lv_grid.lines_df.index, "r"] = (
            edisgo.topology.lines_df.loc[lv_grid.lines_df.index, "r"] * k**2
        )
        edisgo.topology.lines_df.loc[lv_grid.lines_df.index, "x"] = (
            edisgo.topology.lines_df.loc[lv_grid.lines_df.index, "x"] * k**2
        )
    return edisgo
=======
def add_line_susceptance(
    edisgo_obj,
    mode="mv_b",
):
    """
    Adds line susceptance information in Siemens to lines in existing grids.

    Parameters
    ----------
    edisgo_obj : :class:`~.EDisGo`
        EDisGo object to which line susceptance information is added.

    mode : str
        Defines how the susceptance is added:

        * 'no_b'
            Susceptance is set to 0 for all lines.
        * 'mv_b' (Default)
            Susceptance is for the MV lines set according to the equipment parameters
            and for the LV lines it is set to zero.
        * 'all_b'
            Susceptance is for the MV lines set according to the equipment parameters
            and for the LV lines 0.25 uF/km is chosen.

    Returns
    -------
    :class:`~.EDisGo`

    """
    line_data_df = pd.concat(
        [
            edisgo_obj.topology.equipment_data["mv_overhead_lines"],
            edisgo_obj.topology.equipment_data["mv_cables"],
            edisgo_obj.topology.equipment_data["lv_cables"],
        ]
    )

    if mode == "no_b":
        line_data_df.loc[:, "C_per_km"] = 0
    elif mode == "mv_b":
        line_data_df.loc[
            edisgo_obj.topology.equipment_data["lv_cables"].index, "C_per_km"
        ] = 0
    elif mode == "all_b":
        line_data_df.loc[
            edisgo_obj.topology.equipment_data["lv_cables"].index, "C_per_km"
        ] = 0.25
    else:
        raise ValueError("Non-existing mode.")

    lines_df = edisgo_obj.topology.lines_df
    buses_df = edisgo_obj.topology.buses_df

    for index, bus0, type_info, length, num_parallel in lines_df[
        ["bus0", "type_info", "length", "num_parallel"]
    ].itertuples():
        v_nom = buses_df.loc[bus0].v_nom

        try:
            line_capacitance_per_km = (
                line_data_df.loc[line_data_df.U_n == v_nom].loc[type_info].C_per_km
            )
        except KeyError:
            line_capacitance_per_km = line_data_df.loc[type_info].C_per_km
            logger.warning(f"False voltage level for line {index}.")

        lines_df.loc[index, "b"] = calculate_line_susceptance(
            line_capacitance_per_km, length, num_parallel
        )

    return edisgo_obj
>>>>>>> d889c441
<|MERGE_RESOLUTION|>--- conflicted
+++ resolved
@@ -560,7 +560,6 @@
     return files
 
 
-<<<<<<< HEAD
 def calculate_impedance_for_parallel_components(parallel_components, pu=False):
     """
     Method to calculate parallel impedance and power of parallel elements.
@@ -702,7 +701,8 @@
             edisgo.topology.lines_df.loc[lv_grid.lines_df.index, "x"] * k**2
         )
     return edisgo
-=======
+
+
 def add_line_susceptance(
     edisgo_obj,
     mode="mv_b",
@@ -773,5 +773,4 @@
             line_capacitance_per_km, length, num_parallel
         )
 
-    return edisgo_obj
->>>>>>> d889c441
+    return edisgo_obj