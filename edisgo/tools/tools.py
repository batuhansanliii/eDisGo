--- conflicted
+++ resolved
@@ -463,183 +463,6 @@
     else:
         raise ValueError(
             f"Grid district geometry is of type {type(mv_geom)}."
-<<<<<<< HEAD
-            " Only Shapely Polygon or MultiPolygon are accepted.")
-    mv_geom_gdf = gpd.GeoDataFrame(
-        m, crs=f"EPSG:{srid}", columns=["geometry"])
-
-    return set(np.append(gpd.sjoin(
-        geom_data, mv_geom_gdf, how="right", op='intersects').gid.unique(),
-        edisgo_obj.topology.generators_df.weather_cell_id.dropna().unique()))
-
-
-def get_directory_size(start_dir):
-    """
-    Walk over all files and sub-directories within a given directory and
-    calculate the sum of size of all files in the directory.
-    See: https://stackoverflow.com/a/1392549/13491957
-
-    Parameters
-    ----------
-    start_dir : str
-        Start path. Calculates the size of all files within the start path.
-
-    Returns
-    -------
-    int
-        Size of the directory.
-
-    """
-    total_size = 0
-
-    for dirpath, dirnames, filenames in os.walk(start_dir):
-        for f in filenames:
-            fp = os.path.join(dirpath, f)
-            # skip if it is symbolic link
-            if not os.path.islink(fp):
-                total_size += os.path.getsize(fp)
-
-    return total_size
-
-
-def get_files_recursive(path, files=[]):
-    """
-    Recursive function to get all files in a given path and its sub directories
-
-    Parameters
-    ----------
-    path : str
-        Directory to start from.
-    files : list, optional
-        List of files to start with. Default: []
-
-    Returns
-    -------
-
-    """
-    for f in os.listdir(path):
-        file = os.path.join(path, f)
-        if os.path.isdir(file):
-            files = get_files_recursive(file, files)
-        else:
-            files.append(file)
-
-    return files
-
-
-def calculate_impedance_for_parallel_components(parallel_components, pu=False):
-    """
-    Method to calculate parallel impedance and power of parallel elements.
-    """
-    if pu:
-        raise NotImplementedError('Calculation in pu for parallel components not implemented yet.')
-    else:
-        if not (parallel_components.diff().dropna() < 1e-6).all().all():
-            parallel_impedance = \
-                1 / sum([1/complex(comp.r, comp.x) for name, comp in parallel_components.iterrows()])
-            # apply current devider and use minimum
-            s_parallel = min([abs(comp.s_nom / (1 / complex(comp.r, comp.x) /
-                                                sum([1 / complex(comp.r, comp.x)
-                                                     for name, comp in parallel_components.iterrows()])))
-                              for name, comp in parallel_components.iterrows()])
-            return pd.Series({'r': parallel_impedance.real,
-                              'x': parallel_impedance.imag,
-                              's_nom': s_parallel})
-        else:
-            nr_components = len(parallel_components)
-            return pd.Series({'r': parallel_components.iloc[0].r/nr_components,
-                              'x': parallel_components.iloc[0].x/nr_components,
-                              's_nom': parallel_components.iloc[0].s_nom*nr_components})
-
-
-def get_nodal_residual_load(grid, edisgo, **kwargs):
-    """
-    Method to get nodal residual load being the sum of all supply and demand
-    units at that specific bus.
-
-    :param edisgo:
-    :return: pd.DataFrame() with indices being timesteps and column names
-    being the bus names
-    """
-    considered_loads = kwargs.get('considered_loads', None)
-    considered_generators = kwargs.get('considered_generators', None)
-    considered_storage = kwargs.get('considered_storage', None)
-    considered_charging_points = kwargs.get('considered_charging_points', None)
-    nodal_active_load, nodal_reactive_load = \
-        get_timeseries_per_node(grid, edisgo, 'load', considered_loads)
-    nodal_active_generation, nodal_reactive_generation = \
-        get_timeseries_per_node(grid, edisgo, 'generator',
-                                considered_generators)
-    nodal_active_storage, nodal_reactive_storage = \
-        get_timeseries_per_node(grid, edisgo, 'storage_unit',
-                                considered_storage) #Todo: adapt handling, once important
-    nodal_active_charging_points, nodal_reactive_charging_points = \
-        get_timeseries_per_node(grid, edisgo, 'charging_point',
-                                considered_charging_points)
-    nodal_active_power = \
-        nodal_active_generation + nodal_active_storage - nodal_active_load - \
-        nodal_active_charging_points
-    nodal_reactive_power = \
-        nodal_reactive_generation + nodal_reactive_storage - nodal_reactive_load - \
-        nodal_reactive_charging_points
-    return nodal_active_power, nodal_reactive_power, nodal_active_load, nodal_reactive_load, \
-           nodal_active_generation, nodal_reactive_generation, nodal_active_charging_points, \
-           nodal_reactive_charging_points, nodal_active_storage, nodal_reactive_storage
-
-
-def get_timeseries_per_node(grid, edisgo, component, component_names=None):
-    """
-    Helper function to get nodal active and reactive timeseries of the given
-    component
-
-    :param edisgo:
-    :param component: str
-            type of component for which the nodal timeseries are obtained,
-            e.g. 'load'
-    :param component_names: list of str
-            names of component that should be taken into account. For
-            optimisation only use inflexible units.
-    :return: pandas.DataFrame
-    """
-    nodal_active_power_all_buses = \
-        pd.DataFrame(columns=grid.buses_df.index,
-                     index=edisgo.timeseries.timeindex)
-    nodal_reactive_power_all_buses = pd.DataFrame(
-        columns=grid.buses_df.index,
-        index=edisgo.timeseries.timeindex)
-    if component_names is None or len(component_names)>0:
-        bus_component_dict = \
-            getattr(grid, component + 's_df')['bus'].to_dict()
-        if component_names is None:
-            component_names = getattr(grid, component + 's_df').index
-        nodal_active_power = \
-            getattr(edisgo.timeseries, component + 's_active_power')[
-                component_names].rename(columns=bus_component_dict)
-        nodal_reactive_power = \
-            getattr(edisgo.timeseries, component + 's_reactive_power')[
-                component_names].rename(columns=bus_component_dict)
-        nodal_active_power = nodal_active_power.groupby(nodal_active_power.columns,
-                                                        axis=1).sum()
-        nodal_reactive_power = nodal_reactive_power.groupby(
-            nodal_reactive_power.columns, axis=1).sum()
-        nodal_active_power_all_buses[nodal_active_power.columns] = \
-            nodal_active_power
-        nodal_reactive_power_all_buses[nodal_reactive_power.columns] = \
-            nodal_reactive_power
-    nodal_active_power_all_buses.fillna(0, inplace=True)
-    nodal_reactive_power_all_buses.fillna(0, inplace=True)
-    return nodal_active_power_all_buses, nodal_reactive_power_all_buses
-
-
-def convert_impedances_to_mv(edisgo):
-    for lv_grid in edisgo.topology.mv_grid.lv_grids:
-        k = edisgo.topology.mv_grid.nominal_voltage / lv_grid.nominal_voltage
-        edisgo.topology.lines_df.loc[lv_grid.lines_df.index, 'r'] = \
-            edisgo.topology.lines_df.loc[lv_grid.lines_df.index, 'r'] * k**2
-        edisgo.topology.lines_df.loc[lv_grid.lines_df.index, 'x'] = \
-            edisgo.topology.lines_df.loc[lv_grid.lines_df.index, 'x'] * k ** 2
-    return edisgo
-=======
             " Only Shapely Polygon or MultiPolygon are accepted."
         )
     mv_geom_gdf = gpd.GeoDataFrame(m, crs=f"EPSG:{srid}", columns=["geometry"])
@@ -651,5 +474,4 @@
             ).gid.unique(),
             edisgo_obj.topology.generators_df.weather_cell_id.dropna().unique(),
         )
-    )
->>>>>>> dde7668b
+    )