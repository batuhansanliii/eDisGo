from __future__ import annotations

import logging
import os

from typing import TYPE_CHECKING

import matplotlib
import matplotlib.cm as cm
import numpy as np
import pandas as pd
import plotly.graph_objects as go

from dash import dcc, html
from dash.dependencies import Input, Output
from jupyter_dash import JupyterDash
from matplotlib import pyplot as plt
from networkx import Graph
from pyproj import Transformer
from pypsa import Network as PyPSANetwork

from edisgo.tools import session_scope, tools
from edisgo.tools.pseudo_coordinates import make_pseudo_coordinates_graph

if TYPE_CHECKING:
    from numbers import Number

    from plotly.basedatatypes import BaseFigure

    from edisgo import EDisGo
    from edisgo.network.grids import Grid

if "READTHEDOCS" not in os.environ:

    import geopandas as gpd

    from egoio.db_tables.grid import EgoDpMvGriddistrict
    from egoio.db_tables.model_draft import EgoGridMvGriddistrict
    from geoalchemy2 import shape

    contextily = True
    try:
        import contextily as ctx
    except Exception:
        contextily = False

logger = logging.getLogger(__name__)


def histogram(data, **kwargs):
    """
    Function to create histogram, e.g. for voltages or currents.

    Parameters
    ----------
    data : :pandas:`pandas.DataFrame<dataframe>`
        Data to be plotted, e.g. voltage or current (`v_res` or `i_res` from
        :class:`network.results.Results`). Index of the dataframe must be
        a :pandas:`pandas.DatetimeIndex<DatetimeIndex>`.
    timeindex : :pandas:`pandas.Timestamp<Timestamp>` or \
        list(:pandas:`pandas.Timestamp<Timestamp>`) or None, optional
        Specifies time steps histogram is plotted for. If timeindex is None all
        time steps provided in `data` are used. Default: None.
    directory : :obj:`str` or None, optional
        Path to directory the plot is saved to. Is created if it does not
        exist. Default: None.
    filename : :obj:`str` or None, optional
        Filename the plot is saved as. File format is specified by ending. If
        filename is None, the plot is shown. Default: None.
    color : :obj:`str` or None, optional
        Color used in plot. If None it defaults to blue. Default: None.
    alpha : :obj:`float`, optional
        Transparency of the plot. Must be a number between 0 and 1,
        where 0 is see through and 1 is opaque. Default: 1.
    title : :obj:`str` or None, optional
        Plot title. Default: None.
    x_label : :obj:`str`, optional
        Label for x-axis. Default: "".
    y_label : :obj:`str`, optional
        Label for y-axis. Default: "".
    normed : :obj:`bool`, optional
        Defines if histogram is normed. Default: False.
    x_limits : :obj:`tuple` or None, optional
        Tuple with x-axis limits. First entry is the minimum and second entry
        the maximum value. Default: None.
    y_limits : :obj:`tuple` or None, optional
        Tuple with y-axis limits. First entry is the minimum and second entry
        the maximum value. Default: None.
    fig_size : :obj:`str` or :obj:`tuple`, optional
        Size of the figure in inches or a string with the following options:
         * 'a4portrait'
         * 'a4landscape'
         * 'a5portrait'
         * 'a5landscape'

         Default: 'a5landscape'.
    binwidth : :obj:`float`
        Width of bins. Default: None.

    """
    timeindex = kwargs.get("timeindex", None)
    if timeindex is None:
        timeindex = data.index
    # check if timesteps is array-like, otherwise convert to list
    if not hasattr(timeindex, "__len__"):
        timeindex = [timeindex]

    directory = kwargs.get("directory", None)
    filename = kwargs.get("filename", None)
    title = kwargs.get("title", "")
    x_label = kwargs.get("x_label", "")
    y_label = kwargs.get("y_label", "")

    color = kwargs.get("color", None)
    alpha = kwargs.get("alpha", 1)
    normed = kwargs.get("normed", False)

    x_limits = kwargs.get("x_limits", None)
    y_limits = kwargs.get("y_limits", None)
    binwidth = kwargs.get("binwidth", None)

    fig_size = kwargs.get("fig_size", "a5landscape")
    standard_sizes = {
        "a4portrait": (8.27, 11.69),
        "a4landscape": (11.69, 8.27),
        "a5portrait": (5.8, 8.3),
        "a5landscape": (8.3, 5.8),
    }
    try:
        fig_size = standard_sizes[fig_size]
    except Exception:
        fig_size = standard_sizes["a5landscape"]

    plot_data = data.loc[timeindex, :].T.stack()

    if binwidth is not None:
        if x_limits is not None:
            lowerlimit = x_limits[0] - binwidth / 2
            upperlimit = x_limits[1] + binwidth / 2
        else:
            lowerlimit = plot_data.min() - binwidth / 2
            upperlimit = plot_data.max() + binwidth / 2
        bins = np.arange(lowerlimit, upperlimit, binwidth)
    else:
        bins = 10

    plt.figure(figsize=fig_size)
    ax = plot_data.hist(density=normed, color=color, alpha=alpha, bins=bins, grid=True)
    plt.minorticks_on()

    if x_limits is not None:
        ax.set_xlim(x_limits[0], x_limits[1])
    if y_limits is not None:
        ax.set_ylim(y_limits[0], y_limits[1])
    if title is not None:
        plt.title(title)
    plt.xlabel(x_label)
    plt.ylabel(y_label)

    if filename is None:
        plt.show()
    else:
        if directory is not None:
            os.makedirs(directory, exist_ok=True)
            filename = os.path.join(directory, filename)
        plt.savefig(filename)
        plt.close()


def add_basemap(ax, zoom=12):
    """
    Adds map to a plot.

    """
    url = ctx.providers.Stamen.TonerLite
    xmin, xmax, ymin, ymax = ax.axis()
    basemap, extent = ctx.bounds2img(xmin, ymin, xmax, ymax, zoom=zoom, source=url)
    ax.imshow(basemap, extent=extent, interpolation="bilinear")
    # restore original x/y limits
    ax.axis((xmin, xmax, ymin, ymax))


def get_grid_district_polygon(config, subst_id=None, projection=4326):
    """
    Get MV network district polygon from oedb for plotting.

    """
    with session_scope() as session:
        # get polygon from versioned schema
        if config["data_source"]["oedb_data_source"] == "versioned":

            version = config["versioned"]["version"]
            query = session.query(
                EgoDpMvGriddistrict.subst_id, EgoDpMvGriddistrict.geom
            )
            Regions = [
                (subst_id, shape.to_shape(geom))
                for subst_id, geom in query.filter(
                    EgoDpMvGriddistrict.version == version,
                    EgoDpMvGriddistrict.subst_id == subst_id,
                ).all()
            ]

        # get polygon from model_draft
        else:
            query = session.query(
                EgoGridMvGriddistrict.subst_id, EgoGridMvGriddistrict.geom
            )
            Regions = [
                (subst_id, shape.to_shape(geom))
                for subst_id, geom in query.filter(
                    EgoGridMvGriddistrict.subst_id.in_(subst_id)
                ).all()
            ]

    crs = {"init": "epsg:3035"}
    region = gpd.GeoDataFrame(Regions, columns=["subst_id", "geometry"], crs=crs)
    region = region.to_crs(epsg=projection)

    return region


def mv_grid_topology(
    edisgo_obj,
    timestep=None,
    line_color=None,
    node_color=None,
    line_load=None,
    grid_expansion_costs=None,
    filename=None,
    arrows=False,
    grid_district_geom=True,
    background_map=True,
    voltage=None,
    limits_cb_lines=None,
    limits_cb_nodes=None,
    xlim=None,
    ylim=None,
    lines_cmap="inferno_r",
    title="",
    scaling_factor_line_width=None,
    curtailment_df=None,
    **kwargs,
):
    """
    Plot line loading as color on lines.

    Displays line loading relative to nominal capacity.

    Parameters
    ----------
    edisgo_obj : :class:`~edisgo.EDisGo`
    timestep : :pandas:`pandas.Timestamp<Timestamp>`
        Time step to plot analysis results for. If `timestep` is None maximum
        line load and if given, maximum voltage deviation, is used. In that
        case arrows cannot be drawn. Default: None.
    line_color : :obj:`str` or None
        Defines whereby to choose line colors (and implicitly size). Possible
        options are:

        * 'loading'
          Line color is set according to loading of the line. Loading of MV
          lines must be provided by parameter `line_load`.
        * 'expansion_costs'
          Line color is set according to investment costs of the line. This
          option also effects node colors and sizes by plotting investment in
          stations and setting `node_color` to 'storage_integration' in order
          to plot storage size of integrated storage units. Grid expansion costs
          must be provided by parameter `grid_expansion_costs`.
        * None (default)
          Lines are plotted in black. Is also the fallback option in case of
          wrong input.

    node_color : :obj:`str` or None
        Defines whereby to choose node colors (and implicitly size). Possible
        options are:

        * 'technology'
          Node color as well as size is set according to type of node
          (generator, MV station, etc.).
        * 'voltage'
          Node color is set according to maximum voltage at each node.
          Voltages of nodes in MV network must be provided by parameter
          `voltage`.
        * 'voltage_deviation'
          Node color is set according to voltage deviation from 1 p.u..
          Voltages of nodes in MV network must be provided by parameter
          `voltage`.
        * 'storage_integration'
          Only storage units are plotted. Size of node corresponds to size of
          storage.
        * None (default)
          Nodes are not plotted. Is also the fallback option in case of wrong
          input.
        * 'curtailment'
          Plots curtailment per node. Size of node corresponds to share of
          curtailed power for the given time span. When this option is chosen
          a dataframe with curtailed power per time step and node needs to be
          provided in parameter `curtailment_df`.
        * 'charging_park'
          Plots nodes with charging stations in red.

    line_load : :pandas:`pandas.DataFrame<dataframe>` or None
        Dataframe with current results from power flow analysis in A. Index of
        the dataframe is a :pandas:`pandas.DatetimeIndex<DatetimeIndex>`,
        columns are the line representatives. Only needs to be provided when
        parameter `line_color` is set to 'loading'. Default: None.
    grid_expansion_costs : :pandas:`pandas.DataFrame<dataframe>` or None
        Dataframe with network expansion costs in kEUR. See `grid_expansion_costs`
        in :class:`~.network.results.Results` for more information. Only needs to
        be provided when parameter `line_color` is set to 'expansion_costs'.
        Default: None.
    filename : :obj:`str`
        Filename to save plot under. If not provided, figure is shown directly.
        Default: None.
    arrows : :obj:`Boolean`
        If True draws arrows on lines in the direction of the power flow. Does
        only work when `line_color` option 'loading' is used and a time step
        is given.
        Default: False.
    grid_district_geom : :obj:`Boolean`
        If True network district polygon is plotted in the background. This also
        requires the geopandas package to be installed. Default: True.
    background_map : :obj:`Boolean`
        If True map is drawn in the background. This also requires the
        contextily package to be installed. Default: True.
    voltage : :pandas:`pandas.DataFrame<dataframe>`
        Dataframe with voltage results from power flow analysis in p.u.. Index
        of the dataframe is a :pandas:`pandas.DatetimeIndex<DatetimeIndex>`,
        columns are the bus representatives. Only needs to be provided when
        parameter `node_color` is set to 'voltage'. Default: None.
    limits_cb_lines : :obj:`tuple`
        Tuple with limits for colorbar of line color. First entry is the
        minimum and second entry the maximum value. Only needs to be provided
        when parameter `line_color` is not None. Default: None.
    limits_cb_nodes : :obj:`tuple`
        Tuple with limits for colorbar of nodes. First entry is the
        minimum and second entry the maximum value. Only needs to be provided
        when parameter `node_color` is not None. Default: None.
    xlim : :obj:`tuple`
        Limits of x-axis. Default: None.
    ylim : :obj:`tuple`
        Limits of y-axis. Default: None.
    lines_cmap : :obj:`str`
        Colormap to use for lines in case `line_color` is 'loading' or
        'expansion_costs'. Default: 'inferno_r'.
    title : :obj:`str`
        Title of the plot. Default: ''.
    scaling_factor_line_width : :obj:`float` or None
        If provided line width is set according to the nominal apparent power
        of the lines. If line width is None a default line width of 2 is used
        for each line. Default: None.
    curtailment_df : :pandas:`pandas.DataFrame<dataframe>`
        Dataframe with curtailed power per time step and node. Columns of the
        dataframe correspond to buses and index to the time step. Only needs
        to be provided if `node_color` is set to 'curtailment'.
    legend_loc : str
        Location of legend. See matplotlib legend location options for more
        information. Default: 'upper left'.

    """

    def get_color_and_size(connected_components, colors_dict, sizes_dict):
        # Todo: handling of multiple connected elements, so far determined as
        #  'other'
        if not connected_components["transformers_hvmv"].empty:
            return colors_dict["MVStation"], sizes_dict["MVStation"]
        elif not connected_components["transformers"].empty:
            return colors_dict["LVStation"], sizes_dict["LVStation"]
        elif (
            not connected_components["generators"].empty
            and connected_components["loads"].empty
            and connected_components["storage_units"].empty
        ):
            if (connected_components["generators"].type.isin(["wind", "solar"])).all():
                return (
                    colors_dict["GeneratorFluctuating"],
                    sizes_dict["GeneratorFluctuating"],
                )
            else:
                return colors_dict["Generator"], sizes_dict["Generator"]
        elif (
            not connected_components["loads"].empty
            and connected_components["generators"].empty
            and connected_components["storage_units"].empty
        ):
            return colors_dict["Load"], sizes_dict["Load"]
        elif not connected_components["switches"].empty:
            return (
                colors_dict["DisconnectingPoint"],
                sizes_dict["DisconnectingPoint"],
            )
        elif (
            not connected_components["storage_units"].empty
            and connected_components["loads"].empty
            and connected_components["generators"].empty
        ):
            return colors_dict["Storage"], sizes_dict["Storage"]
        elif len(connected_components["lines"]) > 1:
            return colors_dict["BranchTee"], sizes_dict["BranchTee"]
        else:
            return colors_dict["else"], sizes_dict["else"]

    def nodes_by_technology(buses, edisgo_obj):
        bus_sizes = {}
        bus_colors = {}
        colors_dict = {
            "BranchTee": "b",
            "GeneratorFluctuating": "g",
            "Generator": "k",
            "Load": "m",
            "LVStation": "c",
            "MVStation": "r",
            "Storage": "y",
            "DisconnectingPoint": "0.75",
            "else": "orange",
        }
        sizes_dict = {
            "BranchTee": 10000,
            "GeneratorFluctuating": 100000,
            "Generator": 100000,
            "Load": 100000,
            "LVStation": 50000,
            "MVStation": 120000,
            "Storage": 100000,
            "DisconnectingPoint": 75000,
            "else": 200000,
        }
        for bus in buses:
            connected_components = (
                edisgo_obj.topology.get_connected_components_from_bus(bus)
            )
            bus_colors[bus], bus_sizes[bus] = get_color_and_size(
                connected_components, colors_dict, sizes_dict
            )
        return bus_sizes, bus_colors

    def nodes_charging_park(buses, edisgo_obj):
        bus_sizes = {}
        bus_colors = {}
        positions = []
        colors_dict = {"ChargingPark": "r", "else": "black"}
        sizes_dict = {"ChargingPark": 100000, "else": 10000}
        for bus in edisgo_obj.topology.loads_df.index:
            if "charging_park" in bus:
                position = str(bus).rsplit("_")[-1]
                positions.append(position)
        for bus in buses:
            bus_colors[bus] = colors_dict["else"]
            bus_sizes[bus] = sizes_dict["else"]
            for position in positions:
                if position in bus:
                    bus_colors[bus] = colors_dict["ChargingPark"]
                    bus_sizes[bus] = sizes_dict["ChargingPark"]
        return bus_sizes, bus_colors

    def nodes_by_voltage(buses, voltages):
        # ToDo: Right now maximum voltage is used. Check if this should be
        #  changed
        bus_colors_dict = {}
        bus_sizes_dict = {}
        if timestep is not None:
            bus_colors_dict.update({bus: voltages.loc[timestep, bus] for bus in buses})
        else:
            bus_colors_dict.update({bus: max(voltages.loc[:, bus]) for bus in buses})

        bus_sizes_dict.update({bus: 100000 ^ 2 for bus in buses})
        return bus_sizes_dict, bus_colors_dict

    def nodes_by_voltage_deviation(buses, voltages):
        bus_colors_dict = {}
        bus_sizes_dict = {}
        if timestep is not None:
            bus_colors_dict.update(
                {bus: 100 * abs(1 - voltages.loc[timestep, bus]) for bus in buses}
            )
        else:
            bus_colors_dict.update(
                {bus: 100 * max(abs(1 - voltages.loc[:, bus])) for bus in buses}
            )

        bus_sizes_dict.update({bus: 100000 ^ 2 for bus in buses})
        return bus_sizes_dict, bus_colors_dict

    def nodes_storage_integration(buses, edisgo_obj):
        bus_sizes = {}
        buses_with_storages = buses[
            buses.isin(edisgo_obj.topology.storage_units_df.bus.values)
        ]
        buses_without_storages = buses[~buses.isin(buses_with_storages)]
        bus_sizes.update({bus: 0 for bus in buses_without_storages})
        # size nodes such that 300 kW storage equals size 100
        bus_sizes.update(
            {
                bus: edisgo_obj.topology.get_connected_components_from_bus(bus)[
                    "storage_units"
                ].p_nom.values.sum()
                * 1000
                / 3
                for bus in buses_with_storages
            }
        )
        return bus_sizes

    def nodes_curtailment(buses, curtailment_df):
        bus_sizes = {}
        buses_with_curtailment = buses[buses.isin(curtailment_df.columns)]
        buses_without_curtailment = buses[~buses.isin(buses_with_curtailment)]
        bus_sizes.update({bus: 0 for bus in buses_without_curtailment})
        curtailment_total = curtailment_df.sum().sum()
        # size nodes such that 100% curtailment share equals size 1000
        bus_sizes.update(
            {
                bus: curtailment_df.loc[:, bus].sum() / curtailment_total * 2000
                for bus in buses_with_curtailment
            }
        )
        return bus_sizes

    def nodes_by_costs(buses, grid_expansion_costs, edisgo_obj):
        # sum costs for each station
        costs_lv_stations = grid_expansion_costs[
            grid_expansion_costs.index.isin(edisgo_obj.topology.transformers_df.index)
        ]
        costs_lv_stations["station"] = edisgo_obj.topology.transformers_df.loc[
            costs_lv_stations.index, "bus0"
        ].values
        costs_lv_stations = costs_lv_stations.groupby("station").sum()
        costs_mv_station = grid_expansion_costs[
            grid_expansion_costs.index.isin(
                edisgo_obj.topology.transformers_hvmv_df.index
            )
        ]
        costs_mv_station["station"] = edisgo_obj.topology.transformers_hvmv_df.loc[
            costs_mv_station.index, "bus1"
        ]
        costs_mv_station = costs_mv_station.groupby("station").sum()

        bus_sizes = {}
        bus_colors = {}
        for bus in buses:
            # LVStation handeling
            if bus in edisgo_obj.topology.transformers_df.bus0.values:
                try:
                    bus_colors[bus] = costs_lv_stations.loc[bus, "total_costs"]
                    bus_sizes[bus] = 100.0
                except Exception:
                    bus_colors[bus] = 0.0
                    bus_sizes[bus] = 0.0
            # MVStation handeling
            elif bus in edisgo_obj.topology.transformers_hvmv_df.bus1.values:
                try:
                    bus_colors[bus] = costs_mv_station.loc[bus, "total_costs"]
                    bus_sizes[bus] = 100.0
                except Exception:
                    bus_colors[bus] = 0.0
                    bus_sizes[bus] = 0.0
            else:
                bus_colors[bus] = 0.0
                bus_sizes[bus] = 0.0

        return bus_sizes, bus_colors

    # set font and font size
    font = {"family": "serif", "size": 15}
    matplotlib.rc("font", **font)

    # create pypsa network only containing MV buses and lines
    pypsa_plot = PyPSANetwork()
    pypsa_plot.buses = edisgo_obj.topology.buses_df.loc[
        edisgo_obj.topology.buses_df.v_nom > 1
    ].loc[:, ["x", "y"]]
    # filter buses of aggregated loads and generators
    pypsa_plot.buses = pypsa_plot.buses[~pypsa_plot.buses.index.str.contains("agg")]
    pypsa_plot.lines = edisgo_obj.topology.lines_df[
        edisgo_obj.topology.lines_df.bus0.isin(pypsa_plot.buses.index)
    ][edisgo_obj.topology.lines_df.bus1.isin(pypsa_plot.buses.index)].loc[
        :, ["bus0", "bus1"]
    ]

    # line colors
    if line_color == "loading":
        line_colors = tools.calculate_relative_line_load(
            edisgo_obj, pypsa_plot.lines.index, timestep
        ).max()
    elif line_color == "expansion_costs":
        node_color = "expansion_costs"
        line_costs = pypsa_plot.lines.join(
            grid_expansion_costs, rsuffix="costs", how="left"
        )
        line_colors = line_costs.total_costs.fillna(0)
    else:
        line_colors = pd.Series("black", index=pypsa_plot.lines.index)

    # bus colors and sizes
    if node_color == "technology":
        bus_sizes, bus_colors = nodes_by_technology(pypsa_plot.buses.index, edisgo_obj)
        bus_cmap = None
    elif node_color == "voltage":
        bus_sizes, bus_colors = nodes_by_voltage(pypsa_plot.buses.index, voltage)
        bus_cmap = plt.cm.Blues
    elif node_color == "voltage_deviation":
        bus_sizes, bus_colors = nodes_by_voltage_deviation(
            pypsa_plot.buses.index, voltage
        )
        bus_cmap = plt.cm.Blues
    elif node_color == "storage_integration":
        bus_sizes = nodes_storage_integration(pypsa_plot.buses.index, edisgo_obj)
        bus_colors = "orangered"
        bus_cmap = None
    elif node_color == "expansion_costs":
        bus_sizes, bus_colors = nodes_by_costs(
            pypsa_plot.buses.index, grid_expansion_costs, edisgo_obj
        )
        bus_cmap = plt.cm.get_cmap(lines_cmap)
    elif node_color == "curtailment":
        bus_sizes = nodes_curtailment(pypsa_plot.buses.index, curtailment_df)
        bus_colors = "orangered"
        bus_cmap = None
    elif node_color == "charging_park":
        bus_sizes, bus_colors = nodes_charging_park(pypsa_plot.buses.index, edisgo_obj)
        bus_cmap = None
    elif node_color is None:
        bus_sizes = 0
        bus_colors = "r"
        bus_cmap = None
    else:
        if kwargs.get("bus_colors", None):
            bus_colors = pd.Series(kwargs.get("bus_colors")).loc[pypsa_plot.buses]
        else:
            logging.warning(
                "Choice for `node_color` is not valid. Default bus colors are "
                "used instead."
            )
            bus_colors = "r"
        if kwargs.get("bus_sizes", None):
            bus_sizes = pd.Series(kwargs.get("bus_sizes")).loc[pypsa_plot.buses]
        else:
            logging.warning(
                "Choice for `node_color` is not valid. Default bus sizes are "
                "used instead."
            )
            bus_sizes = 0
        if kwargs.get("bus_cmap", None):
            bus_cmap = kwargs.get("bus_cmap", None)
        else:
            logging.warning(
                "Choice for `node_color` is not valid. Default bus colormap "
                "is used instead."
            )
            bus_cmap = None

    # convert bus coordinates to Mercator
    if contextily and background_map:
        transformer = Transformer.from_crs("epsg:4326", "epsg:3857", always_xy=True)
        x2, y2 = transformer.transform(
            list(pypsa_plot.buses.loc[:, "x"]),
            list(pypsa_plot.buses.loc[:, "y"]),
        )
        pypsa_plot.buses.loc[:, "x"] = x2
        pypsa_plot.buses.loc[:, "y"] = y2

    # plot
    plt.figure(figsize=(12, 8))
    ax = plt.gca()

    # plot network district
    if grid_district_geom:
        try:
            projection = 3857 if contextily and background_map else 4326
            crs = {
                "init": "epsg:{}".format(int(edisgo_obj.topology.grid_district["srid"]))
            }
            region = gpd.GeoDataFrame(
                {"geometry": [edisgo_obj.topology.grid_district["geom"]]},
                crs=crs,
            )
            if projection != int(edisgo_obj.topology.grid_district["srid"]):
                region = region.to_crs(epsg=projection)
            region.plot(ax=ax, color="white", alpha=0.2, edgecolor="red", linewidth=2)
        except Exception as e:
            logging.warning(
                "Grid district geometry could not be plotted due "
                "to the following error: {}".format(e)
            )

    # if scaling factor is given s_nom is plotted as line width
    if scaling_factor_line_width is not None:
        line_width = pypsa_plot.lines.s_nom * scaling_factor_line_width
    else:
        line_width = 2
    cmap = plt.cm.get_cmap(lines_cmap)
    ll = pypsa_plot.plot(
        line_colors=line_colors,
        line_cmap=cmap,
        ax=ax,
        title=title,
        line_widths=line_width,
        branch_components=["Line"],
        geomap=False,
        bus_sizes=bus_sizes,
        bus_colors=bus_colors,
        bus_cmap=bus_cmap,
    )

    # color bar line loading
    if line_color == "loading":
        if limits_cb_lines is None:
            limits_cb_lines = (min(line_colors), max(line_colors))
        v = np.linspace(limits_cb_lines[0], limits_cb_lines[1], 101)
        cb = plt.colorbar(ll[1], boundaries=v, ticks=v[0:101:10])
        cb.norm.vmin = limits_cb_lines[0]
        cb.norm.vmax = limits_cb_lines[1]
        cb.set_label("Line loading in p.u.")
    # color bar network expansion costs
    elif line_color == "expansion_costs":
        if limits_cb_lines is None:
            limits_cb_lines = (
                min(min(line_colors), min(bus_colors.values())),
                max(max(line_colors), max(bus_colors.values())),
            )
        v = np.linspace(limits_cb_lines[0], limits_cb_lines[1], 101)
        cb = plt.colorbar(ll[1], boundaries=v, ticks=v[0:101:10])
        cb.norm.vmin = limits_cb_lines[0]
        cb.norm.vmax = limits_cb_lines[1]
        cb.set_label("Grid expansion costs in kEUR")

    # color bar voltage
    if node_color == "voltage" or node_color == "voltage_deviation":
        if limits_cb_nodes is None:
            limits_cb_nodes = (
                min(bus_colors.values()),
                max(bus_colors.values()),
            )
        v_voltage = np.linspace(limits_cb_nodes[0], limits_cb_nodes[1], 101)
        # for some reason, the cmap given to pypsa plot is overwritten and
        # needs to be set again
        ll[0].set(cmap="Blues")
        cb_voltage = plt.colorbar(
            ll[0], boundaries=v_voltage, ticks=v_voltage[0:101:10]
        )
        cb_voltage.norm.vmin = limits_cb_nodes[0]
        cb_voltage.norm.vmax = limits_cb_nodes[1]
        if node_color == "voltage":
            cb_voltage.set_label("Maximum voltage in p.u.")
        else:
            cb_voltage.set_label("Voltage deviation in %")

    # storage_units
    if node_color == "expansion_costs":
        if not edisgo_obj.topology.storage_units_df.empty:
            ax.scatter(
                pypsa_plot.buses.loc[
                    edisgo_obj.topology.storage_units_df.loc[:, "bus"], "x"
                ],
                pypsa_plot.buses.loc[
                    edisgo_obj.topology.storage_units_df.loc[:, "bus"], "y"
                ],
                c="orangered",
                s=edisgo_obj.topology.storage_units_df.loc[:, "p_nom"] * 1000 / 3,
            )
    # add legend for storage size and line capacity
    if (
        node_color == "storage_integration" or node_color == "expansion_costs"
    ) and edisgo_obj.topology.storage_units_df.loc[:, "p_nom"].any() > 0:
        scatter_handle = plt.scatter(
            [], [], c="orangered", s=100, label="= 300 kW battery storage"
        )
    elif node_color == "curtailment":
        scatter_handle = plt.scatter(
            [],
            [],
            c="orangered",
            s=200,
            label="$\\equiv$ 10% share of curtailment",
        )
    else:
        scatter_handle = None
    if scaling_factor_line_width is not None:
        line_handle = plt.plot(
            [],
            [],
            c="black",
            linewidth=scaling_factor_line_width * 10,
            label="= 10 MVA",
        )
    else:
        line_handle = None
    legend_loc = kwargs.get("legend_loc", "upper left")
    if scatter_handle and line_handle:
        plt.legend(
            handles=[scatter_handle, line_handle[0]],
            labelspacing=1,
            title="Storage size and line capacity",
            borderpad=0.5,
            loc=legend_loc,
            framealpha=0.5,
            fontsize="medium",
        )
    elif scatter_handle:
        plt.legend(
            handles=[scatter_handle],
            labelspacing=0,
            title=None,
            borderpad=0.3,
            loc=legend_loc,
            framealpha=0.5,
            fontsize="medium",
        )
    elif line_handle:
        plt.legend(
            handles=[line_handle[0]],
            labelspacing=1,
            title="Line capacity",
            borderpad=0.5,
            loc=legend_loc,
            framealpha=0.5,
            fontsize="medium",
        )

    # axes limits
    if xlim is not None:
        ax.set_xlim(xlim[0], xlim[1])
    if ylim is not None:
        ax.set_ylim(ylim[0], ylim[1])

    # hide axes labels
    ax.get_xaxis().set_visible(False)
    ax.get_yaxis().set_visible(False)

    # draw arrows on lines
    if arrows and timestep and line_color == "loading":
        path = ll[1].get_segments()
        # colors = cmap(ll[1].get_array() / 100)
        for i in range(len(path)):
            if edisgo_obj.lines_t.p0.loc[timestep, line_colors.index[i]] > 0:
                arrowprops = dict(arrowstyle="->", color="b")  # colors[i])
            else:
                arrowprops = dict(arrowstyle="<-", color="b")  # colors[i])
            ax.annotate(
                "",
                xy=abs((path[i][0] - path[i][1]) * 0.51 - path[i][0]),
                xytext=abs((path[i][0] - path[i][1]) * 0.49 - path[i][0]),
                arrowprops=arrowprops,
                size=10,
            )

    # plot map data in background
    if contextily and background_map:
        try:
            add_basemap(ax, zoom=12)
        except Exception as e:
            logging.warning(
                "Background map could not be plotted due to the "
                "following error: {}".format(e)
            )

    if filename is None:
        plt.show()
    else:
        plt.savefig(filename, bbox_inches="tight")
        plt.close()


def color_map_color(
    value: Number,
    vmin: Number,
    vmax: Number,
<<<<<<< HEAD
    cmap_name: str = "coolwarm",
=======
    cmap_name: str | list = "coolwarm",
>>>>>>> 9fae3eac
) -> str:
    """
    Get matching color for a value on a matplotlib color map.

    Parameters
    ----------
    value : float or int
        Value to get color for
    vmin : float or int
        Minimum value on color map
    vmax : float or int
        Maximum value on color map
    cmap_name : str or list
        Name of color map to use, or the colormap

    Returns
    -------
    str
        Color name in hex format

    """
    norm = matplotlib.colors.Normalize(vmin=vmin, vmax=vmax)
    if isinstance(cmap_name, str):
        cmap = cm.get_cmap(cmap_name)
    else:
        cmap = matplotlib.colors.LinearSegmentedColormap.from_list("mycmap", cmap_name)
    rgb = cmap(norm(abs(value)))[:3]
    color = matplotlib.colors.rgb2hex(rgb)

    return color


def plot_plotly(
    edisgo_obj: EDisGo,
<<<<<<< HEAD
    G: Graph | None = None,
    line_color: str = "relative_loading",
    node_color: str = "voltage_deviation",
    timestep: str = "min",
    grid: bool | Grid = False,
=======
    grid: Grid | None = None,
    line_color: None | str = "relative_loading",
    node_color: None | str = "voltage_deviation",
    line_result_selection: str = "max",
    node_result_selection: str = "max",
    selected_timesteps: pd.Timestamp | list | None = None,
    center_coordinates: bool = False,
    pseudo_coordinates: bool = False,
    node_selection: list | bool = False,
>>>>>>> 9fae3eac
) -> BaseFigure:
    """
    Draws a plotly html figure.

    Parameters
    ----------
    edisgo_obj : :class:`~.EDisGo`
<<<<<<< HEAD

    G : :networkx:`networkx.Graph<network.Graph>`, optional
        Graph representation of the grid as networkx Ordered Graph, where lines are
        represented by edges in the graph, and buses and transformers are represented by
        nodes. If no graph is given the mv grid graph of the edisgo object is used.

    line_color : str
        Defines whereby to choose line colors (and implicitly size). Possible
        options are:
=======
        Selected edisgo_obj to get plotting information from.

    grid : :class:`~.network.grids.Grid`
        Grid to plot. If None, the MVGrid of the edisgo_obj is plotted. Default: None.

    line_color : str or None
        Defines whereby to choose line colors. Possible options are:
>>>>>>> 9fae3eac

        * 'loading'
            Line color is set according to loading of the line.
        * 'relative_loading' (default)
            Line color is set according to relative loading of the line.
        * 'reinforce'
            Line color is set according to investment costs of the line.
        * None
            Line color is black. This is also the fallback, in case other options fail.

    node_color : str or None
        Defines whereby to choose node colors. Possible options are:

        * 'adjacencies'
            Node color as well as size is set according to the number of direct
            neighbors.
        * 'voltage_deviation' (default)
            Node color is set according to voltage deviation from 1 p.u..
        * None
            Line color is black. This is also the fallback, in case other options fail.

    line_result_selection : str
        Defines which values are shown for the load of the lines:

        * 'min'
            Minimal line load of all time steps.
        * 'max' (default)
            Maximal line load of all time steps.

<<<<<<< HEAD
    timestep : str or :pandas:`pandas.Timestamp<Timestamp>`
        Defines which values are shown for the load of the lines and the voltage of the
        nodes:

        * 'min' (default)
          Minimal line load and minimal node voltage of all time steps.
        * 'max'
          Maximal line load and minimal node voltage of all time steps.
        * 'timestep'
          Line load and node voltage for the selected time step.

    grid : :class:`~.network.grids.Grid` or bool
        Grid to use as root node. If a grid is given the transformer station is used
        as root. If False the root is set to the coordinates x=0 and y=0. Else the
        coordinates from the hv-mv-station of the mv grid are used. Default: False
=======
    node_result_selection : str
        Defines which values are shown for the voltage of the nodes:

        * 'min'
            Minimal node voltage of all time steps.
        * 'max' (default)
            Maximal node voltage of all time steps.

    selected_timesteps : :pandas:`pandas.Timestamp<Timestamp>` or \
        list(:pandas:`pandas.Timestamp<Timestamp>`) or None
        Selected time steps to show results for.

        * None (default)
            All time steps are used.
        * list(:pandas:`pandas.Timestamp<Timestamp>`) or \
            :pandas:`pandas.Timestamp<Timestamp>`
          Selected time steps are used.

    center_coordinates : bool
        Enables the centering of the coordinates. If True the transformer node is set
        to the coordinates x=0 and y=0. Else, the coordinates from the HV/MV-station
        of the MV grid are used. Default: False.

    pseudo_coordinates : bool
        Enable pseudo coordinates for the plotted grid. Default: False.

    node_selection : bool or list(str)
        Only plot selected nodes. Default: False.
>>>>>>> 9fae3eac

    Returns
    -------
    :plotly:`plotly.graph_objects.Figure`
        Plotly figure with branches and nodes.

    """
<<<<<<< HEAD
    # initialization coordinate transformation
    transformer_4326_to_3035 = Transformer.from_crs(
        "EPSG:4326",
        "EPSG:3035",
        always_xy=True,
    )

    def get_coordinates_for_edge(edge):
        x0, y0 = G.nodes[edge[0]]["pos"]
        x1, y1 = G.nodes[edge[1]]["pos"]
        x0, y0 = transformer_4326_to_3035.transform(x0, y0)
        x1, y1 = transformer_4326_to_3035.transform(x1, y1)
        return x0, y0, x1, y1

    line_color_options = ["loading", "relative_loading", "reinforce"]
    if line_color not in line_color_options:
        raise KeyError(f"Line colors need to be one of {line_color_options}")

    if edisgo_obj.results.s_res.empty and edisgo_obj.results.v_res.empty:
        if line_color in ["loading", "relative_loading"]:
            raise ValueError("No results to show. -> Run power flow.")
        if node_color in ["voltage_deviation"]:
            raise ValueError("No results to show. -> Run power flow.")

    if G is None:
        G = edisgo_obj.topology.mv_grid.graph

    # Center transformer coordinates on (0,0).
    if hasattr(grid, "transformers_df"):
        node_root = grid.transformers_df.bus1.iat[0]
        x_root, y_root = G.nodes[node_root]["pos"]
    elif not grid:
        x_root = 0
        y_root = 0
    else:
        node_root = edisgo_obj.topology.transformers_hvmv_df.bus1.iat[0]
        x_root, y_root = G.nodes[node_root]["pos"]
=======
    if grid is None:
        grid = edisgo_obj.topology.mv_grid

    G = grid.graph

    logger.debug(f"selected_timesteps={selected_timesteps}")

    if isinstance(selected_timesteps, pd.Timestamp) or isinstance(
        selected_timesteps, str
    ):
        selected_timesteps = [selected_timesteps]

    if selected_timesteps is None:
        selected_timesteps = edisgo_obj.results.s_res.index

    if edisgo_obj.results.s_res.empty:
        power_flow_results = False
        warning_message = "No power flow results. -> Run power flow."
    elif len(selected_timesteps) == 0:
        power_flow_results = False
        warning_message = "No time steps selected."
    else:
        power_flow_results = True
        warning_message = False

    try:
        edisgo_obj.results.s_res.loc[selected_timesteps, :]
    except KeyError:
        power_flow_results = False
        warning_message = "Time steps are not in the results."

    # check for existing reinforcement results
    if edisgo_obj.results.equipment_changes.empty:
        reinforcement_results = False
    else:
        reinforcement_results = True

    # check line_color input
    line_color_options = ["loading", "relative_loading", "reinforce"]
    if line_color not in line_color_options:
        logger.warning(f"Line colors need to be one of {line_color_options}.")
        line_color = None
    elif (line_color in ["loading", "relative_loading"]) and (not power_flow_results):
        logger.warning("No power flow results to show. -> Run power flow.")
        line_color = None
    elif (line_color in ["reinforce"]) and (not reinforcement_results):
        logger.warning("No reinforcement results to show. -> Run reinforcement.")
        line_color = None

    # check node_color input
    node_color_options = ["voltage_deviation", "adjacencies"]
    if node_color not in node_color_options:
        logger.warning(f"Line colors need to be one of {node_color_options}.")
        node_color = None
    elif (node_color in ["voltage_deviation"]) and (not power_flow_results):
        logger.warning("No power flow results to show. -> Run power flow.")
        node_color = None

    if center_coordinates:
        # Center transformer coordinates on (0,0).
        if hasattr(grid, "transformers_df"):
            node_root = grid.transformers_df.bus1.iat[0]
            x_root, y_root = G.nodes[node_root]["pos"]
        else:
            node_root = edisgo_obj.topology.transformers_hvmv_df.bus1.iat[0]
            x_root, y_root = G.nodes[node_root]["pos"]
    else:
        x_root = 0
        y_root = 0

    if pseudo_coordinates:
        G = make_pseudo_coordinates_graph(
            G, edisgo_obj.config["grid_connection"]["branch_detour_factor"]
        )
>>>>>>> 9fae3eac

    if node_selection:
        G = G.subgraph(node_selection)
        if not list(G.nodes()):
            raise ValueError("Selected nodes are not in the selected grid.")

<<<<<<< HEAD
    # Select the values for loads and nodes.
    s_res_view = edisgo_obj.results.s_res.T.index.isin(
        [edge[2]["branch_name"] for edge in G.edges.data()]
    )
    v_res_view = edisgo_obj.results.v_res.T.index.isin([node for node in G.nodes])
    if timestep == "min":
        s_res = edisgo_obj.results.s_res.T.loc[s_res_view].T.min()
        v_res = edisgo_obj.results.v_res.T.loc[v_res_view].T.min()
    elif timestep == "max":
        s_res = edisgo_obj.results.s_res.T.loc[s_res_view].T.max()
        v_res = edisgo_obj.results.v_res.T.loc[v_res_view].T.max()
    else:
        s_res = edisgo_obj.results.s_res.T.loc[s_res_view, timestep]
        v_res = edisgo_obj.results.v_res.T.loc[v_res_view, timestep]

    # line text
    middle_node_x = []
    middle_node_y = []
    middle_node_text = []

    for edge in G.edges(data=True):
        x0, y0, x1, y1 = get_coordinates_for_edge(edge)
        middle_node_x.append((x0 - x_root + x1 - x_root) / 2)
        middle_node_y.append((y0 - y_root + y1 - y_root) / 2)
=======
    # Select values for displaying results.
    if power_flow_results:
        s_res_view = edisgo_obj.results.s_res.columns.isin(
            [edge[2]["branch_name"] for edge in G.edges.data()]
        )
        v_res_view = edisgo_obj.results.v_res.columns.isin([node for node in G.nodes])

        s_res = edisgo_obj.results.s_res.loc[selected_timesteps, s_res_view]
        v_res = edisgo_obj.results.v_res.loc[selected_timesteps, v_res_view]

        result_selection_options = ["min", "max"]
        if line_result_selection == "min":
            s_res = s_res.min()
        elif line_result_selection == "max":
            s_res = s_res.max()
        else:
            raise ValueError(
                f"line_result_selection needs to be one of {result_selection_options}"
            )
        if node_result_selection == "min":
            v_res = v_res.min()
        elif node_result_selection == "max":
            v_res = v_res.max()
        else:
            raise ValueError(
                f"node_result_selection needs to be one of {result_selection_options}"
            )

    # initialization coordinate transformation
    transformer_4326_to_3035 = Transformer.from_crs(
        "EPSG:4326",
        "EPSG:3035",
        always_xy=True,
    )

    def get_coordinates_for_edge(edge):
        x0, y0 = G.nodes[edge[0]]["pos"]
        x1, y1 = G.nodes[edge[1]]["pos"]
        x0, y0 = transformer_4326_to_3035.transform(x0, y0)
        x1, y1 = transformer_4326_to_3035.transform(x1, y1)
        return x0, y0, x1, y1
>>>>>>> 9fae3eac

    x_root, y_root = transformer_4326_to_3035.transform(x_root, y_root)

<<<<<<< HEAD
        text = str(branch_name)
        try:
            text += "<br>" + "Loading = " + str(s_res.loc[branch_name])
        except KeyError:
            logger.debug(
                f"Could not find loading for branch {branch_name}", exc_info=True
            )
            text = text
=======
    def plot_line_text():
        middle_node_x = []
        middle_node_y = []
        middle_node_text = []

        for edge in G.edges(data=True):
            x0, y0, x1, y1 = get_coordinates_for_edge(edge)
            middle_node_x.append((x0 - x_root + x1 - x_root) / 2)
            middle_node_y.append((y0 - y_root + y1 - y_root) / 2)

            branch_name = edge[2]["branch_name"]

            text = str(branch_name)
            if power_flow_results:
                text += "<br>" + "Loading = " + str(s_res.loc[branch_name])
>>>>>>> 9fae3eac

            line_parameters = edisgo_obj.topology.lines_df.loc[branch_name, :]
            for index, value in line_parameters.iteritems():
                text += "<br>" + str(index) + " = " + str(value)

<<<<<<< HEAD
        middle_node_text.append(text)

    middle_node_scatter = go.Scatter(
        x=middle_node_x,
        y=middle_node_y,
        text=middle_node_text,
        mode="markers",
        hoverinfo="text",
        marker=dict(
            opacity=0.0,
            size=10,
            color="white",
        ),
        showlegend=False,
    )
    data = [middle_node_scatter]

    # line plot
    showscale = True
    if line_color == "loading":
        color_min = s_res.T.min()
        color_max = s_res.T.max()
        colorscale = "YlOrRd"
    elif line_color == "relative_loading":
        color_min = 0
        color_max = 1
        colorscale = "YlOrRd"
    elif line_color == "reinforce":
        color_min = 0
        color_max = 1
        colorscale = [[0, "green"], [1, "red"]]
    else:
        showscale = False

    for edge in G.edges(data=True):
        x0, y0, x1, y1 = get_coordinates_for_edge(edge)
        edge_x = [x0 - x_root, x1 - x_root, None]
        edge_y = [y0 - y_root, y1 - y_root, None]

        branch_name = edge[2]["branch_name"]

        if line_color == "reinforce":
            try:
                # Possible distinction between added parallel lines and changed lines
                if (
                    edisgo_obj.results.equipment_changes.index[
                        edisgo_obj.results.equipment_changes["change"] == "added"
                    ]
                    .isin([branch_name])
                    .any()
                ):
                    color = "green"
                # Changed lines
                elif (
                    edisgo_obj.results.equipment_changes.index[
                        edisgo_obj.results.equipment_changes["change"] == "changed"
                    ]
                    .isin([branch_name])
                    .any()
                ):

                    color = "red"
                else:
                    color = "black"
            except Exception:
                color = "black"

        elif line_color == "loading":
            loading = s_res.loc[branch_name]
            color = color_map_color(
                loading,
                vmin=color_min,
                vmax=color_max,
                cmap_name=colorscale,
            )
=======
            middle_node_text.append(text)

        middle_node_scatter = go.Scatter(
            x=middle_node_x,
            y=middle_node_y,
            text=middle_node_text,
            mode="markers",
            hoverinfo="text",
            marker=dict(
                opacity=0.0,
                size=10,
                color="white",
            ),
            showlegend=False,
        )
        return [middle_node_scatter]

    def plot_lines():

        showscale = True
>>>>>>> 9fae3eac

        if line_color == "loading":
            color_min = s_res.min()
            color_max = s_res.max()
            colorscale = "YlOrRd"
        elif line_color == "relative_loading":
<<<<<<< HEAD
            loading = s_res.loc[branch_name]
            s_nom = edisgo_obj.topology.lines_df.s_nom.loc[branch_name]
            color = color_map_color(
                loading / s_nom,
                vmin=color_min,
                vmax=color_max,
                cmap_name=colorscale,
            )
            if loading > s_nom:
                color = "green"
        else:
            color = "black"

        edge_scatter = go.Scatter(
            mode="lines",
            x=edge_x,
            y=edge_y,
            hoverinfo="none",
            opacity=0.5,
            showlegend=False,
            line=dict(
                width=2,
                color=color,
            ),
        )
        data.append(edge_scatter)

    colorbar_edge_scatter = go.Scatter(
        mode="markers",
        x=[None],
        y=[None],
        marker=dict(
            colorbar=dict(
                title="Lines", xanchor="left", titleside="right", x=1.17, thickness=15
            ),
            colorscale=colorscale,
            cmax=color_max,
            cmin=color_min,
            showscale=showscale,
        ),
    )

    if line_color == "reinforce":
        colorbar_edge_scatter.marker.colorbar.tickmode = "array"
        colorbar_edge_scatter.marker.colorbar.ticktext = ["added", "changed"]
        colorbar_edge_scatter.marker.colorbar.tickvals = [0, 1]

    data.append(colorbar_edge_scatter)
=======
            color_min = 0
            color_max = 1
            colorscale = [
                [0, "yellow"],
                [0.45, "orange"],
                [0.9, "crimson"],
                [0.9, "indigo"],
                [1, "indigo"],
            ]
        elif line_color == "reinforce":
            color_min = 0
            color_max = 1
            colorscale = [[0, "green"], [0.5, "green"], [0.5, "red"], [1, "red"]]
        else:
            showscale = False
>>>>>>> 9fae3eac

        data_line_plot = []
        for edge in G.edges(data=True):

            x0, y0, x1, y1 = get_coordinates_for_edge(edge)
            edge_x = [x0 - x_root, x1 - x_root, None]
            edge_y = [y0 - y_root, y1 - y_root, None]

<<<<<<< HEAD
    if node_color == "voltage_deviation":
        node_colors = []
        for node in G.nodes():
            color = v_res.loc[node] - 1
            node_colors.append(color)
=======
            branch_name = edge[2]["branch_name"]

            if line_color == "reinforce":
                # Possible distinction between added parallel
                # lines and changed lines
                if (
                    edisgo_obj.results.equipment_changes.index[
                        edisgo_obj.results.equipment_changes["change"] == "added"
                    ]
                    .isin([branch_name])
                    .any()
                ):
                    color = "green"
                # Changed lines
                elif (
                    edisgo_obj.results.equipment_changes.index[
                        edisgo_obj.results.equipment_changes["change"] == "changed"
                    ]
                    .isin([branch_name])
                    .any()
                ):

                    color = "red"
                else:
                    color = "black"

            elif line_color == "loading":
                loading = s_res.loc[branch_name]
                color = color_map_color(
                    loading,
                    vmin=color_min,
                    vmax=color_max,
                    cmap_name=colorscale,
                )

            elif line_color == "relative_loading":
                loading = s_res.loc[branch_name]
                s_nom = edisgo_obj.topology.lines_df.s_nom.loc[branch_name]
                color = color_map_color(
                    loading / s_nom * 0.9,
                    vmin=color_min,
                    vmax=color_max,
                    cmap_name=colorscale,
                )
                if loading > s_nom:
                    color = "indigo"
            else:
                color = "grey"

            edge_scatter = go.Scatter(
                mode="lines",
                x=edge_x,
                y=edge_y,
                hoverinfo="none",
                opacity=0.8,
                showlegend=False,
                line=dict(
                    width=2,
                    color=color,
                ),
            )
            data_line_plot.append(edge_scatter)

        if line_color:
            line_color_title = {
                "loading": "Loading in MVA",
                "relative_loading": "Relative loading in p.u.",
                "reinforce": "Reinforce",
            }
>>>>>>> 9fae3eac

            colorbar_edge_scatter = go.Scatter(
                mode="markers",
                x=[None],
                y=[None],
                marker=dict(
                    colorbar=dict(
                        title=line_color_title[line_color],
                        xanchor="left",
                        titleside="right",
                        x=1.19,
                        thickness=15,
                    ),
                    colorscale=colorscale,
                    cmax=color_max,
                    cmin=color_min,
                    showscale=showscale,
                ),
            )

<<<<<<< HEAD
    else:
        node_colors = [len(adjacencies[1]) for adjacencies in G.adjacency()]
        colorscale = "YlGnBu"
        cmid = None
=======
            if line_color == "reinforce":
                colorbar_edge_scatter.marker.colorbar.tickmode = "array"
                colorbar_edge_scatter.marker.colorbar.ticktext = ["added", "changed"]
                colorbar_edge_scatter.marker.colorbar.tickvals = [0.25, 0.75]
            elif line_color == "relative_loading":
                colorbar_edge_scatter.marker.colorbar.tickmode = "array"
                colorbar_edge_scatter.marker.colorbar.ticktext = [
                    0,
                    0.2,
                    0.4,
                    0.6,
                    0.8,
                    1,
                    "Overloaded",
                ]
                colorbar_edge_scatter.marker.colorbar.tickvals = [
                    0,
                    0.2 * 0.9,
                    0.4 * 0.9,
                    0.6 * 0.9,
                    0.8 * 0.9,
                    1 * 0.9,
                    0.95,
                ]
            data_line_plot.append(colorbar_edge_scatter)

        return data_line_plot

    def plot_buses():
        node_x = []
        node_y = []
>>>>>>> 9fae3eac

        for node in G.nodes():
            x, y = G.nodes[node]["pos"]
            x, y = transformer_4326_to_3035.transform(x, y)
            node_x.append(x - x_root)
            node_y.append(y - y_root)

        if node_color == "voltage_deviation":
            node_colors = []
            for node in G.nodes():
                color = v_res.loc[node] - 1
                node_colors.append(color)

            colorbar = dict(
                thickness=15,
                title="Node voltage deviation in p.u.",
                xanchor="left",
                titleside="right",
            )
            colorscale = "RdBu"
            cmid = 0
            showscale = True

        elif node_color == "adjacencies":
            node_colors = [len(adjacencies[1]) for adjacencies in G.adjacency()]
            colorscale = "YlGnBu"
            cmid = None

            colorbar = dict(
                thickness=15,
                title="Node connections",
                xanchor="left",
                titleside="right",
            )
            showscale = True

<<<<<<< HEAD
    node_text = []
    for node in G.nodes():
        text = str(node)
        try:
            peak_load = edisgo_obj.topology.loads_df.loc[
                edisgo_obj.topology.loads_df.bus == node
            ].p_set.sum()
            text += "<br>" + "peak_load = " + str(peak_load)

            p_nom = edisgo_obj.topology.generators_df.loc[
                edisgo_obj.topology.generators_df.bus == node
            ].p_nom.sum()
            text += "<br>" + "p_nom_gen = " + str(p_nom)

            v = v_res.loc[node]
            text += "<br>" + "v = " + str(v)

        except KeyError:
            logger.debug(f"Failed to add text for node {node}.", exc_info=True)
            text = text
=======
        else:
            node_colors = "grey"
            cmid = None
            colorscale = None
            colorbar = None
            showscale = False

        node_text = []
        for node in G.nodes():
            text = str(node)
            if power_flow_results:
                peak_load = edisgo_obj.topology.loads_df.loc[
                    edisgo_obj.topology.loads_df.bus == node
                ].p_set.sum()
                text += "<br>" + "peak_load = " + str(peak_load)

                p_nom = edisgo_obj.topology.generators_df.loc[
                    edisgo_obj.topology.generators_df.bus == node
                ].p_nom.sum()
                text += "<br>" + "p_nom_gen = " + str(p_nom)

                v = v_res.loc[node]
                text += "<br>" + "v = " + str(v)
>>>>>>> 9fae3eac

            text = text + "<br>" + "Neighbors = " + str(G.degree(node))

            node_parameters = edisgo_obj.topology.buses_df.loc[node]
            for index, value in node_parameters.iteritems():
                text += "<br>" + str(index) + " = " + str(value)
<<<<<<< HEAD
        except KeyError:
            logger.debug(
                f"Failed to add neighbors to text for node {node}.", exc_info=True
            )
            text = text

        node_text.append(text)

    node_scatter = go.Scatter(
        x=node_x,
        y=node_y,
        mode="markers",
        hoverinfo="text",
        text=node_text,
        marker=dict(
            showscale=True,
            colorscale=colorscale,
            color=node_colors,
            size=8,
            cmid=cmid,
            line_width=2,
            colorbar=colorbar,
        ),
    )
    data.append(node_scatter)
=======

            node_text.append(text)

        node_scatter = go.Scatter(
            x=node_x,
            y=node_y,
            mode="markers",
            hoverinfo="text",
            text=node_text,
            marker=dict(
                showscale=showscale,
                colorscale=colorscale,
                color=node_colors,
                size=8,
                cmid=cmid,
                line_width=2,
                colorbar=colorbar,
            ),
        )
        return [node_scatter]
>>>>>>> 9fae3eac

    fig = go.Figure(
        data=plot_line_text() + plot_lines() + plot_buses(),
        layout=go.Layout(
            height=500,
            showlegend=False,
            hovermode="closest",
            margin=dict(b=20, l=5, r=5, t=40),
            xaxis=dict(
                showgrid=True,
                zeroline=True,
                showticklabels=True,
            ),
            yaxis=dict(
                showgrid=True,
                zeroline=True,
                showticklabels=True,
                scaleanchor="x",
                scaleratio=1,
            ),
        ),
    )
<<<<<<< HEAD

=======
    if warning_message:
        fig.add_annotation(
            x=0,
            y=1,
            xref="paper",
            yref="paper",
            xanchor="left",
            text=warning_message,
            showarrow=False,
            font=dict(size=16, color="#ffffff"),
            bgcolor="red",
            opacity=0.75,
        )
>>>>>>> 9fae3eac
    return fig


def chosen_graph(
    edisgo_obj: EDisGo,
    selected_grid: str,
) -> tuple[Graph, bool | Grid]:
    """
    Get the matching networkx graph from a chosen grid.

    Parameters
    ----------
    edisgo_obj : :class:`~.EDisGo`
    selected_grid : str
        Grid name. Can be either 'Grid' to select the MV grid with all LV grids or
        the name of the MV grid to select only the MV grid or the name of one of the
        LV grids of the eDisGo object to select a specific LV grid.
    Returns
    -------
    (:networkx:`networkx.Graph<network.Graph>`, :class:`~.network.grids.Grid` or bool)
        Tuple with the first entry being the networkx graph of the selected grid and
        the second entry the grid to use as root node. See
        :py:func:`~edisgo.tools.plots.draw_plotly` for more information.

    """
    mv_grid = edisgo_obj.topology.mv_grid

    if selected_grid == "Grid":
        G = edisgo_obj.to_graph()
        grid = True
    elif selected_grid == str(mv_grid):
        G = mv_grid.graph
        grid = mv_grid
    elif selected_grid.split("_")[0] == "LVGrid":
        try:
            lv_grid = edisgo_obj.topology.get_lv_grid(selected_grid)
        except ValueError:
            logger.exception(f"Selected grid {selected_grid} is not a valid LV grid.")

        G = lv_grid.graph
        grid = lv_grid
    else:
        raise ValueError(f"False Grid. '{selected_grid}' is not a valid input.")

    return G, grid


<<<<<<< HEAD
def dash_plot(edisgo_objects: EDisGo | dict[str, EDisGo]) -> JupyterDash:
=======
def plot_dash_app(
    edisgo_objects: EDisGo | dict[str, EDisGo], debug: bool = False
) -> JupyterDash:
>>>>>>> 9fae3eac
    """
    Generates a jupyter dash app from given eDisGo object(s).

    Parameters
    ----------
    edisgo_objects : :class:`~.EDisGo` or dict[str, :class:`~.EDisGo`]
        eDisGo objects to show in plotly dash app. In the case of multiple edisgo
        objects pass a dictionary with the eDisGo objects as values and the respective
        eDisGo object names as keys.
<<<<<<< HEAD
=======

    debug : bool
        Debugging for the dash app:

        * False (default)
            Disable debugging for the dash app.
        * True
            Enable debugging for the dash app.

>>>>>>> 9fae3eac

    Returns
    -------
    JupyterDash
        Jupyter dash app.

    """
    if isinstance(edisgo_objects, dict):
        edisgo_name_list = list(edisgo_objects.keys())
        edisgo_obj_1 = list(edisgo_objects.values())[0]

        edisgo_obj_1_mv_grid_name = str(edisgo_obj_1.topology.mv_grid)
        for edisgo_obj in edisgo_objects.values():
            if edisgo_obj_1_mv_grid_name != str(edisgo_obj.topology.mv_grid):
<<<<<<< HEAD
                raise ValueError("edisgo_objects are not matching")
=======
                raise ValueError("edisgo_objects are not matching.")
>>>>>>> 9fae3eac

    else:
        edisgo_name_list = ["edisgo_obj"]
        edisgo_obj_1 = edisgo_objects

    mv_grid = edisgo_obj_1.topology.mv_grid
<<<<<<< HEAD

    lv_grid_name_list = list(map(str, mv_grid.lv_grids))

    grid_name_list = ["Grid", str(mv_grid)] + lv_grid_name_list

    line_plot_modes = ["reinforce", "loading", "relative_loading"]
    node_plot_modes = ["adjacencies", "voltage_deviation"]

    if edisgo_obj_1.timeseries.is_worst_case:
        timestep_labels = [
            "min",
            "max",
        ] + edisgo_obj_1.timeseries.timeindex_worst_cases.index.to_list()
    else:
        timestep_labels = [
            "min",
            "max",
        ] + edisgo_obj_1.timeseries.timeindex.values.to_list()

    timestep_values = ["min", "max"] + edisgo_obj_1.timeseries.timeindex.to_list()
    timestep_option = list()
    for i in range(0, len(timestep_labels)):
        timestep_option.append(
            {"label": timestep_labels[i], "value": timestep_values[i]}
        )

    padding = 0
=======
    lv_grid_name_list = list(map(str, mv_grid.lv_grids))
    grid_name_list = ["Grid", str(mv_grid)] + lv_grid_name_list

    line_plot_modes = ["relative_loading", "loading", "reinforce"]
    node_plot_modes = ["voltage_deviation", "adjacencies"]

    if edisgo_obj_1.results.v_res.empty:
        timestep_values = ["No results"]
        timestep_labels = ["No results"]
    elif edisgo_obj_1.timeseries.is_worst_case:
        timestep_values = edisgo_obj_1.results.v_res.index.to_list()
        worst_case_series = edisgo_obj_1.timeseries.timeindex_worst_cases
        timestep_labels = [
            worst_case_series.index[worst_case_series.to_list().index(value)]
            for value in timestep_values
        ]
    else:
        timestep_labels = edisgo_obj_1.results.v_res.index.to_list()
        timestep_values = edisgo_obj_1.results.v_res.index.to_list()

    logger.debug(f"timestep_labels={timestep_labels}")
    logger.debug(f"timestep_values={timestep_values}")
    timestep_option = [
        {"label": timestep_labels[i], "value": str(timestep_values[i])}
        for i in range(0, len(timestep_values))
    ]
    logger.debug(f"timestep_option={timestep_option}")

    padding = 1
>>>>>>> 9fae3eac

    app = JupyterDash(__name__)
    # Workaround to use standard python logging with plotly dash
    logger.handlers.pop()
    if debug:
        app.logger.disabled = False
        app.logger.setLevel(logging.DEBUG)

    if isinstance(edisgo_objects, dict) and len(edisgo_objects) > 1:
        app.layout = html.Div(
            [
                html.Div(
                    [
                        html.Div(
                            [
                                html.Label("Edisgo objects"),
                            ],
                            style={"padding": padding, "flex": 1},
                        ),
                        html.Div(
                            [],
                            style={"padding": padding, "flex": 1},
                        ),
                    ],
                    style={
                        "display": "flex",
                        "flex-direction": "row",
                        "padding": 0,
                        "flex": 1,
                    },
                ),
                html.Div(
                    [
                        html.Div(
                            [
                                dcc.Dropdown(
                                    id="dropdown_edisgo_object_1",
                                    options=[
                                        {"label": i, "value": i}
                                        for i in edisgo_name_list
                                    ],
                                    value=edisgo_name_list[0],
                                ),
                            ],
                            style={"padding": padding, "flex": 1},
                        ),
                        html.Div(
                            [
                                dcc.Dropdown(
                                    id="dropdown_edisgo_object_2",
                                    options=[
                                        {"label": i, "value": i}
                                        for i in edisgo_name_list
                                    ],
                                    value=edisgo_name_list[1],
                                ),
                            ],
                            style={"padding": padding, "flex": 1},
                        ),
                    ],
                    style={
                        "display": "flex",
                        "flex-direction": "row",
                        "padding": 0,
                        "flex": 1,
                    },
                ),
                html.Div(
                    [
                        html.Div(
                            [
                                html.Label("Grid"),
                                dcc.Dropdown(
                                    id="dropdown_grid",
                                    options=[
                                        {"label": i, "value": i} for i in grid_name_list
                                    ],
                                    value=grid_name_list[1],
                                ),
                            ],
                            style={"padding": padding, "flex": 1},
                        ),
                        html.Div(
                            [
<<<<<<< HEAD
                                html.Label("Pseudo coordinates"),
                                dcc.RadioItems(
                                    id="radioitems_pseudo_coordinates",
                                    options=[
                                        {"label": "False", "value": False},
                                        {"label": "True", "value": True},
                                    ],
                                    value=False,
                                ),
                            ],
                            style={"padding": padding, "flex": 1},
                        ),
                    ],
                    style={
                        "display": "flex",
                        "flex-direction": "row",
                        "padding": 0,
                        "flex": 1,
                    },
                ),
                html.Div(
                    [
                        html.Div(
                            [
=======
>>>>>>> 9fae3eac
                                html.Label("Line plot mode"),
                                dcc.Dropdown(
                                    id="dropdown_line_plot_mode",
                                    options=[
                                        {"label": i, "value": i}
                                        for i in line_plot_modes
                                    ],
                                    value=line_plot_modes[0],
                                ),
                            ],
                            style={"padding": padding, "flex": 1},
<<<<<<< HEAD
                        ),
                        html.Div(
                            [
                                html.Label("Node plot mode"),
                                dcc.Dropdown(
                                    id="dropdown_node_plot_mode",
                                    options=[
                                        {"label": i, "value": i}
                                        for i in node_plot_modes
                                    ],
                                    value=node_plot_modes[0],
                                ),
                            ],
                            style={"padding": padding, "flex": 1},
                        ),
                    ],
                    style={
                        "display": "flex",
                        "flex-direction": "row",
                        "padding": 0,
                        "flex": 1,
                    },
                ),
                html.Div(
                    [
                        html.Label("Timestep"),
                        dcc.Dropdown(
                            id="timestep",
                            options=timestep_option,
                            value=timestep_option[0]["value"],
                        ),
                    ],
                    style={"padding": padding, "flex": 1},
=======
                        ),
                        html.Div(
                            [
                                html.Label("Line result selection"),
                                dcc.Dropdown(
                                    id="line_result_selection",
                                    options=[
                                        {"label": "Min", "value": "min"},
                                        {"label": "Max", "value": "max"},
                                    ],
                                    value="max",
                                ),
                            ],
                            style={"padding": padding, "flex": 1},
                        ),
                    ],
                    style={
                        "display": "flex",
                        "flex-direction": "row",
                        "padding": 0,
                        "flex": 1,
                    },
                ),
                html.Div(
                    [
                        html.Div(
                            [
                                html.Label("Pseudo coordinates"),
                                dcc.RadioItems(
                                    id="radioitems_pseudo_coordinates",
                                    options=[
                                        {"label": "False", "value": False},
                                        {"label": "True", "value": True},
                                    ],
                                    value=False,
                                ),
                            ],
                            style={"padding": padding, "flex": 1},
                        ),
                        html.Div(
                            [
                                html.Label("Node plot mode"),
                                dcc.Dropdown(
                                    id="dropdown_node_plot_mode",
                                    options=[
                                        {"label": i, "value": i}
                                        for i in node_plot_modes
                                    ],
                                    value=node_plot_modes[0],
                                ),
                            ],
                            style={"padding": padding, "flex": 1},
                        ),
                        html.Div(
                            [
                                html.Label("Node result selection"),
                                dcc.Dropdown(
                                    id="node_result_selection",
                                    options=[
                                        {"label": "Min", "value": "min"},
                                        {"label": "Max", "value": "max"},
                                    ],
                                    value="max",
                                ),
                            ],
                            style={"padding": padding, "flex": 1},
                        ),
                    ],
                    style={
                        "display": "flex",
                        "flex-direction": "row",
                        "padding": 0,
                        "flex": 1,
                    },
                ),
                html.Div(
                    [
                        html.Div(
                            [
                                html.Label(
                                    f"Time step mode - "
                                    f"Time steps of {edisgo_name_list[0]}"
                                ),
                                dcc.RadioItems(
                                    ["Single", "Range", "All"],
                                    "All",
                                    inline=True,
                                    id="timestep_mode_radio",
                                ),
                            ],
                            style={"padding": padding, "flex": 1},
                        ),
                        html.Div(
                            [
                                html.Label("Time step start"),
                                dcc.Dropdown(
                                    id="timestep_dropdown_start",
                                    options=timestep_option,
                                    value=timestep_option[0]["value"],
                                ),
                            ],
                            style={"padding": padding, "flex": 1},
                        ),
                        html.Div(
                            [
                                html.Label("Time step end"),
                                dcc.Dropdown(
                                    id="timestep_dropdown_end",
                                    options=timestep_option,
                                    value=timestep_option[-1]["value"],
                                ),
                            ],
                            style={"padding": padding, "flex": 1},
                        ),
                    ],
                    style={
                        "display": "flex",
                        "flex-direction": "row",
                        "padding": 0,
                        "flex": 1,
                    },
>>>>>>> 9fae3eac
                ),
                html.Div(
                    [
                        html.Div([dcc.Graph(id="fig_1")], style={"flex": "auto"}),
                        html.Div([dcc.Graph(id="fig_2")], style={"flex": "auto"}),
                    ],
                    style={"display": "flex", "flex-direction": "row"},
                ),
            ],
            style={"display": "flex", "flex-direction": "column"},
        )

        @app.callback(
            Output("timestep_dropdown_start", "disabled"),
            Output("timestep_dropdown_end", "disabled"),
            Input("timestep_mode_radio", "value"),
        )
        def update_timestep_components_double(timestep_mode_radio):
            if timestep_mode_radio == "Single":
                timestep_dropdown_start = False
                timestep_dropdown_end = True
            elif timestep_mode_radio == "Range":
                timestep_dropdown_start = False
                timestep_dropdown_end = False
            elif timestep_mode_radio == "All":
                timestep_dropdown_start = True
                timestep_dropdown_end = True
            return (timestep_dropdown_start, timestep_dropdown_end)

        @app.callback(
            Output("fig_1", "figure"),
            Output("fig_2", "figure"),
            Input("dropdown_edisgo_object_1", "value"),
            Input("dropdown_edisgo_object_2", "value"),
            Input("dropdown_grid", "value"),
            Input("dropdown_line_plot_mode", "value"),
            Input("dropdown_node_plot_mode", "value"),
            Input("radioitems_pseudo_coordinates", "value"),
<<<<<<< HEAD
            Input("timestep", "value"),
=======
            Input("line_result_selection", "value"),
            Input("node_result_selection", "value"),
            Input("timestep_mode_radio", "value"),
            Input("timestep_dropdown_start", "value"),
            Input("timestep_dropdown_end", "value"),
            log=True,
>>>>>>> 9fae3eac
        )
        def update_figure_double(
            selected_edisgo_object_1,
            selected_edisgo_object_2,
            selected_grid,
            selected_line_plot_mode,
            selected_node_plot_mode,
            pseudo_coordinates,
<<<<<<< HEAD
            selected_timestep,
        ):
            edisgo_obj = edisgo_objects[selected_edisgo_object_1]
            (G, grid) = chosen_graph(edisgo_obj, selected_grid)
            if pseudo_coordinates:
                G = make_pseudo_coordinates_graph(G)
            fig_1 = draw_plotly(
                edisgo_obj=edisgo_obj,
                G=G,
                line_color=selected_line_plot_mode,
                node_color=selected_node_plot_mode,
                timestep=selected_timestep,
=======
            line_result_selection,
            node_result_selection,
            timestep_mode,
            timestep_dropdown_start,
            timestep_dropdown_end,
        ):
            edisgo_obj = edisgo_objects[selected_edisgo_object_1]
            (G, grid) = chosen_graph(edisgo_obj, selected_grid)

            if timestep_mode == "Single":
                selected_timesteps = timestep_dropdown_start
            elif timestep_mode == "Range":
                app.logger.debug(
                    f"timestep_dropdown_start={timestep_dropdown_start}, "
                    f"timestep_dropdown_end={timestep_dropdown_end}"
                )
                if timestep_dropdown_start == timestep_dropdown_end:
                    selected_timesteps = timestep_dropdown_start
                else:
                    selected_timesteps = edisgo_obj.results.v_res.loc[
                        timestep_dropdown_start:timestep_dropdown_end, :
                    ].index.to_list()
                    if selected_timesteps == []:
                        selected_timesteps = edisgo_obj.results.v_res.loc[
                            timestep_dropdown_end:timestep_dropdown_start, :
                        ].index.to_list()
            elif timestep_mode == "All":
                selected_timesteps = None

            app.logger.debug(f"selected_timesteps={selected_timesteps}")

            fig_1 = plot_plotly(
                edisgo_obj=edisgo_obj,
>>>>>>> 9fae3eac
                grid=grid,
                line_color=selected_line_plot_mode,
                node_color=selected_node_plot_mode,
                line_result_selection=line_result_selection,
                node_result_selection=node_result_selection,
                selected_timesteps=selected_timesteps,
                pseudo_coordinates=pseudo_coordinates,
                center_coordinates=True,
            )

            edisgo_obj = edisgo_objects[selected_edisgo_object_2]
            (G, grid) = chosen_graph(edisgo_obj, selected_grid)
<<<<<<< HEAD
            if pseudo_coordinates:
                G = make_pseudo_coordinates_graph(G)
            fig_2 = draw_plotly(
                edisgo_obj=edisgo_obj,
                G=G,
                line_color=selected_line_plot_mode,
                node_color=selected_node_plot_mode,
                timestep=selected_timestep,
=======

            fig_2 = plot_plotly(
                edisgo_obj=edisgo_obj,
>>>>>>> 9fae3eac
                grid=grid,
                line_color=selected_line_plot_mode,
                node_color=selected_node_plot_mode,
                line_result_selection=line_result_selection,
                node_result_selection=node_result_selection,
                selected_timesteps=selected_timesteps,
                pseudo_coordinates=pseudo_coordinates,
                center_coordinates=True,
            )

            return fig_1, fig_2

    else:
        app.layout = html.Div(
            [
                html.Div(
                    [
                        html.Div(
                            [
                                html.Label("Grid"),
                                dcc.Dropdown(
                                    id="dropdown_grid",
                                    options=[
                                        {"label": i, "value": i} for i in grid_name_list
                                    ],
                                    value=grid_name_list[1],
                                ),
                            ],
                            style={"padding": padding, "flex": 1},
                        ),
                        html.Div(
                            [
<<<<<<< HEAD
                                html.Label("Pseudo coordinates"),
                                dcc.RadioItems(
                                    id="radioitems_pseudo_coordinates",
                                    options=[
                                        {"label": "False", "value": False},
                                        {"label": "True", "value": True},
                                    ],
                                    value=False,
=======
                                html.Label("Line plot mode"),
                                dcc.Dropdown(
                                    id="dropdown_line_plot_mode",
                                    options=[
                                        {"label": i, "value": i}
                                        for i in line_plot_modes
                                    ],
                                    value=line_plot_modes[0],
>>>>>>> 9fae3eac
                                ),
                            ],
                            style={"padding": padding, "flex": 1},
                        ),
<<<<<<< HEAD
                    ],
                    style={
                        "display": "flex",
                        "flex-direction": "row",
                        "padding": 0,
                        "flex": 1,
                    },
                ),
                html.Div(
                    [
                        html.Div(
                            [
                                html.Label("Line plot mode"),
                                dcc.Dropdown(
                                    id="dropdown_line_plot_mode",
                                    options=[
                                        {"label": i, "value": i}
                                        for i in line_plot_modes
                                    ],
                                    value=line_plot_modes[0],
                                ),
                            ],
                            style={"padding": padding, "flex": 1},
                        ),
                        html.Div(
                            [
                                html.Label("Node plot mode"),
                                dcc.Dropdown(
                                    id="dropdown_node_plot_mode",
                                    options=[
                                        {"label": i, "value": i}
                                        for i in node_plot_modes
                                    ],
                                    value=node_plot_modes[0],
                                ),
                            ],
                            style={"padding": padding, "flex": 1},
                        ),
                    ],
                    style={
                        "display": "flex",
                        "flex-direction": "row",
                        "padding": 0,
                        "flex": 1,
                    },
                ),
                html.Div(
                    [
                        html.Label("Timestep"),
                        dcc.Dropdown(
                            id="timestep",
                            options=timestep_option,
                            value=timestep_option[0]["value"],
                        ),
                    ],
                    style={"padding": padding, "flex": 1},
=======
                        html.Div(
                            [
                                html.Label("Line result selection"),
                                dcc.Dropdown(
                                    id="line_result_selection",
                                    options=[
                                        {"label": "Min", "value": "min"},
                                        {"label": "Max", "value": "max"},
                                    ],
                                    value="max",
                                ),
                            ],
                            style={"padding": padding, "flex": 1},
                        ),
                    ],
                    style={
                        "display": "flex",
                        "flex-direction": "row",
                        "padding": 0,
                        "flex": 1,
                    },
                ),
                html.Div(
                    [
                        html.Div(
                            [
                                html.Label("Pseudo coordinates"),
                                dcc.RadioItems(
                                    id="radioitems_pseudo_coordinates",
                                    options=[
                                        {"label": "False", "value": False},
                                        {"label": "True", "value": True},
                                    ],
                                    value=False,
                                ),
                            ],
                            style={"padding": padding, "flex": 1},
                        ),
                        html.Div(
                            [
                                html.Label("Node plot mode"),
                                dcc.Dropdown(
                                    id="dropdown_node_plot_mode",
                                    options=[
                                        {"label": i, "value": i}
                                        for i in node_plot_modes
                                    ],
                                    value=node_plot_modes[0],
                                ),
                            ],
                            style={"padding": padding, "flex": 1},
                        ),
                        html.Div(
                            [
                                html.Label("Node result selection"),
                                dcc.Dropdown(
                                    id="node_result_selection",
                                    options=[
                                        {"label": "Min", "value": "min"},
                                        {"label": "Max", "value": "max"},
                                    ],
                                    value="max",
                                ),
                            ],
                            style={"padding": padding, "flex": 1},
                        ),
                    ],
                    style={
                        "display": "flex",
                        "flex-direction": "row",
                        "padding": 0,
                        "flex": 1,
                    },
                ),
                html.Div(
                    [
                        html.Div(
                            [
                                html.Label("Time step mode"),
                                dcc.RadioItems(
                                    ["Single", "Range", "All"],
                                    "All",
                                    inline=True,
                                    id="timestep_mode_radio",
                                ),
                            ],
                            style={"padding": padding, "flex": 1},
                        ),
                        html.Div(
                            [
                                html.Label("Time step start"),
                                dcc.Dropdown(
                                    id="timestep_dropdown_start",
                                    options=timestep_option,
                                    value=timestep_option[0]["value"],
                                ),
                            ],
                            style={"padding": padding, "flex": 1},
                        ),
                        html.Div(
                            [
                                html.Label("Time step end"),
                                dcc.Dropdown(
                                    id="timestep_dropdown_end",
                                    options=timestep_option,
                                    value=timestep_option[-1]["value"],
                                ),
                            ],
                            style={"padding": padding, "flex": 1},
                        ),
                    ],
                    style={
                        "display": "flex",
                        "flex-direction": "row",
                        "padding": 0,
                        "flex": 1,
                    },
>>>>>>> 9fae3eac
                ),
                html.Div(
                    [html.Div([dcc.Graph(id="fig")], style={"flex": "auto"})],
                    style={"display": "flex", "flex-direction": "row"},
                ),
            ],
            style={"display": "flex", "flex-direction": "column"},
        )

        @app.callback(
            Output("timestep_dropdown_start", "disabled"),
            Output("timestep_dropdown_end", "disabled"),
            Input("timestep_mode_radio", "value"),
        )
        def update_timestep_components_single(timestep_mode_radio):
            if timestep_mode_radio == "Single":
                timestep_dropdown_start = False
                timestep_dropdown_end = True
            elif timestep_mode_radio == "Range":
                timestep_dropdown_start = False
                timestep_dropdown_end = False
            elif timestep_mode_radio == "All":
                timestep_dropdown_start = True
                timestep_dropdown_end = True
            return (timestep_dropdown_start, timestep_dropdown_end)

        @app.callback(
            Output("fig", "figure"),
            Input("dropdown_grid", "value"),
            Input("dropdown_line_plot_mode", "value"),
            Input("dropdown_node_plot_mode", "value"),
            Input("radioitems_pseudo_coordinates", "value"),
<<<<<<< HEAD
            Input("timestep", "value"),
        )
        def update_figure(
=======
            Input("line_result_selection", "value"),
            Input("node_result_selection", "value"),
            Input("timestep_mode_radio", "value"),
            Input("timestep_dropdown_start", "value"),
            Input("timestep_dropdown_end", "value"),
            log=True,
        )
        def update_figure_single(
>>>>>>> 9fae3eac
            selected_grid,
            selected_line_plot_mode,
            selected_node_plot_mode,
            pseudo_coordinates,
<<<<<<< HEAD
            selected_timestep,
=======
            line_result_selection,
            node_result_selection,
            timestep_mode,
            timestep_dropdown_start,
            timestep_dropdown_end,
>>>>>>> 9fae3eac
        ):
            if timestep_mode == "Single":
                selected_timesteps = timestep_dropdown_start
            elif timestep_mode == "Range":
                app.logger.debug(f"timestep_dropdown_start={timestep_dropdown_start}")
                app.logger.debug(f"timestep_dropdown_end={timestep_dropdown_end}")

                if timestep_dropdown_start == timestep_dropdown_end:
                    selected_timesteps = str(timestep_dropdown_start)
                else:
                    selected_timesteps = edisgo_obj_1.results.v_res.loc[
                        timestep_dropdown_start:timestep_dropdown_end, :
                    ].index
                    if len(selected_timesteps) == 0:
                        selected_timesteps = edisgo_obj_1.results.v_res.loc[
                            timestep_dropdown_end:timestep_dropdown_start, :
                        ].index
                    selected_timesteps = list(map(str, selected_timesteps))
            elif timestep_mode == "All":
                selected_timesteps = None

            app.logger.debug(f"selected_timesteps={selected_timesteps}")

            (G, grid) = chosen_graph(edisgo_obj_1, selected_grid)
<<<<<<< HEAD
            if pseudo_coordinates:
                G = make_pseudo_coordinates_graph(G)
            fig = draw_plotly(
                edisgo_obj=edisgo_obj_1,
                G=G,
                line_color=selected_line_plot_mode,
                node_color=selected_node_plot_mode,
                timestep=selected_timestep,
=======
            fig = plot_plotly(
                edisgo_obj=edisgo_obj_1,
>>>>>>> 9fae3eac
                grid=grid,
                line_color=selected_line_plot_mode,
                node_color=selected_node_plot_mode,
                line_result_selection=line_result_selection,
                node_result_selection=node_result_selection,
                selected_timesteps=selected_timesteps,
                pseudo_coordinates=pseudo_coordinates,
                center_coordinates=True,
            )

            return fig

    return app


<<<<<<< HEAD
def show_dash_plot(
    edisgo_objects: EDisGo | dict[str, EDisGo],
    debug: bool = False,
=======
def plot_dash(
    edisgo_objects: EDisGo | dict[str, EDisGo],
    mode: str = "inline",
    debug: bool = False,
    port: int = 8050,
>>>>>>> 9fae3eac
):
    """
    Shows the generated jupyter dash app from given eDisGo object(s).

    Parameters
    ----------
    edisgo_objects : :class:`~.EDisGo` or dict[str, :class:`~.EDisGo`]
        eDisGo objects to show in plotly dash app. In the case of multiple edisgo
        objects pass a dictionary with the eDisGo objects as values and the respective
        eDisGo object names as keys.

<<<<<<< HEAD
    debug: bool
        Enables debugging of the jupyter dash app.
    """
    app = dash_plot(edisgo_objects)
    app.run_server(mode="inline", debug=debug, height=700)
=======
    mode : str
        Display mode

        * "inline" (default)
            Jupyter lab inline plotting.
        * "jupyterlab"
            Plotting in own Jupyter lab tab.
        * "external"
            Plotting in own browser tab.

    debug : bool
        If True, enables debugging of the jupyter dash app.

    port : int
        Port which the app uses. Default: 8050.

    """
    app = plot_dash_app(edisgo_objects, debug=debug)
    log = logging.getLogger("werkzeug")
    log.setLevel(logging.ERROR)
    app.run_server(mode=mode, debug=debug, height=820, port=port)
>>>>>>> 9fae3eac
<|MERGE_RESOLUTION|>--- conflicted
+++ resolved
@@ -866,11 +866,7 @@
     value: Number,
     vmin: Number,
     vmax: Number,
-<<<<<<< HEAD
-    cmap_name: str = "coolwarm",
-=======
     cmap_name: str | list = "coolwarm",
->>>>>>> 9fae3eac
 ) -> str:
     """
     Get matching color for a value on a matplotlib color map.
@@ -905,13 +901,6 @@
 
 def plot_plotly(
     edisgo_obj: EDisGo,
-<<<<<<< HEAD
-    G: Graph | None = None,
-    line_color: str = "relative_loading",
-    node_color: str = "voltage_deviation",
-    timestep: str = "min",
-    grid: bool | Grid = False,
-=======
     grid: Grid | None = None,
     line_color: None | str = "relative_loading",
     node_color: None | str = "voltage_deviation",
@@ -921,7 +910,6 @@
     center_coordinates: bool = False,
     pseudo_coordinates: bool = False,
     node_selection: list | bool = False,
->>>>>>> 9fae3eac
 ) -> BaseFigure:
     """
     Draws a plotly html figure.
@@ -929,17 +917,6 @@
     Parameters
     ----------
     edisgo_obj : :class:`~.EDisGo`
-<<<<<<< HEAD
-
-    G : :networkx:`networkx.Graph<network.Graph>`, optional
-        Graph representation of the grid as networkx Ordered Graph, where lines are
-        represented by edges in the graph, and buses and transformers are represented by
-        nodes. If no graph is given the mv grid graph of the edisgo object is used.
-
-    line_color : str
-        Defines whereby to choose line colors (and implicitly size). Possible
-        options are:
-=======
         Selected edisgo_obj to get plotting information from.
 
     grid : :class:`~.network.grids.Grid`
@@ -947,7 +924,6 @@
 
     line_color : str or None
         Defines whereby to choose line colors. Possible options are:
->>>>>>> 9fae3eac
 
         * 'loading'
             Line color is set according to loading of the line.
@@ -977,23 +953,6 @@
         * 'max' (default)
             Maximal line load of all time steps.
 
-<<<<<<< HEAD
-    timestep : str or :pandas:`pandas.Timestamp<Timestamp>`
-        Defines which values are shown for the load of the lines and the voltage of the
-        nodes:
-
-        * 'min' (default)
-          Minimal line load and minimal node voltage of all time steps.
-        * 'max'
-          Maximal line load and minimal node voltage of all time steps.
-        * 'timestep'
-          Line load and node voltage for the selected time step.
-
-    grid : :class:`~.network.grids.Grid` or bool
-        Grid to use as root node. If a grid is given the transformer station is used
-        as root. If False the root is set to the coordinates x=0 and y=0. Else the
-        coordinates from the hv-mv-station of the mv grid are used. Default: False
-=======
     node_result_selection : str
         Defines which values are shown for the voltage of the nodes:
 
@@ -1022,7 +981,6 @@
 
     node_selection : bool or list(str)
         Only plot selected nodes. Default: False.
->>>>>>> 9fae3eac
 
     Returns
     -------
@@ -1030,45 +988,6 @@
         Plotly figure with branches and nodes.
 
     """
-<<<<<<< HEAD
-    # initialization coordinate transformation
-    transformer_4326_to_3035 = Transformer.from_crs(
-        "EPSG:4326",
-        "EPSG:3035",
-        always_xy=True,
-    )
-
-    def get_coordinates_for_edge(edge):
-        x0, y0 = G.nodes[edge[0]]["pos"]
-        x1, y1 = G.nodes[edge[1]]["pos"]
-        x0, y0 = transformer_4326_to_3035.transform(x0, y0)
-        x1, y1 = transformer_4326_to_3035.transform(x1, y1)
-        return x0, y0, x1, y1
-
-    line_color_options = ["loading", "relative_loading", "reinforce"]
-    if line_color not in line_color_options:
-        raise KeyError(f"Line colors need to be one of {line_color_options}")
-
-    if edisgo_obj.results.s_res.empty and edisgo_obj.results.v_res.empty:
-        if line_color in ["loading", "relative_loading"]:
-            raise ValueError("No results to show. -> Run power flow.")
-        if node_color in ["voltage_deviation"]:
-            raise ValueError("No results to show. -> Run power flow.")
-
-    if G is None:
-        G = edisgo_obj.topology.mv_grid.graph
-
-    # Center transformer coordinates on (0,0).
-    if hasattr(grid, "transformers_df"):
-        node_root = grid.transformers_df.bus1.iat[0]
-        x_root, y_root = G.nodes[node_root]["pos"]
-    elif not grid:
-        x_root = 0
-        y_root = 0
-    else:
-        node_root = edisgo_obj.topology.transformers_hvmv_df.bus1.iat[0]
-        x_root, y_root = G.nodes[node_root]["pos"]
-=======
     if grid is None:
         grid = edisgo_obj.topology.mv_grid
 
@@ -1143,39 +1062,12 @@
         G = make_pseudo_coordinates_graph(
             G, edisgo_obj.config["grid_connection"]["branch_detour_factor"]
         )
->>>>>>> 9fae3eac
 
     if node_selection:
         G = G.subgraph(node_selection)
         if not list(G.nodes()):
             raise ValueError("Selected nodes are not in the selected grid.")
 
-<<<<<<< HEAD
-    # Select the values for loads and nodes.
-    s_res_view = edisgo_obj.results.s_res.T.index.isin(
-        [edge[2]["branch_name"] for edge in G.edges.data()]
-    )
-    v_res_view = edisgo_obj.results.v_res.T.index.isin([node for node in G.nodes])
-    if timestep == "min":
-        s_res = edisgo_obj.results.s_res.T.loc[s_res_view].T.min()
-        v_res = edisgo_obj.results.v_res.T.loc[v_res_view].T.min()
-    elif timestep == "max":
-        s_res = edisgo_obj.results.s_res.T.loc[s_res_view].T.max()
-        v_res = edisgo_obj.results.v_res.T.loc[v_res_view].T.max()
-    else:
-        s_res = edisgo_obj.results.s_res.T.loc[s_res_view, timestep]
-        v_res = edisgo_obj.results.v_res.T.loc[v_res_view, timestep]
-
-    # line text
-    middle_node_x = []
-    middle_node_y = []
-    middle_node_text = []
-
-    for edge in G.edges(data=True):
-        x0, y0, x1, y1 = get_coordinates_for_edge(edge)
-        middle_node_x.append((x0 - x_root + x1 - x_root) / 2)
-        middle_node_y.append((y0 - y_root + y1 - y_root) / 2)
-=======
     # Select values for displaying results.
     if power_flow_results:
         s_res_view = edisgo_obj.results.s_res.columns.isin(
@@ -1217,20 +1109,9 @@
         x0, y0 = transformer_4326_to_3035.transform(x0, y0)
         x1, y1 = transformer_4326_to_3035.transform(x1, y1)
         return x0, y0, x1, y1
->>>>>>> 9fae3eac
 
     x_root, y_root = transformer_4326_to_3035.transform(x_root, y_root)
 
-<<<<<<< HEAD
-        text = str(branch_name)
-        try:
-            text += "<br>" + "Loading = " + str(s_res.loc[branch_name])
-        except KeyError:
-            logger.debug(
-                f"Could not find loading for branch {branch_name}", exc_info=True
-            )
-            text = text
-=======
     def plot_line_text():
         middle_node_x = []
         middle_node_y = []
@@ -1246,89 +1127,11 @@
             text = str(branch_name)
             if power_flow_results:
                 text += "<br>" + "Loading = " + str(s_res.loc[branch_name])
->>>>>>> 9fae3eac
 
             line_parameters = edisgo_obj.topology.lines_df.loc[branch_name, :]
             for index, value in line_parameters.iteritems():
                 text += "<br>" + str(index) + " = " + str(value)
 
-<<<<<<< HEAD
-        middle_node_text.append(text)
-
-    middle_node_scatter = go.Scatter(
-        x=middle_node_x,
-        y=middle_node_y,
-        text=middle_node_text,
-        mode="markers",
-        hoverinfo="text",
-        marker=dict(
-            opacity=0.0,
-            size=10,
-            color="white",
-        ),
-        showlegend=False,
-    )
-    data = [middle_node_scatter]
-
-    # line plot
-    showscale = True
-    if line_color == "loading":
-        color_min = s_res.T.min()
-        color_max = s_res.T.max()
-        colorscale = "YlOrRd"
-    elif line_color == "relative_loading":
-        color_min = 0
-        color_max = 1
-        colorscale = "YlOrRd"
-    elif line_color == "reinforce":
-        color_min = 0
-        color_max = 1
-        colorscale = [[0, "green"], [1, "red"]]
-    else:
-        showscale = False
-
-    for edge in G.edges(data=True):
-        x0, y0, x1, y1 = get_coordinates_for_edge(edge)
-        edge_x = [x0 - x_root, x1 - x_root, None]
-        edge_y = [y0 - y_root, y1 - y_root, None]
-
-        branch_name = edge[2]["branch_name"]
-
-        if line_color == "reinforce":
-            try:
-                # Possible distinction between added parallel lines and changed lines
-                if (
-                    edisgo_obj.results.equipment_changes.index[
-                        edisgo_obj.results.equipment_changes["change"] == "added"
-                    ]
-                    .isin([branch_name])
-                    .any()
-                ):
-                    color = "green"
-                # Changed lines
-                elif (
-                    edisgo_obj.results.equipment_changes.index[
-                        edisgo_obj.results.equipment_changes["change"] == "changed"
-                    ]
-                    .isin([branch_name])
-                    .any()
-                ):
-
-                    color = "red"
-                else:
-                    color = "black"
-            except Exception:
-                color = "black"
-
-        elif line_color == "loading":
-            loading = s_res.loc[branch_name]
-            color = color_map_color(
-                loading,
-                vmin=color_min,
-                vmax=color_max,
-                cmap_name=colorscale,
-            )
-=======
             middle_node_text.append(text)
 
         middle_node_scatter = go.Scatter(
@@ -1349,63 +1152,12 @@
     def plot_lines():
 
         showscale = True
->>>>>>> 9fae3eac
 
         if line_color == "loading":
             color_min = s_res.min()
             color_max = s_res.max()
             colorscale = "YlOrRd"
         elif line_color == "relative_loading":
-<<<<<<< HEAD
-            loading = s_res.loc[branch_name]
-            s_nom = edisgo_obj.topology.lines_df.s_nom.loc[branch_name]
-            color = color_map_color(
-                loading / s_nom,
-                vmin=color_min,
-                vmax=color_max,
-                cmap_name=colorscale,
-            )
-            if loading > s_nom:
-                color = "green"
-        else:
-            color = "black"
-
-        edge_scatter = go.Scatter(
-            mode="lines",
-            x=edge_x,
-            y=edge_y,
-            hoverinfo="none",
-            opacity=0.5,
-            showlegend=False,
-            line=dict(
-                width=2,
-                color=color,
-            ),
-        )
-        data.append(edge_scatter)
-
-    colorbar_edge_scatter = go.Scatter(
-        mode="markers",
-        x=[None],
-        y=[None],
-        marker=dict(
-            colorbar=dict(
-                title="Lines", xanchor="left", titleside="right", x=1.17, thickness=15
-            ),
-            colorscale=colorscale,
-            cmax=color_max,
-            cmin=color_min,
-            showscale=showscale,
-        ),
-    )
-
-    if line_color == "reinforce":
-        colorbar_edge_scatter.marker.colorbar.tickmode = "array"
-        colorbar_edge_scatter.marker.colorbar.ticktext = ["added", "changed"]
-        colorbar_edge_scatter.marker.colorbar.tickvals = [0, 1]
-
-    data.append(colorbar_edge_scatter)
-=======
             color_min = 0
             color_max = 1
             colorscale = [
@@ -1421,7 +1173,6 @@
             colorscale = [[0, "green"], [0.5, "green"], [0.5, "red"], [1, "red"]]
         else:
             showscale = False
->>>>>>> 9fae3eac
 
         data_line_plot = []
         for edge in G.edges(data=True):
@@ -1430,13 +1181,6 @@
             edge_x = [x0 - x_root, x1 - x_root, None]
             edge_y = [y0 - y_root, y1 - y_root, None]
 
-<<<<<<< HEAD
-    if node_color == "voltage_deviation":
-        node_colors = []
-        for node in G.nodes():
-            color = v_res.loc[node] - 1
-            node_colors.append(color)
-=======
             branch_name = edge[2]["branch_name"]
 
             if line_color == "reinforce":
@@ -1506,7 +1250,6 @@
                 "relative_loading": "Relative loading in p.u.",
                 "reinforce": "Reinforce",
             }
->>>>>>> 9fae3eac
 
             colorbar_edge_scatter = go.Scatter(
                 mode="markers",
@@ -1527,12 +1270,6 @@
                 ),
             )
 
-<<<<<<< HEAD
-    else:
-        node_colors = [len(adjacencies[1]) for adjacencies in G.adjacency()]
-        colorscale = "YlGnBu"
-        cmid = None
-=======
             if line_color == "reinforce":
                 colorbar_edge_scatter.marker.colorbar.tickmode = "array"
                 colorbar_edge_scatter.marker.colorbar.ticktext = ["added", "changed"]
@@ -1564,7 +1301,6 @@
     def plot_buses():
         node_x = []
         node_y = []
->>>>>>> 9fae3eac
 
         for node in G.nodes():
             x, y = G.nodes[node]["pos"]
@@ -1601,28 +1337,6 @@
             )
             showscale = True
 
-<<<<<<< HEAD
-    node_text = []
-    for node in G.nodes():
-        text = str(node)
-        try:
-            peak_load = edisgo_obj.topology.loads_df.loc[
-                edisgo_obj.topology.loads_df.bus == node
-            ].p_set.sum()
-            text += "<br>" + "peak_load = " + str(peak_load)
-
-            p_nom = edisgo_obj.topology.generators_df.loc[
-                edisgo_obj.topology.generators_df.bus == node
-            ].p_nom.sum()
-            text += "<br>" + "p_nom_gen = " + str(p_nom)
-
-            v = v_res.loc[node]
-            text += "<br>" + "v = " + str(v)
-
-        except KeyError:
-            logger.debug(f"Failed to add text for node {node}.", exc_info=True)
-            text = text
-=======
         else:
             node_colors = "grey"
             cmid = None
@@ -1646,40 +1360,12 @@
 
                 v = v_res.loc[node]
                 text += "<br>" + "v = " + str(v)
->>>>>>> 9fae3eac
 
             text = text + "<br>" + "Neighbors = " + str(G.degree(node))
 
             node_parameters = edisgo_obj.topology.buses_df.loc[node]
             for index, value in node_parameters.iteritems():
                 text += "<br>" + str(index) + " = " + str(value)
-<<<<<<< HEAD
-        except KeyError:
-            logger.debug(
-                f"Failed to add neighbors to text for node {node}.", exc_info=True
-            )
-            text = text
-
-        node_text.append(text)
-
-    node_scatter = go.Scatter(
-        x=node_x,
-        y=node_y,
-        mode="markers",
-        hoverinfo="text",
-        text=node_text,
-        marker=dict(
-            showscale=True,
-            colorscale=colorscale,
-            color=node_colors,
-            size=8,
-            cmid=cmid,
-            line_width=2,
-            colorbar=colorbar,
-        ),
-    )
-    data.append(node_scatter)
-=======
 
             node_text.append(text)
 
@@ -1700,7 +1386,6 @@
             ),
         )
         return [node_scatter]
->>>>>>> 9fae3eac
 
     fig = go.Figure(
         data=plot_line_text() + plot_lines() + plot_buses(),
@@ -1723,9 +1408,6 @@
             ),
         ),
     )
-<<<<<<< HEAD
-
-=======
     if warning_message:
         fig.add_annotation(
             x=0,
@@ -1739,7 +1421,6 @@
             bgcolor="red",
             opacity=0.75,
         )
->>>>>>> 9fae3eac
     return fig
 
 
@@ -1757,6 +1438,7 @@
         Grid name. Can be either 'Grid' to select the MV grid with all LV grids or
         the name of the MV grid to select only the MV grid or the name of one of the
         LV grids of the eDisGo object to select a specific LV grid.
+
     Returns
     -------
     (:networkx:`networkx.Graph<network.Graph>`, :class:`~.network.grids.Grid` or bool)
@@ -1787,13 +1469,9 @@
     return G, grid
 
 
-<<<<<<< HEAD
-def dash_plot(edisgo_objects: EDisGo | dict[str, EDisGo]) -> JupyterDash:
-=======
 def plot_dash_app(
     edisgo_objects: EDisGo | dict[str, EDisGo], debug: bool = False
 ) -> JupyterDash:
->>>>>>> 9fae3eac
     """
     Generates a jupyter dash app from given eDisGo object(s).
 
@@ -1803,8 +1481,6 @@
         eDisGo objects to show in plotly dash app. In the case of multiple edisgo
         objects pass a dictionary with the eDisGo objects as values and the respective
         eDisGo object names as keys.
-<<<<<<< HEAD
-=======
 
     debug : bool
         Debugging for the dash app:
@@ -1814,7 +1490,6 @@
         * True
             Enable debugging for the dash app.
 
->>>>>>> 9fae3eac
 
     Returns
     -------
@@ -1829,46 +1504,13 @@
         edisgo_obj_1_mv_grid_name = str(edisgo_obj_1.topology.mv_grid)
         for edisgo_obj in edisgo_objects.values():
             if edisgo_obj_1_mv_grid_name != str(edisgo_obj.topology.mv_grid):
-<<<<<<< HEAD
-                raise ValueError("edisgo_objects are not matching")
-=======
                 raise ValueError("edisgo_objects are not matching.")
->>>>>>> 9fae3eac
 
     else:
         edisgo_name_list = ["edisgo_obj"]
         edisgo_obj_1 = edisgo_objects
 
     mv_grid = edisgo_obj_1.topology.mv_grid
-<<<<<<< HEAD
-
-    lv_grid_name_list = list(map(str, mv_grid.lv_grids))
-
-    grid_name_list = ["Grid", str(mv_grid)] + lv_grid_name_list
-
-    line_plot_modes = ["reinforce", "loading", "relative_loading"]
-    node_plot_modes = ["adjacencies", "voltage_deviation"]
-
-    if edisgo_obj_1.timeseries.is_worst_case:
-        timestep_labels = [
-            "min",
-            "max",
-        ] + edisgo_obj_1.timeseries.timeindex_worst_cases.index.to_list()
-    else:
-        timestep_labels = [
-            "min",
-            "max",
-        ] + edisgo_obj_1.timeseries.timeindex.values.to_list()
-
-    timestep_values = ["min", "max"] + edisgo_obj_1.timeseries.timeindex.to_list()
-    timestep_option = list()
-    for i in range(0, len(timestep_labels)):
-        timestep_option.append(
-            {"label": timestep_labels[i], "value": timestep_values[i]}
-        )
-
-    padding = 0
-=======
     lv_grid_name_list = list(map(str, mv_grid.lv_grids))
     grid_name_list = ["Grid", str(mv_grid)] + lv_grid_name_list
 
@@ -1898,7 +1540,6 @@
     logger.debug(f"timestep_option={timestep_option}")
 
     padding = 1
->>>>>>> 9fae3eac
 
     app = JupyterDash(__name__)
     # Workaround to use standard python logging with plotly dash
@@ -1983,33 +1624,6 @@
                         ),
                         html.Div(
                             [
-<<<<<<< HEAD
-                                html.Label("Pseudo coordinates"),
-                                dcc.RadioItems(
-                                    id="radioitems_pseudo_coordinates",
-                                    options=[
-                                        {"label": "False", "value": False},
-                                        {"label": "True", "value": True},
-                                    ],
-                                    value=False,
-                                ),
-                            ],
-                            style={"padding": padding, "flex": 1},
-                        ),
-                    ],
-                    style={
-                        "display": "flex",
-                        "flex-direction": "row",
-                        "padding": 0,
-                        "flex": 1,
-                    },
-                ),
-                html.Div(
-                    [
-                        html.Div(
-                            [
-=======
->>>>>>> 9fae3eac
                                 html.Label("Line plot mode"),
                                 dcc.Dropdown(
                                     id="dropdown_line_plot_mode",
@@ -2021,41 +1635,6 @@
                                 ),
                             ],
                             style={"padding": padding, "flex": 1},
-<<<<<<< HEAD
-                        ),
-                        html.Div(
-                            [
-                                html.Label("Node plot mode"),
-                                dcc.Dropdown(
-                                    id="dropdown_node_plot_mode",
-                                    options=[
-                                        {"label": i, "value": i}
-                                        for i in node_plot_modes
-                                    ],
-                                    value=node_plot_modes[0],
-                                ),
-                            ],
-                            style={"padding": padding, "flex": 1},
-                        ),
-                    ],
-                    style={
-                        "display": "flex",
-                        "flex-direction": "row",
-                        "padding": 0,
-                        "flex": 1,
-                    },
-                ),
-                html.Div(
-                    [
-                        html.Label("Timestep"),
-                        dcc.Dropdown(
-                            id="timestep",
-                            options=timestep_option,
-                            value=timestep_option[0]["value"],
-                        ),
-                    ],
-                    style={"padding": padding, "flex": 1},
-=======
                         ),
                         html.Div(
                             [
@@ -2177,7 +1756,6 @@
                         "padding": 0,
                         "flex": 1,
                     },
->>>>>>> 9fae3eac
                 ),
                 html.Div(
                     [
@@ -2216,16 +1794,12 @@
             Input("dropdown_line_plot_mode", "value"),
             Input("dropdown_node_plot_mode", "value"),
             Input("radioitems_pseudo_coordinates", "value"),
-<<<<<<< HEAD
-            Input("timestep", "value"),
-=======
             Input("line_result_selection", "value"),
             Input("node_result_selection", "value"),
             Input("timestep_mode_radio", "value"),
             Input("timestep_dropdown_start", "value"),
             Input("timestep_dropdown_end", "value"),
             log=True,
->>>>>>> 9fae3eac
         )
         def update_figure_double(
             selected_edisgo_object_1,
@@ -2234,20 +1808,6 @@
             selected_line_plot_mode,
             selected_node_plot_mode,
             pseudo_coordinates,
-<<<<<<< HEAD
-            selected_timestep,
-        ):
-            edisgo_obj = edisgo_objects[selected_edisgo_object_1]
-            (G, grid) = chosen_graph(edisgo_obj, selected_grid)
-            if pseudo_coordinates:
-                G = make_pseudo_coordinates_graph(G)
-            fig_1 = draw_plotly(
-                edisgo_obj=edisgo_obj,
-                G=G,
-                line_color=selected_line_plot_mode,
-                node_color=selected_node_plot_mode,
-                timestep=selected_timestep,
-=======
             line_result_selection,
             node_result_selection,
             timestep_mode,
@@ -2281,7 +1841,6 @@
 
             fig_1 = plot_plotly(
                 edisgo_obj=edisgo_obj,
->>>>>>> 9fae3eac
                 grid=grid,
                 line_color=selected_line_plot_mode,
                 node_color=selected_node_plot_mode,
@@ -2294,20 +1853,9 @@
 
             edisgo_obj = edisgo_objects[selected_edisgo_object_2]
             (G, grid) = chosen_graph(edisgo_obj, selected_grid)
-<<<<<<< HEAD
-            if pseudo_coordinates:
-                G = make_pseudo_coordinates_graph(G)
-            fig_2 = draw_plotly(
-                edisgo_obj=edisgo_obj,
-                G=G,
-                line_color=selected_line_plot_mode,
-                node_color=selected_node_plot_mode,
-                timestep=selected_timestep,
-=======
 
             fig_2 = plot_plotly(
                 edisgo_obj=edisgo_obj,
->>>>>>> 9fae3eac
                 grid=grid,
                 line_color=selected_line_plot_mode,
                 node_color=selected_node_plot_mode,
@@ -2340,42 +1888,6 @@
                         ),
                         html.Div(
                             [
-<<<<<<< HEAD
-                                html.Label("Pseudo coordinates"),
-                                dcc.RadioItems(
-                                    id="radioitems_pseudo_coordinates",
-                                    options=[
-                                        {"label": "False", "value": False},
-                                        {"label": "True", "value": True},
-                                    ],
-                                    value=False,
-=======
-                                html.Label("Line plot mode"),
-                                dcc.Dropdown(
-                                    id="dropdown_line_plot_mode",
-                                    options=[
-                                        {"label": i, "value": i}
-                                        for i in line_plot_modes
-                                    ],
-                                    value=line_plot_modes[0],
->>>>>>> 9fae3eac
-                                ),
-                            ],
-                            style={"padding": padding, "flex": 1},
-                        ),
-<<<<<<< HEAD
-                    ],
-                    style={
-                        "display": "flex",
-                        "flex-direction": "row",
-                        "padding": 0,
-                        "flex": 1,
-                    },
-                ),
-                html.Div(
-                    [
-                        html.Div(
-                            [
                                 html.Label("Line plot mode"),
                                 dcc.Dropdown(
                                     id="dropdown_line_plot_mode",
@@ -2388,39 +1900,6 @@
                             ],
                             style={"padding": padding, "flex": 1},
                         ),
-                        html.Div(
-                            [
-                                html.Label("Node plot mode"),
-                                dcc.Dropdown(
-                                    id="dropdown_node_plot_mode",
-                                    options=[
-                                        {"label": i, "value": i}
-                                        for i in node_plot_modes
-                                    ],
-                                    value=node_plot_modes[0],
-                                ),
-                            ],
-                            style={"padding": padding, "flex": 1},
-                        ),
-                    ],
-                    style={
-                        "display": "flex",
-                        "flex-direction": "row",
-                        "padding": 0,
-                        "flex": 1,
-                    },
-                ),
-                html.Div(
-                    [
-                        html.Label("Timestep"),
-                        dcc.Dropdown(
-                            id="timestep",
-                            options=timestep_option,
-                            value=timestep_option[0]["value"],
-                        ),
-                    ],
-                    style={"padding": padding, "flex": 1},
-=======
                         html.Div(
                             [
                                 html.Label("Line result selection"),
@@ -2538,7 +2017,6 @@
                         "padding": 0,
                         "flex": 1,
                     },
->>>>>>> 9fae3eac
                 ),
                 html.Div(
                     [html.Div([dcc.Graph(id="fig")], style={"flex": "auto"})],
@@ -2571,11 +2049,6 @@
             Input("dropdown_line_plot_mode", "value"),
             Input("dropdown_node_plot_mode", "value"),
             Input("radioitems_pseudo_coordinates", "value"),
-<<<<<<< HEAD
-            Input("timestep", "value"),
-        )
-        def update_figure(
-=======
             Input("line_result_selection", "value"),
             Input("node_result_selection", "value"),
             Input("timestep_mode_radio", "value"),
@@ -2584,20 +2057,15 @@
             log=True,
         )
         def update_figure_single(
->>>>>>> 9fae3eac
             selected_grid,
             selected_line_plot_mode,
             selected_node_plot_mode,
             pseudo_coordinates,
-<<<<<<< HEAD
-            selected_timestep,
-=======
             line_result_selection,
             node_result_selection,
             timestep_mode,
             timestep_dropdown_start,
             timestep_dropdown_end,
->>>>>>> 9fae3eac
         ):
             if timestep_mode == "Single":
                 selected_timesteps = timestep_dropdown_start
@@ -2622,19 +2090,8 @@
             app.logger.debug(f"selected_timesteps={selected_timesteps}")
 
             (G, grid) = chosen_graph(edisgo_obj_1, selected_grid)
-<<<<<<< HEAD
-            if pseudo_coordinates:
-                G = make_pseudo_coordinates_graph(G)
-            fig = draw_plotly(
-                edisgo_obj=edisgo_obj_1,
-                G=G,
-                line_color=selected_line_plot_mode,
-                node_color=selected_node_plot_mode,
-                timestep=selected_timestep,
-=======
             fig = plot_plotly(
                 edisgo_obj=edisgo_obj_1,
->>>>>>> 9fae3eac
                 grid=grid,
                 line_color=selected_line_plot_mode,
                 node_color=selected_node_plot_mode,
@@ -2650,17 +2107,11 @@
     return app
 
 
-<<<<<<< HEAD
-def show_dash_plot(
-    edisgo_objects: EDisGo | dict[str, EDisGo],
-    debug: bool = False,
-=======
 def plot_dash(
     edisgo_objects: EDisGo | dict[str, EDisGo],
     mode: str = "inline",
     debug: bool = False,
     port: int = 8050,
->>>>>>> 9fae3eac
 ):
     """
     Shows the generated jupyter dash app from given eDisGo object(s).
@@ -2672,13 +2123,6 @@
         objects pass a dictionary with the eDisGo objects as values and the respective
         eDisGo object names as keys.
 
-<<<<<<< HEAD
-    debug: bool
-        Enables debugging of the jupyter dash app.
-    """
-    app = dash_plot(edisgo_objects)
-    app.run_server(mode="inline", debug=debug, height=700)
-=======
     mode : str
         Display mode
 
@@ -2699,5 +2143,4 @@
     app = plot_dash_app(edisgo_objects, debug=debug)
     log = logging.getLogger("werkzeug")
     log.setLevel(logging.ERROR)
-    app.run_server(mode=mode, debug=debug, height=820, port=port)
->>>>>>> 9fae3eac
+    app.run_server(mode=mode, debug=debug, height=820, port=port)