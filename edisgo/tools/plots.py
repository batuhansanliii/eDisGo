from __future__ import annotations

import logging
import os

from typing import TYPE_CHECKING

import matplotlib
import matplotlib.cm as cm
import numpy as np
import pandas as pd
import plotly.graph_objects as go

from dash import dcc, html
from dash.dependencies import Input, Output
from jupyter_dash import JupyterDash
from matplotlib import pyplot as plt
from networkx import Graph
from pyproj import Transformer
from pypsa import Network as PyPSANetwork

from edisgo.tools import session_scope, tools

if TYPE_CHECKING:
    from numbers import Number

    from plotly.basedatatypes import BaseFigure

    from edisgo import EDisGo
    from edisgo.network.grids import Grid

if "READTHEDOCS" not in os.environ:
    from egoio.db_tables.grid import EgoDpMvGriddistrict
    from egoio.db_tables.model_draft import EgoGridMvGriddistrict
    from geoalchemy2 import shape

    geopandas = True
    try:
        import geopandas as gpd
    except Exception:
        geopandas = False
    contextily = True
    try:
        import contextily as ctx
    except Exception:
        contextily = False

logger = logging.getLogger(__name__)


def histogram(data, **kwargs):
    """
    Function to create histogram, e.g. for voltages or currents.

    Parameters
    ----------
    data : :pandas:`pandas.DataFrame<dataframe>`
        Data to be plotted, e.g. voltage or current (`v_res` or `i_res` from
        :class:`network.results.Results`). Index of the dataframe must be
        a :pandas:`pandas.DatetimeIndex<DatetimeIndex>`.
    timeindex : :pandas:`pandas.Timestamp<Timestamp>` or \
        list(:pandas:`pandas.Timestamp<Timestamp>`) or None, optional
        Specifies time steps histogram is plotted for. If timeindex is None all
        time steps provided in `data` are used. Default: None.
    directory : :obj:`str` or None, optional
        Path to directory the plot is saved to. Is created if it does not
        exist. Default: None.
    filename : :obj:`str` or None, optional
        Filename the plot is saved as. File format is specified by ending. If
        filename is None, the plot is shown. Default: None.
    color : :obj:`str` or None, optional
        Color used in plot. If None it defaults to blue. Default: None.
    alpha : :obj:`float`, optional
        Transparency of the plot. Must be a number between 0 and 1,
        where 0 is see through and 1 is opaque. Default: 1.
    title : :obj:`str` or None, optional
        Plot title. Default: None.
    x_label : :obj:`str`, optional
        Label for x-axis. Default: "".
    y_label : :obj:`str`, optional
        Label for y-axis. Default: "".
    normed : :obj:`bool`, optional
        Defines if histogram is normed. Default: False.
    x_limits : :obj:`tuple` or None, optional
        Tuple with x-axis limits. First entry is the minimum and second entry
        the maximum value. Default: None.
    y_limits : :obj:`tuple` or None, optional
        Tuple with y-axis limits. First entry is the minimum and second entry
        the maximum value. Default: None.
    fig_size : :obj:`str` or :obj:`tuple`, optional
        Size of the figure in inches or a string with the following options:
         * 'a4portrait'
         * 'a4landscape'
         * 'a5portrait'
         * 'a5landscape'

         Default: 'a5landscape'.
    binwidth : :obj:`float`
        Width of bins. Default: None.

    """
    timeindex = kwargs.get("timeindex", None)
    if timeindex is None:
        timeindex = data.index
    # check if timesteps is array-like, otherwise convert to list
    if not hasattr(timeindex, "__len__"):
        timeindex = [timeindex]

    directory = kwargs.get("directory", None)
    filename = kwargs.get("filename", None)
    title = kwargs.get("title", "")
    x_label = kwargs.get("x_label", "")
    y_label = kwargs.get("y_label", "")

    color = kwargs.get("color", None)
    alpha = kwargs.get("alpha", 1)
    normed = kwargs.get("normed", False)

    x_limits = kwargs.get("x_limits", None)
    y_limits = kwargs.get("y_limits", None)
    binwidth = kwargs.get("binwidth", None)

    fig_size = kwargs.get("fig_size", "a5landscape")
    standard_sizes = {
        "a4portrait": (8.27, 11.69),
        "a4landscape": (11.69, 8.27),
        "a5portrait": (5.8, 8.3),
        "a5landscape": (8.3, 5.8),
    }
    try:
        fig_size = standard_sizes[fig_size]
    except Exception:
        fig_size = standard_sizes["a5landscape"]

    plot_data = data.loc[timeindex, :].T.stack()

    if binwidth is not None:
        if x_limits is not None:
            lowerlimit = x_limits[0] - binwidth / 2
            upperlimit = x_limits[1] + binwidth / 2
        else:
            lowerlimit = plot_data.min() - binwidth / 2
            upperlimit = plot_data.max() + binwidth / 2
        bins = np.arange(lowerlimit, upperlimit, binwidth)
    else:
        bins = 10

    plt.figure(figsize=fig_size)
    ax = plot_data.hist(density=normed, color=color, alpha=alpha, bins=bins, grid=True)
    plt.minorticks_on()

    if x_limits is not None:
        ax.set_xlim(x_limits[0], x_limits[1])
    if y_limits is not None:
        ax.set_ylim(y_limits[0], y_limits[1])
    if title is not None:
        plt.title(title)
    plt.xlabel(x_label)
    plt.ylabel(y_label)

    if filename is None:
        plt.show()
    else:
        if directory is not None:
            os.makedirs(directory, exist_ok=True)
            filename = os.path.join(directory, filename)
        plt.savefig(filename)
        plt.close()


def add_basemap(ax, zoom=12):
    """
    Adds map to a plot.

    """
    url = ctx.providers.Stamen.TonerLite
    xmin, xmax, ymin, ymax = ax.axis()
    basemap, extent = ctx.bounds2img(xmin, ymin, xmax, ymax, zoom=zoom, source=url)
    ax.imshow(basemap, extent=extent, interpolation="bilinear")
    # restore original x/y limits
    ax.axis((xmin, xmax, ymin, ymax))


def get_grid_district_polygon(config, subst_id=None, projection=4326):
    """
    Get MV network district polygon from oedb for plotting.

    """
    with session_scope() as session:
        # get polygon from versioned schema
        if config["data_source"]["oedb_data_source"] == "versioned":

            version = config["versioned"]["version"]
            query = session.query(
                EgoDpMvGriddistrict.subst_id, EgoDpMvGriddistrict.geom
            )
            Regions = [
                (subst_id, shape.to_shape(geom))
                for subst_id, geom in query.filter(
                    EgoDpMvGriddistrict.version == version,
                    EgoDpMvGriddistrict.subst_id == subst_id,
                ).all()
            ]

        # get polygon from model_draft
        else:
            query = session.query(
                EgoGridMvGriddistrict.subst_id, EgoGridMvGriddistrict.geom
            )
            Regions = [
                (subst_id, shape.to_shape(geom))
                for subst_id, geom in query.filter(
                    EgoGridMvGriddistrict.subst_id.in_(subst_id)
                ).all()
            ]

    crs = {"init": "epsg:3035"}
    region = gpd.GeoDataFrame(Regions, columns=["subst_id", "geometry"], crs=crs)
    region = region.to_crs(epsg=projection)

    return region


def mv_grid_topology(
    edisgo_obj,
    timestep=None,
    line_color=None,
    node_color=None,
    line_load=None,
    grid_expansion_costs=None,
    filename=None,
    arrows=False,
    grid_district_geom=True,
    background_map=True,
    voltage=None,
    limits_cb_lines=None,
    limits_cb_nodes=None,
    xlim=None,
    ylim=None,
    lines_cmap="inferno_r",
    title="",
    scaling_factor_line_width=None,
    curtailment_df=None,
    **kwargs,
):
    """
    Plot line loading as color on lines.

    Displays line loading relative to nominal capacity.

    Parameters
    ----------
    edisgo_obj : :class:`~edisgo.EDisGo`
    timestep : :pandas:`pandas.Timestamp<Timestamp>`
        Time step to plot analysis results for. If `timestep` is None maximum
        line load and if given, maximum voltage deviation, is used. In that
        case arrows cannot be drawn. Default: None.
    line_color : :obj:`str` or None
        Defines whereby to choose line colors (and implicitly size). Possible
        options are:

        * 'loading'
          Line color is set according to loading of the line. Loading of MV
          lines must be provided by parameter `line_load`.
        * 'expansion_costs'
          Line color is set according to investment costs of the line. This
          option also effects node colors and sizes by plotting investment in
          stations and setting `node_color` to 'storage_integration' in order
          to plot storage size of integrated storage units. Grid expansion costs
          must be provided by parameter `grid_expansion_costs`.
        * None (default)
          Lines are plotted in black. Is also the fallback option in case of
          wrong input.

    node_color : :obj:`str` or None
        Defines whereby to choose node colors (and implicitly size). Possible
        options are:

        * 'technology'
          Node color as well as size is set according to type of node
          (generator, MV station, etc.).
        * 'voltage'
          Node color is set according to maximum voltage at each node.
          Voltages of nodes in MV network must be provided by parameter
          `voltage`.
        * 'voltage_deviation'
          Node color is set according to voltage deviation from 1 p.u..
          Voltages of nodes in MV network must be provided by parameter
          `voltage`.
        * 'storage_integration'
          Only storage units are plotted. Size of node corresponds to size of
          storage.
        * None (default)
          Nodes are not plotted. Is also the fallback option in case of wrong
          input.
        * 'curtailment'
          Plots curtailment per node. Size of node corresponds to share of
          curtailed power for the given time span. When this option is chosen
          a dataframe with curtailed power per time step and node needs to be
          provided in parameter `curtailment_df`.
        * 'charging_park'
          Plots nodes with charging stations in red.

    line_load : :pandas:`pandas.DataFrame<dataframe>` or None
        Dataframe with current results from power flow analysis in A. Index of
        the dataframe is a :pandas:`pandas.DatetimeIndex<DatetimeIndex>`,
        columns are the line representatives. Only needs to be provided when
        parameter `line_color` is set to 'loading'. Default: None.
    grid_expansion_costs : :pandas:`pandas.DataFrame<dataframe>` or None
        Dataframe with network expansion costs in kEUR. See `grid_expansion_costs`
        in :class:`~.network.results.Results` for more information. Only needs to
        be provided when parameter `line_color` is set to 'expansion_costs'.
        Default: None.
    filename : :obj:`str`
        Filename to save plot under. If not provided, figure is shown directly.
        Default: None.
    arrows : :obj:`Boolean`
        If True draws arrows on lines in the direction of the power flow. Does
        only work when `line_color` option 'loading' is used and a time step
        is given.
        Default: False.
    grid_district_geom : :obj:`Boolean`
        If True network district polygon is plotted in the background. This also
        requires the geopandas package to be installed. Default: True.
    background_map : :obj:`Boolean`
        If True map is drawn in the background. This also requires the
        contextily package to be installed. Default: True.
    voltage : :pandas:`pandas.DataFrame<dataframe>`
        Dataframe with voltage results from power flow analysis in p.u.. Index
        of the dataframe is a :pandas:`pandas.DatetimeIndex<DatetimeIndex>`,
        columns are the bus representatives. Only needs to be provided when
        parameter `node_color` is set to 'voltage'. Default: None.
    limits_cb_lines : :obj:`tuple`
        Tuple with limits for colorbar of line color. First entry is the
        minimum and second entry the maximum value. Only needs to be provided
        when parameter `line_color` is not None. Default: None.
    limits_cb_nodes : :obj:`tuple`
        Tuple with limits for colorbar of nodes. First entry is the
        minimum and second entry the maximum value. Only needs to be provided
        when parameter `node_color` is not None. Default: None.
    xlim : :obj:`tuple`
        Limits of x-axis. Default: None.
    ylim : :obj:`tuple`
        Limits of y-axis. Default: None.
    lines_cmap : :obj:`str`
        Colormap to use for lines in case `line_color` is 'loading' or
        'expansion_costs'. Default: 'inferno_r'.
    title : :obj:`str`
        Title of the plot. Default: ''.
    scaling_factor_line_width : :obj:`float` or None
        If provided line width is set according to the nominal apparent power
        of the lines. If line width is None a default line width of 2 is used
        for each line. Default: None.
    curtailment_df : :pandas:`pandas.DataFrame<dataframe>`
        Dataframe with curtailed power per time step and node. Columns of the
        dataframe correspond to buses and index to the time step. Only needs
        to be provided if `node_color` is set to 'curtailment'.
    legend_loc : str
        Location of legend. See matplotlib legend location options for more
        information. Default: 'upper left'.

    """

    def get_color_and_size(connected_components, colors_dict, sizes_dict):
        # Todo: handling of multiple connected elements, so far determined as
        #  'other'
        if not connected_components["transformers_hvmv"].empty:
            return colors_dict["MVStation"], sizes_dict["MVStation"]
        elif not connected_components["transformers"].empty:
            return colors_dict["LVStation"], sizes_dict["LVStation"]
        elif (
            not connected_components["generators"].empty
            and connected_components["loads"].empty
            and connected_components["storage_units"].empty
        ):
            if (connected_components["generators"].type.isin(["wind", "solar"])).all():
                return (
                    colors_dict["GeneratorFluctuating"],
                    sizes_dict["GeneratorFluctuating"],
                )
            else:
                return colors_dict["Generator"], sizes_dict["Generator"]
        elif (
            not connected_components["loads"].empty
            and connected_components["generators"].empty
            and connected_components["storage_units"].empty
        ):
            return colors_dict["Load"], sizes_dict["Load"]
        elif not connected_components["switches"].empty:
            return (
                colors_dict["DisconnectingPoint"],
                sizes_dict["DisconnectingPoint"],
            )
        elif (
            not connected_components["storage_units"].empty
            and connected_components["loads"].empty
            and connected_components["generators"].empty
        ):
            return colors_dict["Storage"], sizes_dict["Storage"]
        elif len(connected_components["lines"]) > 1:
            return colors_dict["BranchTee"], sizes_dict["BranchTee"]
        else:
            return colors_dict["else"], sizes_dict["else"]

    def nodes_by_technology(buses, edisgo_obj):
        bus_sizes = {}
        bus_colors = {}
        colors_dict = {
            "BranchTee": "b",
            "GeneratorFluctuating": "g",
            "Generator": "k",
            "Load": "m",
            "LVStation": "c",
            "MVStation": "r",
            "Storage": "y",
            "DisconnectingPoint": "0.75",
            "else": "orange",
        }
        sizes_dict = {
            "BranchTee": 10000,
            "GeneratorFluctuating": 100000,
            "Generator": 100000,
            "Load": 100000,
            "LVStation": 50000,
            "MVStation": 120000,
            "Storage": 100000,
            "DisconnectingPoint": 75000,
            "else": 200000,
        }
        for bus in buses:
            connected_components = (
                edisgo_obj.topology.get_connected_components_from_bus(bus)
            )
            bus_colors[bus], bus_sizes[bus] = get_color_and_size(
                connected_components, colors_dict, sizes_dict
            )
        return bus_sizes, bus_colors

    def nodes_charging_park(buses, edisgo_obj):
        bus_sizes = {}
        bus_colors = {}
        positions = []
        colors_dict = {"ChargingPark": "r", "else": "black"}
        sizes_dict = {"ChargingPark": 100000, "else": 10000}
        for bus in edisgo_obj.topology.loads_df.index:
            if "charging_park" in bus:
                position = str(bus).rsplit("_")[-1]
                positions.append(position)
        for bus in buses:
            bus_colors[bus] = colors_dict["else"]
            bus_sizes[bus] = sizes_dict["else"]
            for position in positions:
                if position in bus:
                    bus_colors[bus] = colors_dict["ChargingPark"]
                    bus_sizes[bus] = sizes_dict["ChargingPark"]
        return bus_sizes, bus_colors

    def nodes_by_voltage(buses, voltages):
        # ToDo: Right now maximum voltage is used. Check if this should be
        #  changed
        bus_colors_dict = {}
        bus_sizes_dict = {}
        if timestep is not None:
            bus_colors_dict.update({bus: voltages.loc[timestep, bus] for bus in buses})
        else:
            bus_colors_dict.update({bus: max(voltages.loc[:, bus]) for bus in buses})

        bus_sizes_dict.update({bus: 100000 ^ 2 for bus in buses})
        return bus_sizes_dict, bus_colors_dict

    def nodes_by_voltage_deviation(buses, voltages):
        bus_colors_dict = {}
        bus_sizes_dict = {}
        if timestep is not None:
            bus_colors_dict.update(
                {bus: 100 * abs(1 - voltages.loc[timestep, bus]) for bus in buses}
            )
        else:
            bus_colors_dict.update(
                {bus: 100 * max(abs(1 - voltages.loc[:, bus])) for bus in buses}
            )

        bus_sizes_dict.update({bus: 100000 ^ 2 for bus in buses})
        return bus_sizes_dict, bus_colors_dict

    def nodes_storage_integration(buses, edisgo_obj):
        bus_sizes = {}
        buses_with_storages = buses[
            buses.isin(edisgo_obj.topology.storage_units_df.bus.values)
        ]
        buses_without_storages = buses[~buses.isin(buses_with_storages)]
        bus_sizes.update({bus: 0 for bus in buses_without_storages})
        # size nodes such that 300 kW storage equals size 100
        bus_sizes.update(
            {
                bus: edisgo_obj.topology.get_connected_components_from_bus(bus)[
                    "storage_units"
                ].p_nom.values.sum()
                * 1000
                / 3
                for bus in buses_with_storages
            }
        )
        return bus_sizes

    def nodes_curtailment(buses, curtailment_df):
        bus_sizes = {}
        buses_with_curtailment = buses[buses.isin(curtailment_df.columns)]
        buses_without_curtailment = buses[~buses.isin(buses_with_curtailment)]
        bus_sizes.update({bus: 0 for bus in buses_without_curtailment})
        curtailment_total = curtailment_df.sum().sum()
        # size nodes such that 100% curtailment share equals size 1000
        bus_sizes.update(
            {
                bus: curtailment_df.loc[:, bus].sum() / curtailment_total * 2000
                for bus in buses_with_curtailment
            }
        )
        return bus_sizes

    def nodes_by_costs(buses, grid_expansion_costs, edisgo_obj):
        # sum costs for each station
        costs_lv_stations = grid_expansion_costs[
            grid_expansion_costs.index.isin(edisgo_obj.topology.transformers_df.index)
        ]
        costs_lv_stations["station"] = edisgo_obj.topology.transformers_df.loc[
            costs_lv_stations.index, "bus0"
        ].values
        costs_lv_stations = costs_lv_stations.groupby("station").sum()
        costs_mv_station = grid_expansion_costs[
            grid_expansion_costs.index.isin(
                edisgo_obj.topology.transformers_hvmv_df.index
            )
        ]
        costs_mv_station["station"] = edisgo_obj.topology.transformers_hvmv_df.loc[
            costs_mv_station.index, "bus1"
        ]
        costs_mv_station = costs_mv_station.groupby("station").sum()

        bus_sizes = {}
        bus_colors = {}
        for bus in buses:
            # LVStation handeling
            if bus in edisgo_obj.topology.transformers_df.bus0.values:
                try:
                    bus_colors[bus] = costs_lv_stations.loc[bus, "total_costs"]
<<<<<<< HEAD
                    bus_sizes[bus] = 100.
                except:
                    bus_colors[bus] = 0.
                    bus_sizes[bus] = 0.
=======
                    bus_sizes[bus] = 100
                except Exception:
                    bus_colors[bus] = 0
                    bus_sizes[bus] = 0
>>>>>>> dde7668b
            # MVStation handeling
            elif bus in edisgo_obj.topology.transformers_hvmv_df.bus1.values:
                try:
                    bus_colors[bus] = costs_mv_station.loc[bus, "total_costs"]
                    bus_sizes[bus] = 100
<<<<<<< HEAD
                except:
                    bus_colors[bus] = 0.
                    bus_sizes[bus] = 0.
=======
                except Exception:
                    bus_colors[bus] = 0
                    bus_sizes[bus] = 0
>>>>>>> dde7668b
            else:
                bus_colors[bus] = 0.
                bus_sizes[bus] = 0.

        return bus_sizes, bus_colors

    # set font and font size
    font = {"family": "serif", "size": 15}
    matplotlib.rc("font", **font)

    # create pypsa network only containing MV buses and lines
    pypsa_plot = PyPSANetwork()
    pypsa_plot.buses = edisgo_obj.topology.buses_df.loc[
        edisgo_obj.topology.buses_df.v_nom > 1
    ].loc[:, ["x", "y"]]
    # filter buses of aggregated loads and generators
    pypsa_plot.buses = pypsa_plot.buses[~pypsa_plot.buses.index.str.contains("agg")]
    pypsa_plot.lines = edisgo_obj.topology.lines_df[
        edisgo_obj.topology.lines_df.bus0.isin(pypsa_plot.buses.index)
    ][edisgo_obj.topology.lines_df.bus1.isin(pypsa_plot.buses.index)].loc[
        :, ["bus0", "bus1"]
    ]

    # line colors
    if line_color == "loading":
        line_colors = tools.calculate_relative_line_load(
            edisgo_obj, pypsa_plot.lines.index, timestep
        ).max()
    elif line_color == "expansion_costs":
        node_color = "expansion_costs"
        line_costs = pypsa_plot.lines.join(
            grid_expansion_costs, rsuffix="costs", how="left"
        )
        line_colors = line_costs.total_costs.fillna(0)
    else:
        line_colors = pd.Series("black", index=pypsa_plot.lines.index)

    # bus colors and sizes
    if node_color == "technology":
        bus_sizes, bus_colors = nodes_by_technology(pypsa_plot.buses.index, edisgo_obj)
        bus_cmap = None
    elif node_color == "voltage":
        bus_sizes, bus_colors = nodes_by_voltage(pypsa_plot.buses.index, voltage)
        bus_cmap = plt.cm.Blues
    elif node_color == "voltage_deviation":
        bus_sizes, bus_colors = nodes_by_voltage_deviation(
            pypsa_plot.buses.index, voltage
        )
        bus_cmap = plt.cm.Blues
    elif node_color == "storage_integration":
        bus_sizes = nodes_storage_integration(pypsa_plot.buses.index, edisgo_obj)
        bus_colors = "orangered"
        bus_cmap = None
    elif node_color == "expansion_costs":
        bus_sizes, bus_colors = nodes_by_costs(
            pypsa_plot.buses.index, grid_expansion_costs, edisgo_obj
        )
        bus_cmap = plt.cm.get_cmap(lines_cmap)
    elif node_color == "curtailment":
        bus_sizes = nodes_curtailment(pypsa_plot.buses.index, curtailment_df)
        bus_colors = "orangered"
        bus_cmap = None
    elif node_color == "charging_park":
        bus_sizes, bus_colors = nodes_charging_park(pypsa_plot.buses.index, edisgo_obj)
        bus_cmap = None
    elif node_color is None:
        bus_sizes = 0
        bus_colors = "r"
        bus_cmap = None
    else:
        if kwargs.get("bus_colors", None):
            bus_colors = pd.Series(kwargs.get("bus_colors")).loc[pypsa_plot.buses]
        else:
            logging.warning(
                "Choice for `node_color` is not valid. Default bus colors are "
                "used instead."
            )
            bus_colors = "r"
        if kwargs.get("bus_sizes", None):
            bus_sizes = pd.Series(kwargs.get("bus_sizes")).loc[pypsa_plot.buses]
        else:
            logging.warning(
                "Choice for `node_color` is not valid. Default bus sizes are "
                "used instead."
            )
            bus_sizes = 0
        if kwargs.get("bus_cmap", None):
            bus_cmap = kwargs.get("bus_cmap", None)
        else:
            logging.warning(
                "Choice for `node_color` is not valid. Default bus colormap "
                "is used instead."
            )
            bus_cmap = None

    # convert bus coordinates to Mercator
    if contextily and background_map:
        transformer = Transformer.from_crs("epsg:4326", "epsg:3857", always_xy=True)
        x2, y2 = transformer.transform(
            list(pypsa_plot.buses.loc[:, "x"]),
            list(pypsa_plot.buses.loc[:, "y"]),
        )
        pypsa_plot.buses.loc[:, "x"] = x2
        pypsa_plot.buses.loc[:, "y"] = y2

    # plot
    plt.figure(figsize=(12, 8))
    ax = plt.gca()

    # plot network district
    if grid_district_geom and geopandas:
        try:
            projection = 3857 if contextily and background_map else 4326
            crs = {
                "init": "epsg:{}".format(int(edisgo_obj.topology.grid_district["srid"]))
            }
            region = gpd.GeoDataFrame(
                {"geometry": [edisgo_obj.topology.grid_district["geom"]]},
                crs=crs,
            )
            if projection != int(edisgo_obj.topology.grid_district["srid"]):
                region = region.to_crs(epsg=projection)
            region.plot(ax=ax, color="white", alpha=0.2, edgecolor="red", linewidth=2)
        except Exception as e:
            logging.warning(
                "Grid district geometry could not be plotted due "
                "to the following error: {}".format(e)
            )

    # if scaling factor is given s_nom is plotted as line width
    if scaling_factor_line_width is not None:
        line_width = pypsa_plot.lines.s_nom * scaling_factor_line_width
    else:
        line_width = 2
    cmap = plt.cm.get_cmap(lines_cmap)
    ll = pypsa_plot.plot(
        line_colors=line_colors,
        line_cmap=cmap,
        ax=ax,
        title=title,
        line_widths=line_width,
        branch_components=["Line"],
        geomap=False,
        bus_sizes=bus_sizes,
        bus_colors=bus_colors,
        bus_cmap=bus_cmap,
    )

    # color bar line loading
    if line_color == "loading":
        if limits_cb_lines is None:
            limits_cb_lines = (min(line_colors), max(line_colors))
        v = np.linspace(limits_cb_lines[0], limits_cb_lines[1], 101)
        cb = plt.colorbar(ll[1], boundaries=v, ticks=v[0:101:10])
        cb.norm.vmin = limits_cb_lines[0]
        cb.norm.vmax = limits_cb_lines[1]
        cb.set_label("Line loading in p.u.")
    # color bar network expansion costs
    elif line_color == "expansion_costs":
        if limits_cb_lines is None:
            limits_cb_lines = (
                min(min(line_colors), min(bus_colors.values())),
                max(max(line_colors), max(bus_colors.values())),
            )
        v = np.linspace(limits_cb_lines[0], limits_cb_lines[1], 101)
        cb = plt.colorbar(ll[1], boundaries=v, ticks=v[0:101:10])
        cb.norm.vmin = limits_cb_lines[0]
        cb.norm.vmax = limits_cb_lines[1]
        cb.set_label("Grid expansion costs in kEUR")

    # color bar voltage
    if node_color == "voltage" or node_color == "voltage_deviation":
        if limits_cb_nodes is None:
            limits_cb_nodes = (
                min(bus_colors.values()),
                max(bus_colors.values()),
            )
        v_voltage = np.linspace(limits_cb_nodes[0], limits_cb_nodes[1], 101)
        # for some reason, the cmap given to pypsa plot is overwritten and
        # needs to be set again
        ll[0].set(cmap="Blues")
        cb_voltage = plt.colorbar(
            ll[0], boundaries=v_voltage, ticks=v_voltage[0:101:10]
        )
        cb_voltage.norm.vmin = limits_cb_nodes[0]
        cb_voltage.norm.vmax = limits_cb_nodes[1]
        if node_color == "voltage":
            cb_voltage.set_label("Maximum voltage in p.u.")
        else:
            cb_voltage.set_label("Voltage deviation in %")

    # storage_units
    if node_color == "expansion_costs":
        if not edisgo_obj.topology.storage_units_df.empty:
            ax.scatter(
                pypsa_plot.buses.loc[
                    edisgo_obj.topology.storage_units_df.loc[:, "bus"], "x"
                ],
                pypsa_plot.buses.loc[
                    edisgo_obj.topology.storage_units_df.loc[:, "bus"], "y"
                ],
                c="orangered",
                s=edisgo_obj.topology.storage_units_df.loc[:, "p_nom"] * 1000 / 3,
            )
    # add legend for storage size and line capacity
    if (
        node_color == "storage_integration" or node_color == "expansion_costs"
    ) and edisgo_obj.topology.storage_units_df.loc[:, "p_nom"].any() > 0:
        scatter_handle = plt.scatter(
            [], [], c="orangered", s=100, label="= 300 kW battery storage"
        )
    elif node_color == "curtailment":
        scatter_handle = plt.scatter(
            [],
            [],
            c="orangered",
            s=200,
            label="$\\equiv$ 10% share of curtailment",
        )
    else:
        scatter_handle = None
    if scaling_factor_line_width is not None:
        line_handle = plt.plot(
            [],
            [],
            c="black",
            linewidth=scaling_factor_line_width * 10,
            label="= 10 MVA",
        )
    else:
        line_handle = None
    legend_loc = kwargs.get("legend_loc", "upper left")
    if scatter_handle and line_handle:
        plt.legend(
            handles=[scatter_handle, line_handle[0]],
            labelspacing=1,
            title="Storage size and line capacity",
            borderpad=0.5,
            loc=legend_loc,
            framealpha=0.5,
            fontsize="medium",
        )
    elif scatter_handle:
        plt.legend(
            handles=[scatter_handle],
            labelspacing=0,
            title=None,
            borderpad=0.3,
            loc=legend_loc,
            framealpha=0.5,
            fontsize="medium",
        )
    elif line_handle:
        plt.legend(
            handles=[line_handle[0]],
            labelspacing=1,
            title="Line capacity",
            borderpad=0.5,
            loc=legend_loc,
            framealpha=0.5,
            fontsize="medium",
        )

    # axes limits
    if xlim is not None:
        ax.set_xlim(xlim[0], xlim[1])
    if ylim is not None:
        ax.set_ylim(ylim[0], ylim[1])

    # hide axes labels
    ax.get_xaxis().set_visible(False)
    ax.get_yaxis().set_visible(False)

    # draw arrows on lines
    if arrows and timestep and line_color == "loading":
        path = ll[1].get_segments()
        # colors = cmap(ll[1].get_array() / 100)
        for i in range(len(path)):
            if edisgo_obj.lines_t.p0.loc[timestep, line_colors.index[i]] > 0:
                arrowprops = dict(arrowstyle="->", color="b")  # colors[i])
            else:
                arrowprops = dict(arrowstyle="<-", color="b")  # colors[i])
            ax.annotate(
                "",
                xy=abs((path[i][0] - path[i][1]) * 0.51 - path[i][0]),
                xytext=abs((path[i][0] - path[i][1]) * 0.49 - path[i][0]),
                arrowprops=arrowprops,
                size=10,
            )

    # plot map data in background
    if contextily and background_map:
        try:
            add_basemap(ax, zoom=12)
        except Exception as e:
            logging.warning(
                "Background map could not be plotted due to the "
                "following error: {}".format(e)
            )

    if filename is None:
        plt.show()
    else:
<<<<<<< HEAD
        plt.savefig(
            filename, bbox_inches="tight")
        plt.close()
=======
        plt.savefig(filename)
        plt.close()


def color_map_color(
    value: Number,
    vmin: Number,
    vmax: Number,
    cmap_name: str = "coolwarm",
):
    """
    Get matching color for a value on a matplotlib color map.

    Parameters
    ----------
    value : float or int
        Value to get color for
    vmin : float or int
        Minimum value on color map
    vmax : float or int
        Maximum value on color map
    cmap_name : str
        Name of color map to use

    Returns
    -------
    str
        Color name in hex format

    """
    norm = matplotlib.colors.Normalize(vmin=vmin, vmax=vmax)
    cmap = cm.get_cmap(cmap_name)
    rgb = cmap(norm(abs(value)))[:3]
    color = matplotlib.colors.rgb2hex(rgb)

    return color


def draw_plotly(
    edisgo_obj: EDisGo,
    G: Graph | None = None,
    line_color: str = "relative_loading",
    node_color: str = "voltage_deviation",
    grid: bool | Grid = False,
) -> BaseFigure:
    """
    Draw a plotly html figure

    Parameters
    ----------
    edisgo_obj : :class:`~.EDisGo`
    G : :networkx:`networkx.Graph<network.Graph>`, optional
        Graph representation of the grid as networkx Ordered Graph, where lines are
        represented by edges in the graph, and buses and transformers are represented by
        nodes. If no graph is given the mv grid graph of the edisgo object is used.
    line_color : str
        Defines whereby to choose line colors (and implicitly size). Possible
        options are:

        * 'loading'
          Line color is set according to loading of the line.
        * 'relative_loading' (Default)
          Line color is set according to relative loading of the line.
        * 'reinforce'
          Line color is set according to investment costs of the line.

    node_color : str or None
        Defines whereby to choose node colors (and implicitly size). Possible
        options are:

        * 'adjacencies'
          Node color as well as size is set according to the number of direct neighbors.
        * 'voltage_deviation' (default)
          Node color is set according to voltage deviation from 1 p.u..

    grid : :class:`~.network.grids.Grid` or bool
        Grid to use as root node. If a grid is given the transforer station is used
        as root. If False the root is set to the coordinates x=0 and y=0. Else the
        coordinates from the hv-mv-station of the mv grid are used. Default: False

    Returns
    -------
    :plotly:`plotly.graph_objects.Figure`
        Plotly figure with branches and nodes.

    """
    # initialization
    transformer_4326_to_3035 = Transformer.from_crs(
        "EPSG:4326",
        "EPSG:3035",
        always_xy=True,
    )

    if G is None:
        G = edisgo_obj.topology.mv_grid.graph

    if hasattr(grid, "transformers_df"):
        node_root = grid.transformers_df.bus1.iat[0]
        x_root, y_root = G.nodes[node_root]["pos"]

    elif not grid:
        x_root = 0
        y_root = 0

    else:
        node_root = edisgo_obj.topology.transformers_hvmv_df.bus1.iat[0]
        x_root, y_root = G.nodes[node_root]["pos"]

    x_root, y_root = transformer_4326_to_3035.transform(x_root, y_root)

    # line text
    middle_node_x = []
    middle_node_y = []
    middle_node_text = []

    for edge in G.edges(data=True):
        x0, y0 = G.nodes[edge[0]]["pos"]
        x1, y1 = G.nodes[edge[1]]["pos"]
        x0, y0 = transformer_4326_to_3035.transform(x0, y0)
        x1, y1 = transformer_4326_to_3035.transform(x1, y1)
        middle_node_x.append((x0 - x_root + x1 - x_root) / 2)
        middle_node_y.append((y0 - y_root + y1 - y_root) / 2)

        branch_name = edge[2]["branch_name"]

        text = str(branch_name)
        try:
            loading = edisgo_obj.results.s_res.T.loc[branch_name].max()
            text += "<br>" + "Loading = " + str(loading)
        except KeyError:
            logger.debug(
                f"Could not find loading for branch {branch_name}", exc_info=True
            )
            text = text

        try:
            line_parameters = edisgo_obj.topology.lines_df.loc[branch_name, :]
            for index, value in line_parameters.iteritems():
                text += "<br>" + str(index) + " = " + str(value)
        except KeyError:
            logger.debug(
                f"Could not find line parameters for branch {branch_name}",
                exc_info=True,
            )
            text = text

        middle_node_text.append(text)

    middle_node_trace = go.Scatter(
        x=middle_node_x,
        y=middle_node_y,
        text=middle_node_text,
        mode="markers",
        hoverinfo="text",
        marker=dict(opacity=0.0, size=10, color="white"),
    )

    data = [middle_node_trace]

    # line plot
    if line_color == "loading":
        s_res_view = edisgo_obj.results.s_res.T.index.isin(
            [edge[2]["branch_name"] for edge in G.edges.data()]
        )
        color_min = edisgo_obj.results.s_res.T.loc[s_res_view].T.min().max()
        color_max = edisgo_obj.results.s_res.T.loc[s_res_view].T.max().max()

    elif line_color == "relative_loading":
        color_min = 0
        color_max = 1

    for edge in G.edges(data=True):
        x0, y0 = G.nodes[edge[0]]["pos"]
        x1, y1 = G.nodes[edge[1]]["pos"]
        x0, y0 = transformer_4326_to_3035.transform(x0, y0)
        x1, y1 = transformer_4326_to_3035.transform(x1, y1)

        edge_x = [x0 - x_root, x1 - x_root, None]
        edge_y = [y0 - y_root, y1 - y_root, None]

        if line_color == "reinforce":
            if edisgo_obj.results.grid_expansion_costs.index.isin(
                [edge[2]["branch_name"]]
            ).any():
                color = "lightgreen"
            else:
                color = "black"

        elif line_color == "loading":
            loading = edisgo_obj.results.s_res.T.loc[edge[2]["branch_name"]].max()
            color = color_map_color(
                loading,
                vmin=color_min,
                vmax=color_max,
            )

        elif line_color == "relative_loading":
            loading = edisgo_obj.results.s_res.T.loc[edge[2]["branch_name"]].max()
            s_nom = edisgo_obj.topology.lines_df.s_nom.loc[edge[2]["branch_name"]]
            color = color_map_color(
                loading / s_nom,
                vmin=color_min,
                vmax=color_max,
            )
            if loading > s_nom:
                color = "green"
        else:
            color = "black"

        edge_trace = go.Scatter(
            x=edge_x,
            y=edge_y,
            hoverinfo="none",
            opacity=0.4,
            mode="lines",
            line=dict(width=2, color=color),
        )
        data.append(edge_trace)

    # node plot
    node_x = []
    node_y = []

    for node in G.nodes():
        x, y = G.nodes[node]["pos"]
        x, y = transformer_4326_to_3035.transform(x, y)
        node_x.append(x - x_root)
        node_y.append(y - y_root)

    if node_color == "voltage_deviation":
        colors = []

        for node in G.nodes():
            v_res = edisgo_obj.results.v_res.T.loc[node]
            v_min = v_res.min()
            v_max = v_res.max()

            if abs(v_min - 1) > abs(v_max - 1):
                color = v_min - 1
            else:
                color = v_max - 1

            colors.append(color)

        colorbar = dict(
            thickness=15,
            title="Node Voltage Deviation",
            xanchor="left",
            titleside="right",
        )
        colorscale = "RdBu"
        cmid = 0

    else:
        colors = [len(adjacencies[1]) for adjacencies in G.adjacency()]
        colorscale = "YlGnBu"
        cmid = None

        colorbar = dict(
            thickness=15, title="Node Connections", xanchor="left", titleside="right"
        )

    node_text = []
    for node in G.nodes():
        text = str(node)
        try:
            peak_load = edisgo_obj.topology.loads_df.loc[
                edisgo_obj.topology.loads_df.bus == node
            ].p_set.sum()
            text += "<br>" + "peak_load = " + str(peak_load)
            p_nom = edisgo_obj.topology.generators_df.loc[
                edisgo_obj.topology.generators_df.bus == node
            ].p_nom.sum()
            text += "<br>" + "p_nom_gen = " + str(p_nom)
            v_min = edisgo_obj.results.v_res.T.loc[node].min()
            v_max = edisgo_obj.results.v_res.T.loc[node].max()
            if abs(v_min - 1) > abs(v_max - 1):
                text += "<br>" + "v = " + str(v_min)
            else:
                text += "<br>" + "v = " + str(v_max)
        except KeyError:
            logger.debug(f"Failed to add text for node {node}.", exc_info=True)
            text = text

        try:
            text = text + "<br>" + "Neighbors = " + str(G.degree(node))
        except KeyError:
            logger.debug(
                f"Failed to add neighbors to text for node {node}.", exc_info=True
            )
            text = text

        try:
            node_parameters = edisgo_obj.topology.buses_df.loc[node]
            for index, value in node_parameters.iteritems():
                text += "<br>" + str(index) + " = " + str(value)
        except KeyError:
            logger.debug(
                f"Failed to add neighbors to text for node {node}.", exc_info=True
            )
            text = text

        node_text.append(text)

    node_trace = go.Scatter(
        x=node_x,
        y=node_y,
        mode="markers",
        hoverinfo="text",
        text=node_text,
        marker=dict(
            showscale=True,
            colorscale=colorscale,
            reversescale=True,
            color=colors,
            size=8,
            cmid=cmid,
            line_width=2,
            colorbar=colorbar,
        ),
    )

    data.append(node_trace)

    fig = go.Figure(
        data=data,
        layout=go.Layout(
            height=500,
            titlefont_size=16,
            showlegend=False,
            hovermode="closest",
            margin=dict(b=20, l=5, r=5, t=40),
            xaxis=dict(showgrid=True, zeroline=True, showticklabels=True),
            yaxis=dict(showgrid=True, zeroline=True, showticklabels=True),
        ),
    )

    fig.update_yaxes(scaleanchor="x", scaleratio=1)

    return fig


def chosen_graph(
    edisgo_obj: EDisGo,
    selected_grid: str,
    lv_grid_name_list: list[str],
) -> tuple[Graph, bool | Grid]:
    """
    Get the matching networkx graph from a chosen grid.

    Parameters
    ----------
    edisgo_obj : :class:`~.EDisGo`
    selected_grid : str
        Grid name. Can be either 'Grid' to select the mv grid with all lv grids or
        the name of the mv grid to select only the mv grid or the name of one of the
        lv grids of the eDisGo object to select a specific lv grid.
    lv_grid_name_list : list(str)
        List of the names of the lv grids within the mv grid of the eDisGo object.

    Returns
    -------
    :networkx:`networkx.Graph<network.Graph>`
        networkx graph of the selected grid
    :class:`~.network.grids.Grid` or bool
        Grid to use as root node. See :py:func:`~edisgo.tools.plots.draw_plotly` for
        more information.

    """
    mv_grid = edisgo_obj.topology.mv_grid

    if selected_grid == "Grid":
        G = edisgo_obj.to_graph()
        grid = True
    elif selected_grid == str(mv_grid):
        G = mv_grid.graph
        grid = mv_grid
    elif selected_grid.split("_")[0] == "LVGrid":
        try:
            lv_grid_id = lv_grid_name_list.index(selected_grid)
        except ValueError:
            logger.exception(f"Selceted grid {selected_grid} is not a valid lv grid.")

        lv_grid = list(edisgo_obj.topology.mv_grid.lv_grids)[lv_grid_id]
        G = lv_grid.graph
        grid = lv_grid
    else:
        raise ValueError(f"False Grid. '{selected_grid}' is not a valid input.")

    return G, grid


def dash_plot(
    edisgo_objects: EDisGo | dict[str, EDisGo],
    line_plot_modes: list[str] | None = None,
    node_plot_modes: list[str] | None = None,
) -> JupyterDash:
    """
    Generates a jupyter dash app from given eDisGo object(s).

    TODO: The app doesn't display two seperate colorbars for line and bus values atm

    Parameters
    ----------
    edisgo_objects : :class:`~.EDisGo` or dict[str, :class:`~.EDisGo`]
        eDisGo objects to show in plotly dash app. In the case of multiple edisgo
        objects pass a dictionary with the eDisGo objects as values and the respective
        eDisGo object names as keys.
    line_plot_modes : list(str), optional
        List of line plot modes to display in plotly dash app. See
        :py:func:`~edisgo.tools.plots.draw_plotly` for more information. If None is
        passed the modes 'reinforce', 'loading' and 'relative_loading' will be used.
        Default: None
    node_plot_modes : list(str), optional
        List of line plot modes to display in plotly dash app. See
        :py:func:`~edisgo.tools.plots.draw_plotly` for more information. If None is
        passed the modes 'adjacencies' and 'voltage_deviation' will be used.
        Default: None
    Returns
    -------
    JupyterDash
        Jupyter dash app.

    """
    if isinstance(edisgo_objects, dict):
        edisgo_name_list = list(edisgo_objects.keys())
        edisgo_obj_1 = list(edisgo_objects.values())[0]
    else:
        edisgo_name_list = ["edisgo_obj"]
        edisgo_obj_1 = edisgo_objects

    mv_grid = edisgo_obj_1.topology.mv_grid

    lv_grid_name_list = list(map(str, mv_grid.lv_grids))

    grid_name_list = ["Grid", str(mv_grid)] + lv_grid_name_list

    if line_plot_modes is None:
        line_plot_modes = ["reinforce", "loading", "relative_loading"]
    if node_plot_modes is None:
        node_plot_modes = ["adjacencies", "voltage_deviation"]

    app = JupyterDash(__name__)

    if isinstance(edisgo_objects, dict) and len(edisgo_objects) > 1:
        app.layout = html.Div(
            [
                html.Div(
                    [
                        dcc.Dropdown(
                            id="dropdown_edisgo_object_1",
                            options=[
                                {"label": i, "value": i} for i in edisgo_name_list
                            ],
                            value=edisgo_name_list[0],
                        ),
                        dcc.Dropdown(
                            id="dropdown_edisgo_object_2",
                            options=[
                                {"label": i, "value": i} for i in edisgo_name_list
                            ],
                            value=edisgo_name_list[1],
                        ),
                        dcc.Dropdown(
                            id="dropdown_grid",
                            options=[{"label": i, "value": i} for i in grid_name_list],
                            value=grid_name_list[1],
                        ),
                        dcc.Dropdown(
                            id="dropdown_line_plot_mode",
                            options=[{"label": i, "value": i} for i in line_plot_modes],
                            value=line_plot_modes[0],
                        ),
                        dcc.Dropdown(
                            id="dropdown_node_plot_mode",
                            options=[{"label": i, "value": i} for i in node_plot_modes],
                            value=node_plot_modes[0],
                        ),
                    ]
                ),
                html.Div(
                    [
                        html.Div([dcc.Graph(id="fig_1")], style={"flex": "auto"}),
                        html.Div([dcc.Graph(id="fig_2")], style={"flex": "auto"}),
                    ],
                    style={"display": "flex", "flex-direction": "row"},
                ),
            ],
            style={"display": "flex", "flex-direction": "column"},
        )

        @app.callback(
            Output("fig_1", "figure"),
            Output("fig_2", "figure"),
            Input("dropdown_grid", "value"),
            Input("dropdown_edisgo_object_1", "value"),
            Input("dropdown_edisgo_object_2", "value"),
            Input("dropdown_line_plot_mode", "value"),
            Input("dropdown_node_plot_mode", "value"),
        )
        def update_figure(
            selected_grid,
            selected_edisgo_object_1,
            selected_edisgo_object_2,
            selected_line_plot_mode,
            selected_node_plot_mode,
        ):
            edisgo_obj = edisgo_objects[selected_edisgo_object_1]
            (G, grid) = chosen_graph(edisgo_obj, selected_grid, lv_grid_name_list)
            fig_1 = draw_plotly(
                edisgo_obj,
                G,
                selected_line_plot_mode,
                selected_node_plot_mode,
                grid=grid,
            )

            edisgo_obj = edisgo_objects[selected_edisgo_object_2]
            (G, grid) = chosen_graph(edisgo_obj, selected_grid, lv_grid_name_list)
            fig_2 = draw_plotly(
                edisgo_obj,
                G,
                selected_line_plot_mode,
                selected_node_plot_mode,
                grid=grid,
            )

            return fig_1, fig_2

    else:
        app.layout = html.Div(
            [
                html.Div(
                    [
                        dcc.Dropdown(
                            id="dropdown_grid",
                            options=[{"label": i, "value": i} for i in grid_name_list],
                            value=grid_name_list[1],
                        ),
                        dcc.Dropdown(
                            id="dropdown_line_plot_mode",
                            options=[{"label": i, "value": i} for i in line_plot_modes],
                            value=line_plot_modes[0],
                        ),
                        dcc.Dropdown(
                            id="dropdown_node_plot_mode",
                            options=[{"label": i, "value": i} for i in node_plot_modes],
                            value=node_plot_modes[0],
                        ),
                    ]
                ),
                html.Div(
                    [html.Div([dcc.Graph(id="fig")], style={"flex": "auto"})],
                    style={"display": "flex", "flex-direction": "row"},
                ),
            ],
            style={"display": "flex", "flex-direction": "column"},
        )

        @app.callback(
            Output("fig", "figure"),
            Input("dropdown_grid", "value"),
            Input("dropdown_line_plot_mode", "value"),
            Input("dropdown_node_plot_mode", "value"),
        )
        def update_figure(
            selected_grid, selected_line_plot_mode, selected_node_plot_mode
        ):
            (G, grid) = chosen_graph(edisgo_obj_1, selected_grid, lv_grid_name_list)
            fig = draw_plotly(
                edisgo_obj_1,
                G,
                selected_line_plot_mode,
                selected_node_plot_mode,
                grid=grid,
            )
            return fig

    return app
>>>>>>> dde7668b
<|MERGE_RESOLUTION|>--- conflicted
+++ resolved
@@ -544,34 +544,21 @@
             if bus in edisgo_obj.topology.transformers_df.bus0.values:
                 try:
                     bus_colors[bus] = costs_lv_stations.loc[bus, "total_costs"]
-<<<<<<< HEAD
-                    bus_sizes[bus] = 100.
-                except:
-                    bus_colors[bus] = 0.
-                    bus_sizes[bus] = 0.
-=======
                     bus_sizes[bus] = 100
                 except Exception:
                     bus_colors[bus] = 0
                     bus_sizes[bus] = 0
->>>>>>> dde7668b
             # MVStation handeling
             elif bus in edisgo_obj.topology.transformers_hvmv_df.bus1.values:
                 try:
                     bus_colors[bus] = costs_mv_station.loc[bus, "total_costs"]
                     bus_sizes[bus] = 100
-<<<<<<< HEAD
-                except:
-                    bus_colors[bus] = 0.
-                    bus_sizes[bus] = 0.
-=======
                 except Exception:
                     bus_colors[bus] = 0
                     bus_sizes[bus] = 0
->>>>>>> dde7668b
             else:
-                bus_colors[bus] = 0.
-                bus_sizes[bus] = 0.
+                bus_colors[bus] = 0
+                bus_sizes[bus] = 0
 
         return bus_sizes, bus_colors
 
@@ -872,11 +859,6 @@
     if filename is None:
         plt.show()
     else:
-<<<<<<< HEAD
-        plt.savefig(
-            filename, bbox_inches="tight")
-        plt.close()
-=======
         plt.savefig(filename)
         plt.close()
 
@@ -1455,5 +1437,4 @@
             )
             return fig
 
-    return app
->>>>>>> dde7668b
+    return app