from __future__ import annotations

import logging
import os

from typing import TYPE_CHECKING

import matplotlib
import matplotlib.cm as cm
import numpy as np
import pandas as pd
import plotly.graph_objects as go

from dash import dcc, html
from dash.dependencies import Input, Output
from jupyter_dash import JupyterDash
from matplotlib import pyplot as plt
from networkx import Graph
from pyproj import Transformer
from pypsa import Network as PyPSANetwork

from edisgo.tools import session_scope, tools

if TYPE_CHECKING:
    from numbers import Number

    from plotly.basedatatypes import BaseFigure

    from edisgo import EDisGo
    from edisgo.network.grids import Grid

if "READTHEDOCS" not in os.environ:
    from egoio.db_tables.grid import EgoDpMvGriddistrict
    from egoio.db_tables.model_draft import EgoGridMvGriddistrict
    from geoalchemy2 import shape

    geopandas = True
    try:
        import geopandas as gpd
    except Exception:
        geopandas = False
    contextily = True
    try:
        import contextily as ctx
    except Exception:
        contextily = False

logger = logging.getLogger(__name__)


def histogram(data, **kwargs):
    """
    Function to create histogram, e.g. for voltages or currents.

    Parameters
    ----------
    data : :pandas:`pandas.DataFrame<dataframe>`
        Data to be plotted, e.g. voltage or current (`v_res` or `i_res` from
        :class:`network.results.Results`). Index of the dataframe must be
        a :pandas:`pandas.DatetimeIndex<DatetimeIndex>`.
    timeindex : :pandas:`pandas.Timestamp<Timestamp>` or \
        list(:pandas:`pandas.Timestamp<Timestamp>`) or None, optional
        Specifies time steps histogram is plotted for. If timeindex is None all
        time steps provided in `data` are used. Default: None.
    directory : :obj:`str` or None, optional
        Path to directory the plot is saved to. Is created if it does not
        exist. Default: None.
    filename : :obj:`str` or None, optional
        Filename the plot is saved as. File format is specified by ending. If
        filename is None, the plot is shown. Default: None.
    color : :obj:`str` or None, optional
        Color used in plot. If None it defaults to blue. Default: None.
    alpha : :obj:`float`, optional
        Transparency of the plot. Must be a number between 0 and 1,
        where 0 is see through and 1 is opaque. Default: 1.
    title : :obj:`str` or None, optional
        Plot title. Default: None.
    x_label : :obj:`str`, optional
        Label for x-axis. Default: "".
    y_label : :obj:`str`, optional
        Label for y-axis. Default: "".
    normed : :obj:`bool`, optional
        Defines if histogram is normed. Default: False.
    x_limits : :obj:`tuple` or None, optional
        Tuple with x-axis limits. First entry is the minimum and second entry
        the maximum value. Default: None.
    y_limits : :obj:`tuple` or None, optional
        Tuple with y-axis limits. First entry is the minimum and second entry
        the maximum value. Default: None.
    fig_size : :obj:`str` or :obj:`tuple`, optional
        Size of the figure in inches or a string with the following options:
         * 'a4portrait'
         * 'a4landscape'
         * 'a5portrait'
         * 'a5landscape'

         Default: 'a5landscape'.
    binwidth : :obj:`float`
        Width of bins. Default: None.

    """
    timeindex = kwargs.get("timeindex", None)
    if timeindex is None:
        timeindex = data.index
    # check if timesteps is array-like, otherwise convert to list
    if not hasattr(timeindex, "__len__"):
        timeindex = [timeindex]

    directory = kwargs.get("directory", None)
    filename = kwargs.get("filename", None)
    title = kwargs.get("title", "")
    x_label = kwargs.get("x_label", "")
    y_label = kwargs.get("y_label", "")

    color = kwargs.get("color", None)
    alpha = kwargs.get("alpha", 1)
    normed = kwargs.get("normed", False)

    x_limits = kwargs.get("x_limits", None)
    y_limits = kwargs.get("y_limits", None)
    binwidth = kwargs.get("binwidth", None)

    fig_size = kwargs.get("fig_size", "a5landscape")
    standard_sizes = {
        "a4portrait": (8.27, 11.69),
        "a4landscape": (11.69, 8.27),
        "a5portrait": (5.8, 8.3),
        "a5landscape": (8.3, 5.8),
    }
    try:
        fig_size = standard_sizes[fig_size]
    except Exception:
        fig_size = standard_sizes["a5landscape"]

    plot_data = data.loc[timeindex, :].T.stack()

    if binwidth is not None:
        if x_limits is not None:
            lowerlimit = x_limits[0] - binwidth / 2
            upperlimit = x_limits[1] + binwidth / 2
        else:
            lowerlimit = plot_data.min() - binwidth / 2
            upperlimit = plot_data.max() + binwidth / 2
        bins = np.arange(lowerlimit, upperlimit, binwidth)
    else:
        bins = 10

    plt.figure(figsize=fig_size)
    ax = plot_data.hist(density=normed, color=color, alpha=alpha, bins=bins, grid=True)
    plt.minorticks_on()

    if x_limits is not None:
        ax.set_xlim(x_limits[0], x_limits[1])
    if y_limits is not None:
        ax.set_ylim(y_limits[0], y_limits[1])
    if title is not None:
        plt.title(title)
    plt.xlabel(x_label)
    plt.ylabel(y_label)

    if filename is None:
        plt.show()
    else:
        if directory is not None:
            os.makedirs(directory, exist_ok=True)
            filename = os.path.join(directory, filename)
        plt.savefig(filename)
        plt.close()


def add_basemap(ax, zoom=12):
    """
    Adds map to a plot.

    """
    url = ctx.sources.ST_TONER_LITE
    xmin, xmax, ymin, ymax = ax.axis()
    basemap, extent = ctx.bounds2img(xmin, ymin, xmax, ymax, zoom=zoom, source=url)
    ax.imshow(basemap, extent=extent, interpolation="bilinear")
    # restore original x/y limits
    ax.axis((xmin, xmax, ymin, ymax))


def get_grid_district_polygon(config, subst_id=None, projection=4326):
    """
    Get MV network district polygon from oedb for plotting.

    """
    with session_scope() as session:
        # get polygon from versioned schema
        if config["data_source"]["oedb_data_source"] == "versioned":

            version = config["versioned"]["version"]
            query = session.query(
                EgoDpMvGriddistrict.subst_id, EgoDpMvGriddistrict.geom
            )
            Regions = [
                (subst_id, shape.to_shape(geom))
                for subst_id, geom in query.filter(
                    EgoDpMvGriddistrict.version == version,
                    EgoDpMvGriddistrict.subst_id == subst_id,
                ).all()
            ]

        # get polygon from model_draft
        else:
            query = session.query(
                EgoGridMvGriddistrict.subst_id, EgoGridMvGriddistrict.geom
            )
            Regions = [
                (subst_id, shape.to_shape(geom))
                for subst_id, geom in query.filter(
                    EgoGridMvGriddistrict.subst_id.in_(subst_id)
                ).all()
            ]

    crs = {"init": "epsg:3035"}
    region = gpd.GeoDataFrame(Regions, columns=["subst_id", "geometry"], crs=crs)
    region = region.to_crs(epsg=projection)

    return region


def mv_grid_topology(
    edisgo_obj,
    timestep=None,
    line_color=None,
    node_color=None,
    line_load=None,
    grid_expansion_costs=None,
    filename=None,
    arrows=False,
    grid_district_geom=True,
    background_map=True,
    voltage=None,
    limits_cb_lines=None,
    limits_cb_nodes=None,
    xlim=None,
    ylim=None,
    lines_cmap="inferno_r",
    title="",
    scaling_factor_line_width=None,
    curtailment_df=None,
    **kwargs,
):
    """
    Plot line loading as color on lines.

    Displays line loading relative to nominal capacity.

    Parameters
    ----------
    edisgo_obj : :class:`~edisgo.EDisGo`
    timestep : :pandas:`pandas.Timestamp<Timestamp>`
        Time step to plot analysis results for. If `timestep` is None maximum
        line load and if given, maximum voltage deviation, is used. In that
        case arrows cannot be drawn. Default: None.
    line_color : :obj:`str` or None
        Defines whereby to choose line colors (and implicitly size). Possible
        options are:

        * 'loading'
          Line color is set according to loading of the line. Loading of MV
          lines must be provided by parameter `line_load`.
        * 'expansion_costs'
          Line color is set according to investment costs of the line. This
          option also effects node colors and sizes by plotting investment in
          stations and setting `node_color` to 'storage_integration' in order
          to plot storage size of integrated storage units. Grid expansion costs
          must be provided by parameter `grid_expansion_costs`.
        * None (default)
          Lines are plotted in black. Is also the fallback option in case of
          wrong input.

    node_color : :obj:`str` or None
        Defines whereby to choose node colors (and implicitly size). Possible
        options are:

        * 'technology'
          Node color as well as size is set according to type of node
          (generator, MV station, etc.).
        * 'voltage'
          Node color is set according to maximum voltage at each node.
          Voltages of nodes in MV network must be provided by parameter
          `voltage`.
        * 'voltage_deviation'
          Node color is set according to voltage deviation from 1 p.u..
          Voltages of nodes in MV network must be provided by parameter
          `voltage`.
        * 'storage_integration'
          Only storage units are plotted. Size of node corresponds to size of
          storage.
        * None (default)
          Nodes are not plotted. Is also the fallback option in case of wrong
          input.
        * 'curtailment'
          Plots curtailment per node. Size of node corresponds to share of
          curtailed power for the given time span. When this option is chosen
          a dataframe with curtailed power per time step and node needs to be
          provided in parameter `curtailment_df`.
        * 'charging_park'
          Plots nodes with charging stations in red.

    line_load : :pandas:`pandas.DataFrame<dataframe>` or None
        Dataframe with current results from power flow analysis in A. Index of
        the dataframe is a :pandas:`pandas.DatetimeIndex<DatetimeIndex>`,
        columns are the line representatives. Only needs to be provided when
        parameter `line_color` is set to 'loading'. Default: None.
    grid_expansion_costs : :pandas:`pandas.DataFrame<dataframe>` or None
        Dataframe with network expansion costs in kEUR. See `grid_expansion_costs`
        in :class:`~.network.results.Results` for more information. Only needs to
        be provided when parameter `line_color` is set to 'expansion_costs'.
        Default: None.
    filename : :obj:`str`
        Filename to save plot under. If not provided, figure is shown directly.
        Default: None.
    arrows : :obj:`Boolean`
        If True draws arrows on lines in the direction of the power flow. Does
        only work when `line_color` option 'loading' is used and a time step
        is given.
        Default: False.
    grid_district_geom : :obj:`Boolean`
        If True network district polygon is plotted in the background. This also
        requires the geopandas package to be installed. Default: True.
    background_map : :obj:`Boolean`
        If True map is drawn in the background. This also requires the
        contextily package to be installed. Default: True.
    voltage : :pandas:`pandas.DataFrame<dataframe>`
        Dataframe with voltage results from power flow analysis in p.u.. Index
        of the dataframe is a :pandas:`pandas.DatetimeIndex<DatetimeIndex>`,
        columns are the bus representatives. Only needs to be provided when
        parameter `node_color` is set to 'voltage'. Default: None.
    limits_cb_lines : :obj:`tuple`
        Tuple with limits for colorbar of line color. First entry is the
        minimum and second entry the maximum value. Only needs to be provided
        when parameter `line_color` is not None. Default: None.
    limits_cb_nodes : :obj:`tuple`
        Tuple with limits for colorbar of nodes. First entry is the
        minimum and second entry the maximum value. Only needs to be provided
        when parameter `node_color` is not None. Default: None.
    xlim : :obj:`tuple`
        Limits of x-axis. Default: None.
    ylim : :obj:`tuple`
        Limits of y-axis. Default: None.
    lines_cmap : :obj:`str`
        Colormap to use for lines in case `line_color` is 'loading' or
        'expansion_costs'. Default: 'inferno_r'.
    title : :obj:`str`
        Title of the plot. Default: ''.
    scaling_factor_line_width : :obj:`float` or None
        If provided line width is set according to the nominal apparent power
        of the lines. If line width is None a default line width of 2 is used
        for each line. Default: None.
    curtailment_df : :pandas:`pandas.DataFrame<dataframe>`
        Dataframe with curtailed power per time step and node. Columns of the
        dataframe correspond to buses and index to the time step. Only needs
        to be provided if `node_color` is set to 'curtailment'.
    legend_loc : str
        Location of legend. See matplotlib legend location options for more
        information. Default: 'upper left'.

    """

    def get_color_and_size(connected_components, colors_dict, sizes_dict):
        # Todo: handling of multiple connected elements, so far determined as
        #  'other'
        if not connected_components["transformers_hvmv"].empty:
            return colors_dict["MVStation"], sizes_dict["MVStation"]
        elif not connected_components["transformers"].empty:
            return colors_dict["LVStation"], sizes_dict["LVStation"]
        elif (
            not connected_components["generators"].empty
            and connected_components["loads"].empty
            and connected_components["storage_units"].empty
        ):
            if (connected_components["generators"].type.isin(["wind", "solar"])).all():
                return (
                    colors_dict["GeneratorFluctuating"],
                    sizes_dict["GeneratorFluctuating"],
                )
            else:
                return colors_dict["Generator"], sizes_dict["Generator"]
        elif (
            not connected_components["loads"].empty
            and connected_components["generators"].empty
            and connected_components["storage_units"].empty
        ):
            return colors_dict["Load"], sizes_dict["Load"]
        elif not connected_components["switches"].empty:
            return (
                colors_dict["DisconnectingPoint"],
                sizes_dict["DisconnectingPoint"],
            )
        elif (
            not connected_components["storage_units"].empty
            and connected_components["loads"].empty
            and connected_components["generators"].empty
        ):
            return colors_dict["Storage"], sizes_dict["Storage"]
        elif len(connected_components["lines"]) > 1:
            return colors_dict["BranchTee"], sizes_dict["BranchTee"]
        else:
            return colors_dict["else"], sizes_dict["else"]

    def nodes_by_technology(buses, edisgo_obj):
        bus_sizes = {}
        bus_colors = {}
        colors_dict = {
            "BranchTee": "b",
            "GeneratorFluctuating": "g",
            "Generator": "k",
            "Load": "m",
            "LVStation": "c",
            "MVStation": "r",
            "Storage": "y",
            "DisconnectingPoint": "0.75",
            "else": "orange",
        }
        sizes_dict = {
            "BranchTee": 10000,
            "GeneratorFluctuating": 100000,
            "Generator": 100000,
            "Load": 100000,
            "LVStation": 50000,
            "MVStation": 120000,
            "Storage": 100000,
            "DisconnectingPoint": 75000,
            "else": 200000,
        }
        for bus in buses:
            connected_components = (
                edisgo_obj.topology.get_connected_components_from_bus(bus)
            )
            bus_colors[bus], bus_sizes[bus] = get_color_and_size(
                connected_components, colors_dict, sizes_dict
            )
        return bus_sizes, bus_colors

    def nodes_charging_park(buses, edisgo_obj):
        bus_sizes = {}
        bus_colors = {}
        positions = []
        colors_dict = {"ChargingPark": "r", "else": "black"}
        sizes_dict = {"ChargingPark": 100000, "else": 10000}
        for bus in edisgo_obj.topology.loads_df.index:
            if "charging_park" in bus:
                position = str(bus).rsplit("_")[-1]
                positions.append(position)
        for bus in buses:
            bus_colors[bus] = colors_dict["else"]
            bus_sizes[bus] = sizes_dict["else"]
            for position in positions:
                if position in bus:
                    bus_colors[bus] = colors_dict["ChargingPark"]
                    bus_sizes[bus] = sizes_dict["ChargingPark"]
        return bus_sizes, bus_colors

    def nodes_by_voltage(buses, voltages):
        # ToDo: Right now maximum voltage is used. Check if this should be
        #  changed
        bus_colors_dict = {}
        bus_sizes_dict = {}
        if timestep is not None:
            bus_colors_dict.update({bus: voltages.loc[timestep, bus] for bus in buses})
        else:
            bus_colors_dict.update({bus: max(voltages.loc[:, bus]) for bus in buses})

        bus_sizes_dict.update({bus: 100000 ^ 2 for bus in buses})
        return bus_sizes_dict, bus_colors_dict

    def nodes_by_voltage_deviation(buses, voltages):
        bus_colors_dict = {}
        bus_sizes_dict = {}
        if timestep is not None:
            bus_colors_dict.update(
                {bus: 100 * abs(1 - voltages.loc[timestep, bus]) for bus in buses}
            )
        else:
            bus_colors_dict.update(
                {bus: 100 * max(abs(1 - voltages.loc[:, bus])) for bus in buses}
            )

        bus_sizes_dict.update({bus: 100000 ^ 2 for bus in buses})
        return bus_sizes_dict, bus_colors_dict

    def nodes_storage_integration(buses, edisgo_obj):
        bus_sizes = {}
        buses_with_storages = buses[
            buses.isin(edisgo_obj.topology.storage_units_df.bus.values)
        ]
        buses_without_storages = buses[~buses.isin(buses_with_storages)]
        bus_sizes.update({bus: 0 for bus in buses_without_storages})
        # size nodes such that 300 kW storage equals size 100
        bus_sizes.update(
            {
                bus: edisgo_obj.topology.get_connected_components_from_bus(bus)[
                    "storage_units"
                ].p_nom.values.sum()
                * 1000
                / 3
                for bus in buses_with_storages
            }
        )
        return bus_sizes

    def nodes_curtailment(buses, curtailment_df):
        bus_sizes = {}
        buses_with_curtailment = buses[buses.isin(curtailment_df.columns)]
        buses_without_curtailment = buses[~buses.isin(buses_with_curtailment)]
        bus_sizes.update({bus: 0 for bus in buses_without_curtailment})
        curtailment_total = curtailment_df.sum().sum()
        # size nodes such that 100% curtailment share equals size 1000
        bus_sizes.update(
            {
                bus: curtailment_df.loc[:, bus].sum() / curtailment_total * 2000
                for bus in buses_with_curtailment
            }
        )
        return bus_sizes

    def nodes_by_costs(buses, grid_expansion_costs, edisgo_obj):
        # sum costs for each station
        costs_lv_stations = grid_expansion_costs[
            grid_expansion_costs.index.isin(edisgo_obj.topology.transformers_df.index)
        ]
        costs_lv_stations["station"] = edisgo_obj.topology.transformers_df.loc[
            costs_lv_stations.index, "bus0"
        ].values
        costs_lv_stations = costs_lv_stations.groupby("station").sum()
        costs_mv_station = grid_expansion_costs[
            grid_expansion_costs.index.isin(
                edisgo_obj.topology.transformers_hvmv_df.index
            )
        ]
        costs_mv_station["station"] = edisgo_obj.topology.transformers_hvmv_df.loc[
            costs_mv_station.index, "bus1"
        ]
        costs_mv_station = costs_mv_station.groupby("station").sum()

        bus_sizes = {}
        bus_colors = {}
        for bus in buses:
            # LVStation handeling
            if bus in edisgo_obj.topology.transformers_df.bus0.values:
                try:
                    bus_colors[bus] = costs_lv_stations.loc[bus, "total_costs"]
<<<<<<< HEAD
                    bus_sizes[bus] = 100.
                except:
                    bus_colors[bus] = 0.
                    bus_sizes[bus] = 0.
=======
                    bus_sizes[bus] = 100
                except Exception:
                    bus_colors[bus] = 0
                    bus_sizes[bus] = 0
>>>>>>> 6ae24189
            # MVStation handeling
            elif bus in edisgo_obj.topology.transformers_hvmv_df.bus1.values:
                try:
                    bus_colors[bus] = costs_mv_station.loc[bus, "total_costs"]
                    bus_sizes[bus] = 100
<<<<<<< HEAD
                except:
                    bus_colors[bus] = 0.
                    bus_sizes[bus] = 0.
=======
                except Exception:
                    bus_colors[bus] = 0
                    bus_sizes[bus] = 0
>>>>>>> 6ae24189
            else:
                bus_colors[bus] = 0.
                bus_sizes[bus] = 0.

        return bus_sizes, bus_colors

    # set font and font size
    font = {"family": "serif", "size": 15}
    matplotlib.rc("font", **font)

    # create pypsa network only containing MV buses and lines
    pypsa_plot = PyPSANetwork()
    pypsa_plot.buses = edisgo_obj.topology.buses_df.loc[
        edisgo_obj.topology.buses_df.v_nom > 1
    ].loc[:, ["x", "y"]]
    # filter buses of aggregated loads and generators
    pypsa_plot.buses = pypsa_plot.buses[~pypsa_plot.buses.index.str.contains("agg")]
    pypsa_plot.lines = edisgo_obj.topology.lines_df[
        edisgo_obj.topology.lines_df.bus0.isin(pypsa_plot.buses.index)
    ][edisgo_obj.topology.lines_df.bus1.isin(pypsa_plot.buses.index)].loc[
        :, ["bus0", "bus1"]
    ]

    # line colors
    if line_color == "loading":
        line_colors = tools.calculate_relative_line_load(
            edisgo_obj, pypsa_plot.lines.index, timestep
        ).max()
    elif line_color == "expansion_costs":
        node_color = "expansion_costs"
        line_costs = pypsa_plot.lines.join(
            grid_expansion_costs, rsuffix="costs", how="left"
        )
        line_colors = line_costs.total_costs.fillna(0)
    else:
        line_colors = pd.Series("black", index=pypsa_plot.lines.index)

    # bus colors and sizes
    if node_color == "technology":
        bus_sizes, bus_colors = nodes_by_technology(pypsa_plot.buses.index, edisgo_obj)
        bus_cmap = None
    elif node_color == "voltage":
        bus_sizes, bus_colors = nodes_by_voltage(pypsa_plot.buses.index, voltage)
        bus_cmap = plt.cm.Blues
    elif node_color == "voltage_deviation":
        bus_sizes, bus_colors = nodes_by_voltage_deviation(
            pypsa_plot.buses.index, voltage
        )
        bus_cmap = plt.cm.Blues
    elif node_color == "storage_integration":
        bus_sizes = nodes_storage_integration(pypsa_plot.buses.index, edisgo_obj)
        bus_colors = "orangered"
        bus_cmap = None
    elif node_color == "expansion_costs":
        bus_sizes, bus_colors = nodes_by_costs(
            pypsa_plot.buses.index, grid_expansion_costs, edisgo_obj
        )
        bus_cmap = plt.cm.get_cmap(lines_cmap)
    elif node_color == "curtailment":
        bus_sizes = nodes_curtailment(pypsa_plot.buses.index, curtailment_df)
        bus_colors = "orangered"
        bus_cmap = None
    elif node_color == "charging_park":
        bus_sizes, bus_colors = nodes_charging_park(pypsa_plot.buses.index, edisgo_obj)
        bus_cmap = None
    elif node_color is None:
        bus_sizes = 0
        bus_colors = "r"
        bus_cmap = None
    else:
        if kwargs.get("bus_colors", None):
            bus_colors = pd.Series(kwargs.get("bus_colors")).loc[pypsa_plot.buses]
        else:
            logging.warning(
                "Choice for `node_color` is not valid. Default bus colors are "
                "used instead."
            )
            bus_colors = "r"
        if kwargs.get("bus_sizes", None):
            bus_sizes = pd.Series(kwargs.get("bus_sizes")).loc[pypsa_plot.buses]
        else:
            logging.warning(
                "Choice for `node_color` is not valid. Default bus sizes are "
                "used instead."
            )
            bus_sizes = 0
        if kwargs.get("bus_cmap", None):
            bus_cmap = kwargs.get("bus_cmap", None)
        else:
            logging.warning(
                "Choice for `node_color` is not valid. Default bus colormap "
                "is used instead."
            )
            bus_cmap = None

    # convert bus coordinates to Mercator
    if contextily and background_map:
        transformer = Transformer.from_crs("epsg:4326", "epsg:3857", always_xy=True)
        x2, y2 = transformer.transform(
            list(pypsa_plot.buses.loc[:, "x"]),
            list(pypsa_plot.buses.loc[:, "y"]),
        )
        pypsa_plot.buses.loc[:, "x"] = x2
        pypsa_plot.buses.loc[:, "y"] = y2

    # plot
    plt.figure(figsize=(12, 8))
    ax = plt.gca()

    # plot network district
    if grid_district_geom:
        try:
            projection = 3857 if contextily and background_map else 4326
            crs = {
                "init": "epsg:{}".format(int(edisgo_obj.topology.grid_district["srid"]))
            }
            region = gpd.GeoDataFrame(
                {"geometry": [edisgo_obj.topology.grid_district["geom"]]},
                crs=crs,
            )
            if projection != int(edisgo_obj.topology.grid_district["srid"]):
                region = region.to_crs(epsg=projection)
            region.plot(ax=ax, color="white", alpha=0.2, edgecolor="red", linewidth=2)
        except Exception as e:
            logging.warning(
                "Grid district geometry could not be plotted due "
                "to the following error: {}".format(e)
            )

    # if scaling factor is given s_nom is plotted as line width
    if scaling_factor_line_width is not None:
        line_width = pypsa_plot.lines.s_nom * scaling_factor_line_width
    else:
        line_width = 2
    cmap = plt.cm.get_cmap(lines_cmap)
    ll = pypsa_plot.plot(
        line_colors=line_colors,
        line_cmap=cmap,
        ax=ax,
        title=title,
        line_widths=line_width,
        branch_components=["Line"],
        geomap=False,
        bus_sizes=bus_sizes,
        bus_colors=bus_colors,
        bus_cmap=bus_cmap,
    )

    # color bar line loading
    if line_color == "loading":
        if limits_cb_lines is None:
            limits_cb_lines = (min(line_colors), max(line_colors))
        v = np.linspace(limits_cb_lines[0], limits_cb_lines[1], 101)
        cb = plt.colorbar(ll[1], boundaries=v, ticks=v[0:101:10])
        cb.norm.vmin = limits_cb_lines[0]
        cb.norm.vmax = limits_cb_lines[1]
        cb.set_label("Line loading in p.u.")
    # color bar network expansion costs
    elif line_color == "expansion_costs":
        if limits_cb_lines is None:
            limits_cb_lines = (
                min(min(line_colors), min(bus_colors.values())),
                max(max(line_colors), max(bus_colors.values())),
            )
        v = np.linspace(limits_cb_lines[0], limits_cb_lines[1], 101)
        cb = plt.colorbar(ll[1], boundaries=v, ticks=v[0:101:10])
        cb.norm.vmin = limits_cb_lines[0]
        cb.norm.vmax = limits_cb_lines[1]
        cb.set_label("Grid expansion costs in kEUR")

    # color bar voltage
    if node_color == "voltage" or node_color == "voltage_deviation":
        if limits_cb_nodes is None:
            limits_cb_nodes = (
                min(bus_colors.values()),
                max(bus_colors.values()),
            )
        v_voltage = np.linspace(limits_cb_nodes[0], limits_cb_nodes[1], 101)
        # for some reason, the cmap given to pypsa plot is overwritten and
        # needs to be set again
        ll[0].set(cmap="Blues")
        cb_voltage = plt.colorbar(
            ll[0], boundaries=v_voltage, ticks=v_voltage[0:101:10]
        )
        cb_voltage.norm.vmin = limits_cb_nodes[0]
        cb_voltage.norm.vmax = limits_cb_nodes[1]
        if node_color == "voltage":
            cb_voltage.set_label("Maximum voltage in p.u.")
        else:
            cb_voltage.set_label("Voltage deviation in %")

    # storage_units
    if node_color == "expansion_costs":
        ax.scatter(
            pypsa_plot.buses.loc[
                edisgo_obj.topology.storage_units_df.loc[:, "bus"], "x"
            ],
            pypsa_plot.buses.loc[
                edisgo_obj.topology.storage_units_df.loc[:, "bus"], "y"
            ],
            c="orangered",
            s=edisgo_obj.topology.storage_units_df.loc[:, "p_nom"] * 1000 / 3,
        )
    # add legend for storage size and line capacity
    if (
        node_color == "storage_integration" or node_color == "expansion_costs"
    ) and edisgo_obj.topology.storage_units_df.loc[:, "p_nom"].any() > 0:
        scatter_handle = plt.scatter(
            [], [], c="orangered", s=100, label="= 300 kW battery storage"
        )
    elif node_color == "curtailment":
        scatter_handle = plt.scatter(
            [],
            [],
            c="orangered",
            s=200,
            label="$\\equiv$ 10% share of curtailment",
        )
    else:
        scatter_handle = None
    if scaling_factor_line_width is not None:
        line_handle = plt.plot(
            [],
            [],
            c="black",
            linewidth=scaling_factor_line_width * 10,
            label="= 10 MVA",
        )
    else:
        line_handle = None
    legend_loc = kwargs.get("legend_loc", "upper left")
    if scatter_handle and line_handle:
        plt.legend(
            handles=[scatter_handle, line_handle[0]],
            labelspacing=1,
            title="Storage size and line capacity",
            borderpad=0.5,
            loc=legend_loc,
            framealpha=0.5,
            fontsize="medium",
        )
    elif scatter_handle:
        plt.legend(
            handles=[scatter_handle],
            labelspacing=0,
            title=None,
            borderpad=0.3,
            loc=legend_loc,
            framealpha=0.5,
            fontsize="medium",
        )
    elif line_handle:
        plt.legend(
            handles=[line_handle[0]],
            labelspacing=1,
            title="Line capacity",
            borderpad=0.5,
            loc=legend_loc,
            framealpha=0.5,
            fontsize="medium",
        )

    # axes limits
    if xlim is not None:
        ax.set_xlim(xlim[0], xlim[1])
    if ylim is not None:
        ax.set_ylim(ylim[0], ylim[1])

    # hide axes labels
    ax.get_xaxis().set_visible(False)
    ax.get_yaxis().set_visible(False)

    # draw arrows on lines
    if arrows and timestep and line_color == "loading":
        path = ll[1].get_segments()
        # colors = cmap(ll[1].get_array() / 100)
        for i in range(len(path)):
            if edisgo_obj.lines_t.p0.loc[timestep, line_colors.index[i]] > 0:
                arrowprops = dict(arrowstyle="->", color="b")  # colors[i])
            else:
                arrowprops = dict(arrowstyle="<-", color="b")  # colors[i])
            ax.annotate(
                "",
                xy=abs((path[i][0] - path[i][1]) * 0.51 - path[i][0]),
                xytext=abs((path[i][0] - path[i][1]) * 0.49 - path[i][0]),
                arrowprops=arrowprops,
                size=10,
            )

    # plot map data in background
    if contextily and background_map:
        try:
            add_basemap(ax, zoom=12)
        except Exception as e:
            logging.warning(
                "Background map could not be plotted due to the "
                "following error: {}".format(e)
            )

    if filename is None:
        plt.show()
    else:
<<<<<<< HEAD
        plt.savefig(
            filename, bbox_inches="tight")
        plt.close()
=======
        plt.savefig(filename)
        plt.close()


def color_map_color(
    value: Number,
    vmin: Number,
    vmax: Number,
    cmap_name: str = "coolwarm",
):
    """
    Get matching color for a value on a matplotlib color map.

    Parameters
    ----------
    value : float or int
        Value to get color for
    vmin : float or int
        Minimum value on color map
    vmax : float or int
        Maximum value on color map
    cmap_name : str
        Name of color map to use

    Returns
    -------
    str
        Color name in hex format

    """
    norm = matplotlib.colors.Normalize(vmin=vmin, vmax=vmax)
    cmap = cm.get_cmap(cmap_name)
    rgb = cmap(norm(abs(value)))[:3]
    color = matplotlib.colors.rgb2hex(rgb)

    return color


def draw_plotly(
    edisgo_obj: EDisGo,
    G: Graph | None = None,
    line_color: str = "relative_loading",
    node_color: str = "voltage_deviation",
    grid: bool | Grid = False,
) -> BaseFigure:
    """
    Draw a plotly html figure

    Parameters
    ----------
    edisgo_obj : :class:`~.EDisGo`
    G : :networkx:`networkx.Graph<network.Graph>`, optional
        Graph representation of the grid as networkx Ordered Graph, where lines are
        represented by edges in the graph, and buses and transformers are represented by
        nodes. If no graph is given the mv grid graph of the edisgo object is used.
    line_color : str
        Defines whereby to choose line colors (and implicitly size). Possible
        options are:

        * 'loading'
          Line color is set according to loading of the line.
        * 'relative_loading' (Default)
          Line color is set according to relative loading of the line.
        * 'reinforce'
          Line color is set according to investment costs of the line.

    node_color : str or None
        Defines whereby to choose node colors (and implicitly size). Possible
        options are:

        * 'adjacencies'
          Node color as well as size is set according to the number of direct neighbors.
        * 'voltage_deviation' (default)
          Node color is set according to voltage deviation from 1 p.u..

    grid : :class:`~.network.grids.Grid` or bool
        Grid to use as root node. If a grid is given the transforer station is used
        as root. If False the root is set to the coordinates x=0 and y=0. Else the
        coordinates from the hv-mv-station of the mv grid are used. Default: False

    Returns
    -------
    :plotly:`plotly.graph_objects.Figure`
        Plotly figure with branches and nodes.

    """
    # initialization
    transformer_4326_to_3035 = Transformer.from_crs(
        "EPSG:4326",
        "EPSG:3035",
        always_xy=True,
    )

    if G is None:
        G = edisgo_obj.topology.mv_grid.graph

    if hasattr(grid, "transformers_df"):
        node_root = grid.transformers_df.bus1.iat[0]
        x_root, y_root = G.nodes[node_root]["pos"]

    elif not grid:
        x_root = 0
        y_root = 0

    else:
        node_root = edisgo_obj.topology.transformers_hvmv_df.bus1.iat[0]
        x_root, y_root = G.nodes[node_root]["pos"]

    x_root, y_root = transformer_4326_to_3035.transform(x_root, y_root)

    # line text
    middle_node_x = []
    middle_node_y = []
    middle_node_text = []

    for edge in G.edges(data=True):
        x0, y0 = G.nodes[edge[0]]["pos"]
        x1, y1 = G.nodes[edge[1]]["pos"]
        x0, y0 = transformer_4326_to_3035.transform(x0, y0)
        x1, y1 = transformer_4326_to_3035.transform(x1, y1)
        middle_node_x.append((x0 - x_root + x1 - x_root) / 2)
        middle_node_y.append((y0 - y_root + y1 - y_root) / 2)

        branch_name = edge[2]["branch_name"]

        text = str(branch_name)
        try:
            loading = edisgo_obj.results.s_res.T.loc[branch_name].max()
            text += "<br>" + "Loading = " + str(loading)
        except KeyError:
            logger.debug(
                f"Could not find loading for branch {branch_name}", exc_info=True
            )
            text = text

        try:
            line_parameters = edisgo_obj.topology.lines_df.loc[branch_name, :]
            for index, value in line_parameters.iteritems():
                text += "<br>" + str(index) + " = " + str(value)
        except KeyError:
            logger.debug(
                f"Could not find line parameters for branch {branch_name}",
                exc_info=True,
            )
            text = text

        middle_node_text.append(text)

    middle_node_trace = go.Scatter(
        x=middle_node_x,
        y=middle_node_y,
        text=middle_node_text,
        mode="markers",
        hoverinfo="text",
        marker=dict(opacity=0.0, size=10, color="white"),
    )

    data = [middle_node_trace]

    # line plot
    if line_color == "loading":
        s_res_view = edisgo_obj.results.s_res.T.index.isin(
            [edge[2]["branch_name"] for edge in G.edges.data()]
        )
        color_min = edisgo_obj.results.s_res.T.loc[s_res_view].T.min().max()
        color_max = edisgo_obj.results.s_res.T.loc[s_res_view].T.max().max()

    elif line_color == "relative_loading":
        color_min = 0
        color_max = 1

    for edge in G.edges(data=True):
        x0, y0 = G.nodes[edge[0]]["pos"]
        x1, y1 = G.nodes[edge[1]]["pos"]
        x0, y0 = transformer_4326_to_3035.transform(x0, y0)
        x1, y1 = transformer_4326_to_3035.transform(x1, y1)

        edge_x = [x0 - x_root, x1 - x_root, None]
        edge_y = [y0 - y_root, y1 - y_root, None]

        if line_color == "reinforce":
            if edisgo_obj.results.grid_expansion_costs.index.isin(
                [edge[2]["branch_name"]]
            ).any():
                color = "lightgreen"
            else:
                color = "black"

        elif line_color == "loading":
            loading = edisgo_obj.results.s_res.T.loc[edge[2]["branch_name"]].max()
            color = color_map_color(
                loading,
                vmin=color_min,
                vmax=color_max,
            )

        elif line_color == "relative_loading":
            loading = edisgo_obj.results.s_res.T.loc[edge[2]["branch_name"]].max()
            s_nom = edisgo_obj.topology.lines_df.s_nom.loc[edge[2]["branch_name"]]
            color = color_map_color(
                loading / s_nom,
                vmin=color_min,
                vmax=color_max,
            )
            if loading > s_nom:
                color = "green"
        else:
            color = "black"

        edge_trace = go.Scatter(
            x=edge_x,
            y=edge_y,
            hoverinfo="none",
            opacity=0.4,
            mode="lines",
            line=dict(width=2, color=color),
        )
        data.append(edge_trace)

    # node plot
    node_x = []
    node_y = []

    for node in G.nodes():
        x, y = G.nodes[node]["pos"]
        x, y = transformer_4326_to_3035.transform(x, y)
        node_x.append(x - x_root)
        node_y.append(y - y_root)

    if node_color == "voltage_deviation":
        colors = []

        for node in G.nodes():
            v_res = edisgo_obj.results.v_res.T.loc[node]
            v_min = v_res.min()
            v_max = v_res.max()

            if abs(v_min - 1) > abs(v_max - 1):
                color = v_min - 1
            else:
                color = v_max - 1

            colors.append(color)

        colorbar = dict(
            thickness=15,
            title="Node Voltage Deviation",
            xanchor="left",
            titleside="right",
        )
        colorscale = "RdBu"
        cmid = 0

    else:
        colors = [len(adjacencies[1]) for adjacencies in G.adjacency()]
        colorscale = "YlGnBu"
        cmid = None

        colorbar = dict(
            thickness=15, title="Node Connections", xanchor="left", titleside="right"
        )

    node_text = []
    for node in G.nodes():
        text = str(node)
        try:
            peak_load = edisgo_obj.topology.loads_df.loc[
                edisgo_obj.topology.loads_df.bus == node
            ].p_set.sum()
            text += "<br>" + "peak_load = " + str(peak_load)
            p_nom = edisgo_obj.topology.generators_df.loc[
                edisgo_obj.topology.generators_df.bus == node
            ].p_nom.sum()
            text += "<br>" + "p_nom_gen = " + str(p_nom)
            v_min = edisgo_obj.results.v_res.T.loc[node].min()
            v_max = edisgo_obj.results.v_res.T.loc[node].max()
            if abs(v_min - 1) > abs(v_max - 1):
                text += "<br>" + "v = " + str(v_min)
            else:
                text += "<br>" + "v = " + str(v_max)
        except KeyError:
            logger.debug(f"Failed to add text for node {node}.", exc_info=True)
            text = text

        try:
            text = text + "<br>" + "Neighbors = " + str(G.degree(node))
        except KeyError:
            logger.debug(
                f"Failed to add neighbors to text for node {node}.", exc_info=True
            )
            text = text

        try:
            node_parameters = edisgo_obj.topology.buses_df.loc[node]
            for index, value in node_parameters.iteritems():
                text += "<br>" + str(index) + " = " + str(value)
        except KeyError:
            logger.debug(
                f"Failed to add neighbors to text for node {node}.", exc_info=True
            )
            text = text

        node_text.append(text)

    node_trace = go.Scatter(
        x=node_x,
        y=node_y,
        mode="markers",
        hoverinfo="text",
        text=node_text,
        marker=dict(
            showscale=True,
            colorscale=colorscale,
            reversescale=True,
            color=colors,
            size=8,
            cmid=cmid,
            line_width=2,
            colorbar=colorbar,
        ),
    )

    data.append(node_trace)

    fig = go.Figure(
        data=data,
        layout=go.Layout(
            height=500,
            titlefont_size=16,
            showlegend=False,
            hovermode="closest",
            margin=dict(b=20, l=5, r=5, t=40),
            xaxis=dict(showgrid=True, zeroline=True, showticklabels=True),
            yaxis=dict(showgrid=True, zeroline=True, showticklabels=True),
        ),
    )

    fig.update_yaxes(scaleanchor="x", scaleratio=1)

    return fig


def chosen_graph(
    edisgo_obj: EDisGo,
    selected_grid: str,
    lv_grid_name_list: list[str],
) -> tuple[Graph, bool | Grid]:
    """
    Get the matching networkx graph from a chosen grid.

    Parameters
    ----------
    edisgo_obj : :class:`~.EDisGo`
    selected_grid : str
        Grid name. Can be either 'Grid' to select the mv grid with all lv grids or
        the name of the mv grid to select only the mv grid or the name of one of the
        lv grids of the eDisGo object to select a specific lv grid.
    lv_grid_name_list : list(str)
        List of the names of the lv grids within the mv grid of the eDisGo object.

    Returns
    -------
    :networkx:`networkx.Graph<network.Graph>`
        networkx graph of the selected grid
    :class:`~.network.grids.Grid` or bool
        Grid to use as root node. See :py:func:`~edisgo.tools.plots.draw_plotly` for
        more information.

    """
    mv_grid = edisgo_obj.topology.mv_grid

    if selected_grid == "Grid":
        G = edisgo_obj.to_graph()
        grid = True
    elif selected_grid == str(mv_grid):
        G = mv_grid.graph
        grid = mv_grid
    elif selected_grid.split("_")[0] == "LVGrid":
        try:
            lv_grid_id = lv_grid_name_list.index(selected_grid)
        except ValueError:
            logger.exception(f"Selceted grid {selected_grid} is not a valid lv grid.")

        lv_grid = list(edisgo_obj.topology.mv_grid.lv_grids)[lv_grid_id]
        G = lv_grid.graph
        grid = lv_grid
    else:
        raise ValueError(f"False Grid. '{selected_grid}' is not a valid input.")

    return G, grid


def dash_plot(
    edisgo_objects: EDisGo | dict[str, EDisGo],
    line_plot_modes: list[str] | None = None,
    node_plot_modes: list[str] | None = None,
) -> JupyterDash:
    """
    Generates a jupyter dash app from given eDisGo object(s).

    TODO: The app doesn't display two seperate colorbars for line and bus values atm

    Parameters
    ----------
    edisgo_objects : :class:`~.EDisGo` or dict[str, :class:`~.EDisGo`]
        eDisGo objects to show in plotly dash app. In the case of multiple edisgo
        objects pass a dictionary with the eDisGo objects as values and the respective
        eDisGo object names as keys.
    line_plot_modes : list(str), optional
        List of line plot modes to display in plotly dash app. See
        :py:func:`~edisgo.tools.plots.draw_plotly` for more information. If None is
        passed the modes 'reinforce', 'loading' and 'relative_loading' will be used.
        Default: None
    node_plot_modes : list(str), optional
        List of line plot modes to display in plotly dash app. See
        :py:func:`~edisgo.tools.plots.draw_plotly` for more information. If None is
        passed the modes 'adjacencies' and 'voltage_deviation' will be used.
        Default: None
    Returns
    -------
    JupyterDash
        Jupyter dash app.

    """
    if isinstance(edisgo_objects, dict):
        edisgo_name_list = list(edisgo_objects.keys())
        edisgo_obj_1 = list(edisgo_objects.values())[0]
    else:
        edisgo_name_list = ["edisgo_obj"]
        edisgo_obj_1 = edisgo_objects

    mv_grid = edisgo_obj_1.topology.mv_grid

    lv_grid_name_list = list(map(str, mv_grid.lv_grids))

    grid_name_list = ["Grid", str(mv_grid)] + lv_grid_name_list

    if line_plot_modes is None:
        line_plot_modes = ["reinforce", "loading", "relative_loading"]
    if node_plot_modes is None:
        node_plot_modes = ["adjacencies", "voltage_deviation"]

    app = JupyterDash(__name__)

    if isinstance(edisgo_objects, dict) and len(edisgo_objects) > 1:
        app.layout = html.Div(
            [
                html.Div(
                    [
                        dcc.Dropdown(
                            id="dropdown_edisgo_object_1",
                            options=[
                                {"label": i, "value": i} for i in edisgo_name_list
                            ],
                            value=edisgo_name_list[0],
                        ),
                        dcc.Dropdown(
                            id="dropdown_edisgo_object_2",
                            options=[
                                {"label": i, "value": i} for i in edisgo_name_list
                            ],
                            value=edisgo_name_list[1],
                        ),
                        dcc.Dropdown(
                            id="dropdown_grid",
                            options=[{"label": i, "value": i} for i in grid_name_list],
                            value=grid_name_list[1],
                        ),
                        dcc.Dropdown(
                            id="dropdown_line_plot_mode",
                            options=[{"label": i, "value": i} for i in line_plot_modes],
                            value=line_plot_modes[0],
                        ),
                        dcc.Dropdown(
                            id="dropdown_node_plot_mode",
                            options=[{"label": i, "value": i} for i in node_plot_modes],
                            value=node_plot_modes[0],
                        ),
                    ]
                ),
                html.Div(
                    [
                        html.Div([dcc.Graph(id="fig_1")], style={"flex": "auto"}),
                        html.Div([dcc.Graph(id="fig_2")], style={"flex": "auto"}),
                    ],
                    style={"display": "flex", "flex-direction": "row"},
                ),
            ],
            style={"display": "flex", "flex-direction": "column"},
        )

        @app.callback(
            Output("fig_1", "figure"),
            Output("fig_2", "figure"),
            Input("dropdown_grid", "value"),
            Input("dropdown_edisgo_object_1", "value"),
            Input("dropdown_edisgo_object_2", "value"),
            Input("dropdown_line_plot_mode", "value"),
            Input("dropdown_node_plot_mode", "value"),
        )
        def update_figure(
            selected_grid,
            selected_edisgo_object_1,
            selected_edisgo_object_2,
            selected_line_plot_mode,
            selected_node_plot_mode,
        ):
            edisgo_obj = edisgo_objects[selected_edisgo_object_1]
            (G, grid) = chosen_graph(edisgo_obj, selected_grid, lv_grid_name_list)
            fig_1 = draw_plotly(
                edisgo_obj,
                G,
                selected_line_plot_mode,
                selected_node_plot_mode,
                grid=grid,
            )

            edisgo_obj = edisgo_objects[selected_edisgo_object_2]
            (G, grid) = chosen_graph(edisgo_obj, selected_grid, lv_grid_name_list)
            fig_2 = draw_plotly(
                edisgo_obj,
                G,
                selected_line_plot_mode,
                selected_node_plot_mode,
                grid=grid,
            )

            return fig_1, fig_2

    else:
        app.layout = html.Div(
            [
                html.Div(
                    [
                        dcc.Dropdown(
                            id="dropdown_grid",
                            options=[{"label": i, "value": i} for i in grid_name_list],
                            value=grid_name_list[1],
                        ),
                        dcc.Dropdown(
                            id="dropdown_line_plot_mode",
                            options=[{"label": i, "value": i} for i in line_plot_modes],
                            value=line_plot_modes[0],
                        ),
                        dcc.Dropdown(
                            id="dropdown_node_plot_mode",
                            options=[{"label": i, "value": i} for i in node_plot_modes],
                            value=node_plot_modes[0],
                        ),
                    ]
                ),
                html.Div(
                    [html.Div([dcc.Graph(id="fig")], style={"flex": "auto"})],
                    style={"display": "flex", "flex-direction": "row"},
                ),
            ],
            style={"display": "flex", "flex-direction": "column"},
        )

        @app.callback(
            Output("fig", "figure"),
            Input("dropdown_grid", "value"),
            Input("dropdown_line_plot_mode", "value"),
            Input("dropdown_node_plot_mode", "value"),
        )
        def update_figure(
            selected_grid, selected_line_plot_mode, selected_node_plot_mode
        ):
            (G, grid) = chosen_graph(edisgo_obj_1, selected_grid, lv_grid_name_list)
            fig = draw_plotly(
                edisgo_obj_1,
                G,
                selected_line_plot_mode,
                selected_node_plot_mode,
                grid=grid,
            )
            return fig

    return app
>>>>>>> 6ae24189
<|MERGE_RESOLUTION|>--- conflicted
+++ resolved
@@ -30,6 +30,7 @@
     from edisgo.network.grids import Grid
 
 if "READTHEDOCS" not in os.environ:
+
     from egoio.db_tables.grid import EgoDpMvGriddistrict
     from egoio.db_tables.model_draft import EgoGridMvGriddistrict
     from geoalchemy2 import shape
@@ -544,34 +545,21 @@
             if bus in edisgo_obj.topology.transformers_df.bus0.values:
                 try:
                     bus_colors[bus] = costs_lv_stations.loc[bus, "total_costs"]
-<<<<<<< HEAD
-                    bus_sizes[bus] = 100.
-                except:
-                    bus_colors[bus] = 0.
-                    bus_sizes[bus] = 0.
-=======
-                    bus_sizes[bus] = 100
+                    bus_sizes[bus] = 100.0
                 except Exception:
-                    bus_colors[bus] = 0
-                    bus_sizes[bus] = 0
->>>>>>> 6ae24189
+                    bus_colors[bus] = 0.0
+                    bus_sizes[bus] = 0.0
             # MVStation handeling
             elif bus in edisgo_obj.topology.transformers_hvmv_df.bus1.values:
                 try:
                     bus_colors[bus] = costs_mv_station.loc[bus, "total_costs"]
-                    bus_sizes[bus] = 100
-<<<<<<< HEAD
-                except:
-                    bus_colors[bus] = 0.
-                    bus_sizes[bus] = 0.
-=======
+                    bus_sizes[bus] = 100.0
                 except Exception:
-                    bus_colors[bus] = 0
-                    bus_sizes[bus] = 0
->>>>>>> 6ae24189
+                    bus_colors[bus] = 0.0
+                    bus_sizes[bus] = 0.0
             else:
-                bus_colors[bus] = 0.
-                bus_sizes[bus] = 0.
+                bus_colors[bus] = 0.0
+                bus_sizes[bus] = 0.0
 
         return bus_sizes, bus_colors
 
@@ -871,12 +859,7 @@
     if filename is None:
         plt.show()
     else:
-<<<<<<< HEAD
-        plt.savefig(
-            filename, bbox_inches="tight")
-        plt.close()
-=======
-        plt.savefig(filename)
+        plt.savefig(filename, bbox_inches="tight")
         plt.close()
 
 
@@ -1454,5 +1437,4 @@
             )
             return fig
 
-    return app
->>>>>>> 6ae24189
+    return app