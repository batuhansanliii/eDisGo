--- conflicted
+++ resolved
@@ -102,11 +102,7 @@
                 :, ["bus", "control", "p_nom"]
             ],
             "StorageUnit": edisgo_object.topology.storage_units_df.loc[
-<<<<<<< HEAD
-                :, ["bus", "control", "p_nom"]
-=======
                 :, ["bus", "control", "p_nom", "max_hours"]
->>>>>>> 23e58414
             ],
             "Line": edisgo_object.topology.lines_df.loc[
                 :,
@@ -459,7 +455,9 @@
     components = {
         "Load": grid_object.loads_df.loc[:, ["bus", "p_set"]],
         "Generator": grid_object.generators_df.loc[:, ["bus", "control", "p_nom"]],
-        "StorageUnit": grid_object.storage_units_df.loc[:, ["bus", "control", "p_nom"]],
+        "StorageUnit": grid_object.storage_units_df.loc[
+            :, ["bus", "control", "p_nom", "max_hours"]
+        ],
         "Line": grid_object.lines_df.loc[
             :,
             ["bus0", "bus1", "x", "r", "s_nom", "num_parallel", "length"],
