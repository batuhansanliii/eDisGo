--- conflicted
+++ resolved
@@ -1834,17 +1834,7 @@
                 f"connected elements ({conn_comp_types}) first to remove bus."
             )
         else:
-<<<<<<< HEAD
-            if force_remove:
-                logger.debug(
-                    f"Bus {name} is connected to elements, but forced to be removed. "
-                    "The resulting topology cannot be used to calculate power flows. "
-                    "Make sure to remove the connected elements as well."
-                )
-            self._buses_df.drop(name, inplace=True)
-=======
             self._buses_df = self.buses_df.drop(name)
->>>>>>> ead0f0e3
 
     def update_number_of_parallel_lines(self, lines_num_parallel):
         """
