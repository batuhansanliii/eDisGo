from __future__ import annotations

import logging
import os
import random
import warnings

from zipfile import ZipFile

import networkx as nx
import numpy as np
import pandas as pd

import edisgo

from edisgo.network.components import Switch
from edisgo.network.grids import LVGrid, MVGrid
from edisgo.tools import geo, networkx_helper
from edisgo.tools.tools import (
    calculate_apparent_power,
    calculate_line_reactance,
    calculate_line_resistance,
    select_cable,
)

if "READTHEDOCS" not in os.environ:
    from shapely.geometry import LineString, Point
    from shapely.ops import transform
    from shapely.wkt import loads as wkt_loads

logger = logging.getLogger(__name__)

COLUMNS = {
    "loads_df": ["bus", "p_set", "type", "annual_consumption", "sector"],
    "generators_df": [
        "bus",
        "p_nom",
        "type",
        "control",
        "weather_cell_id",
        "subtype",
    ],
    "storage_units_df": ["bus", "control", "p_nom"],
    "transformers_df": ["bus0", "bus1", "x_pu", "r_pu", "s_nom", "type_info"],
    "lines_df": [
        "bus0",
        "bus1",
        "length",
        "x",
        "r",
        "s_nom",
        "num_parallel",
        "type_info",
        "kind",
    ],
    "buses_df": ["v_nom", "x", "y", "mv_grid_id", "lv_grid_id", "in_building"],
    "switches_df": ["bus_open", "bus_closed", "branch", "type_info"],
}


class Topology:
    """
    Container for all grid topology data of a single MV grid.

    Data may as well include grid topology data of underlying LV grids.

    Other Parameters
    -----------------
    config : None or :class:`~.tools.config.Config`
        Provide your configurations if you want to load self-provided equipment
        data. Path to csv files containing the technical data is set in
        `config_system.cfg` in sections `system_dirs` and `equipment`.
        The default is None in which case the equipment data provided by
        eDisGo is used.

    """

    def __init__(self, **kwargs):

        # load technical data of equipment
        self._equipment_data = self._load_equipment_data(kwargs.get("config", None))

    @staticmethod
    def _load_equipment_data(config=None):
        """
        Load equipment data for transformers, cables etc.

        Parameters
        -----------
        config : :class:`~.tools.config.Config`
            Config object with configuration data from config files.

        Returns
        -------
        dict
            Dictionary with :pandas:`pandas.DataFrame<DataFrame>` containing
            equipment data. Keys of the dictionary are 'mv_transformers',
            'mv_overhead_lines', 'mv_cables', 'lv_transformers', and
            'lv_cables'.

        Notes
        ------
        This function calculates electrical values of transformers from
        standard values (so far only for MV/LV transformers, not necessary for
        HV/MV transformers as MV impedances are not used).

        $z_{pu}$ is calculated as follows:

        .. math:: z_{pu} = \frac{u_{kr}}{100}

        using the following simplification:

        .. math:: z_{pu} = \frac{Z}{Z_{nom}}

        with

        .. math:: Z = \frac{u_{kr}}{100} \\cdot \frac{U_n^2}{S_{nom}}

        and

        .. math:: Z_{nom} = \frac{U_n^2}{S_{nom}}

        $r_{pu}$ is calculated as follows:

        .. math:: r_{pu} = \frac{P_k}{S_{nom}}

        using the simplification of

        .. math:: r_{pu} = \frac{R}{Z_{nom}}

        with

        .. math:: R = \frac{P_k}{3 I_{nom}^2} = P_k \\cdot \frac{U_{nom}^2}{S_{nom}^2}

        $x_{pu}$ is calculated as follows:

        .. math::  x_{pu} = \\sqrt(z_{pu}^2-r_{pu}^2)

        """

        equipment = {
            "mv": ["transformers", "overhead_lines", "cables"],
            "lv": ["transformers", "cables"],
        }

        # if config is not provided set default path and filenames
        if config is None:
            equipment_dir = "equipment"
            config = {}
            for voltage_level, eq_list in equipment.items():
                for i in eq_list:
                    config[
                        "equipment_{}_parameters_{}".format(voltage_level, i)
                    ] = "equipment-parameters_{}_{}.csv".format(
                        voltage_level.upper(), i
                    )
        else:
            equipment_dir = config["system_dirs"]["equipment_dir"]
            config = config["equipment"]

        package_path = edisgo.__path__[0]
        data = {}

        for voltage_level, eq_list in equipment.items():
            for i in eq_list:
                equipment_parameters = config[
                    "equipment_{}_parameters_{}".format(voltage_level, i)
                ]
                data["{}_{}".format(voltage_level, i)] = pd.read_csv(
                    os.path.join(package_path, equipment_dir, equipment_parameters),
                    comment="#",
                    index_col="name",
                    delimiter=",",
                    decimal=".",
                )
                # calculate electrical values of transformer from standard
                # values (so far only for LV transformers, not necessary for
                # MV as MV impedances are not used)
                if voltage_level == "lv" and i == "transformers":
                    name = f"{voltage_level}_{i}"

                    data[name]["r_pu"] = data[name]["P_k"] / data[name]["S_nom"]

                    data[name]["x_pu"] = np.sqrt(
                        (data[name]["u_kr"] / 100) ** 2 - data[name]["r_pu"] ** 2
                    )
        return data

    @property
    def loads_df(self):
        """
        Dataframe with all loads in MV network and underlying LV grids.

        Parameters
        ----------
        df : :pandas:`pandas.DataFrame<DataFrame>`
            Dataframe with all loads (incl. charging points, heat pumps, etc.) in MV
            network and underlying LV grids. Index of the dataframe are load names as
            string. Columns of the dataframe are:

            bus : str
                Identifier of bus load is connected to.

            p_set : float
                Peak load or nominal capacity in MW.

            type : str
                Type of load, e.g. 'conventional_load', 'charging_point' or 'heat_pump'.
                This information is for example currently necessary when setting up a
                worst case analysis, as different types of loads are treated
                differently.

            annual_consumption : float
                Annual consumption in MWh.

            sector : str
                Further specifies type of load.

                In case of conventional loads this attribute is used if demandlib is
                used to generate sector-specific time series (see function
                :attr:`~.network.timeseries.TimeSeries.
                predefined_conventional_loads_by_sector`). It is further used when new
                generators are integrated into the grid, as e.g. smaller PV rooftop
                generators are most likely to be located in a household (see function
                :attr:`~.network.topology.Topology.connect_to_lv`). The sector
                needs to either be 'agricultural', 'industrial', 'residential' or
                'retail'.

                In case of charging points this attribute is used to define the charging
                point use case ('home', 'work', 'public' or 'hpc') to determine whether
                a charging process can be flexibilised, as it is assumed that only
                charging processes at private charging points ('home' and 'work') can
                be flexibilised (see function
                :attr:`~.flex_opt.charging_strategies.charging_strategy`).
                It is further used when charging points are integrated into the grid,
                as e.g. 'home' charging points are allocated to a household (see
                function :attr:`~.network.topology.Topology.connect_to_lv`).

                In case of heat pumps it is used when heat pumps are integrated into
                the grid, as e.g. heat pumps for individual heating are allocated to an
                existing load (see
                function :attr:`~.network.topology.Topology.connect_to_lv`). The sector
                needs to either be 'individual_heating' or 'district_heating'.

        Returns
        --------
        :pandas:`pandas.DataFrame<DataFrame>`
            Dataframe with all loads in MV network and underlying LV grids.
            For more information on the dataframe see input parameter `df`.

        """
        try:
            return self._loads_df
        except Exception:
            return pd.DataFrame(columns=COLUMNS["loads_df"])

    @loads_df.setter
    def loads_df(self, df):
        self._loads_df = df

    @property
    def generators_df(self):
        """
        Dataframe with all generators in MV network and underlying LV grids.

        Parameters
        ----------
        df : :pandas:`pandas.DataFrame<DataFrame>`
            Dataframe with all generators in MV network and underlying LV
            grids. Index of the dataframe are generator names as string.
            Columns of the dataframe are:

            bus : str
                Identifier of bus generator is connected to.

            p_nom : float
                Nominal power in MW.

            type : str
                Type of generator, e.g. 'solar', 'run_of_river', etc. Is used
                in case generator type specific time series are provided.

            control : str
                Control type of generator used for power flow analysis. In MV
                and LV grids usually 'PQ'.

            weather_cell_id : int
                ID of weather cell, that identifies the weather data cell from
                the weather data set used in the research project
                `open_eGo <https://openegoproject.wordpress.com/>`_ to
                determine feed-in profiles of wind and solar generators.
                Only required when time series of  wind and solar generators
                are assigned using precalculated time series from the
                OpenEnergy DataBase.

            subtype : str
                Further specification of type, e.g. 'solar_roof_mounted'.
                Currently not required for any functionality.

        Returns
        --------
        :pandas:`pandas.DataFrame<DataFrame>`
            Dataframe with all generators in MV network and underlying LV
            grids. For more information on the dataframe see input parameter
            `df`.

        """
        try:
            return self._generators_df
        except Exception:
            return pd.DataFrame(columns=COLUMNS["generators_df"])

    @generators_df.setter
    def generators_df(self, df):
        self._generators_df = df

    @property
    def storage_units_df(self):
        """
        Dataframe with all storage units in MV grid and underlying LV grids.

        Parameters
        ----------
        df : :pandas:`pandas.DataFrame<DataFrame>`
            Dataframe with all storage units in MV grid and underlying LV
            grids. Index of the dataframe are storage names as string. Columns
            of the dataframe are:

            bus : str
                Identifier of bus storage unit is connected to.

            control : str
                Control type of storage unit used for power flow analysis,
                usually 'PQ'.

            p_nom : float
                Nominal power in MW.

        Returns
        --------
        :pandas:`pandas.DataFrame<DataFrame>`
            Dataframe with all storage units in MV network and underlying LV
            grids. For more information on the dataframe see input parameter
            `df`.

        """
        try:
            return self._storage_units_df
        except Exception:
            return pd.DataFrame(columns=COLUMNS["storage_units_df"])

    @storage_units_df.setter
    def storage_units_df(self, df):
        self._storage_units_df = df

    @property
    def transformers_df(self):
        """
        Dataframe with all MV/LV transformers.

        Parameters
        ----------
        df : :pandas:`pandas.DataFrame<DataFrame>`
            Dataframe with all MV/LV transformers. Index of the dataframe are
            transformer names as string. Columns of the dataframe are:

            bus0 : str
                Identifier of bus at the transformer's primary (MV) side.

            bus1 : str
                Identifier of bus at the transformer's secondary (LV) side.

            x_pu : float
                Per unit series reactance.

            r_pu : float
                Per unit series resistance.

            s_nom : float
                Nominal apparent power in MW.

            type_info : str
                Type of transformer.

        Returns
        --------
        :pandas:`pandas.DataFrame<DataFrame>`
            Dataframe with all MV/LV transformers. For more information on the
            dataframe see input parameter `df`.

        """
        try:
            return self._transformers_df
        except Exception:
            return pd.DataFrame(columns=COLUMNS["transformers_df"])

    @transformers_df.setter
    def transformers_df(self, df):
        self._transformers_df = df

    @property
    def transformers_hvmv_df(self):
        """
        Dataframe with all HV/MV transformers.

        Parameters
        ----------
        df : :pandas:`pandas.DataFrame<DataFrame>`
            Dataframe with all HV/MV transformers, with the same format as
            :py:attr:`~transformers_df`.

        Returns
        --------
        :pandas:`pandas.DataFrame<DataFrame>`
            Dataframe with all HV/MV transformers. For more information on
            format see :py:attr:`~transformers_df`.

        """
        try:
            return self._transformers_hvmv_df
        except Exception:
            return pd.DataFrame(columns=COLUMNS["transformers_df"])

    @transformers_hvmv_df.setter
    def transformers_hvmv_df(self, df):
        self._transformers_hvmv_df = df

    @property
    def lines_df(self):
        """
        Dataframe with all lines in MV network and underlying LV grids.

        Parameters
        ----------
        df : :pandas:`pandas.DataFrame<DataFrame>`
            Dataframe with all lines in MV network and underlying LV grids.
            Index of the dataframe are line names as string. Columns of the
            dataframe are:

            bus0 : str
                Identifier of first bus to which line is attached.

            bus1 : str
                Identifier of second bus to which line is attached.

            length : float
                Line length in km.

            x : float
                Reactance of line (or in case of multiple parallel lines
                total reactance of lines) in Ohm.

            r : float
                Resistance of line (or in case of multiple parallel lines
                total resistance of lines) in Ohm.

            s_nom : float
                Apparent power which can pass through the line (or in case of
                multiple parallel lines total apparent power which can pass
                through the lines) in MVA.

            num_parallel : int
                Number of parallel lines.

            type_info : str
                Type of line as e.g. given in `equipment_data`.

            kind : str
                Specifies whether line is a cable ('cable') or overhead line
                ('line').

        Returns
        --------
        :pandas:`pandas.DataFrame<DataFrame>`
            Dataframe with all lines in MV network and underlying LV grids.
            For more information on the dataframe see input parameter `df`.

        """
        try:
            return self._lines_df
        except Exception:
            return pd.DataFrame(columns=COLUMNS["lines_df"])

    @lines_df.setter
    def lines_df(self, df):
        self._lines_df = df

    @property
    def buses_df(self):
        """
        Dataframe with all buses in MV network and underlying LV grids.

        Parameters
        ----------
        df : :pandas:`pandas.DataFrame<DataFrame>`
            Dataframe with all buses in MV network and underlying LV grids.
            Index of the dataframe are bus names as strings. Columns of the
            dataframe are:

            v_nom : float
                Nominal voltage in kV.

            x : float
                x-coordinate (longitude) of geolocation.

            y : float
                y-coordinate (latitude) of geolocation.

            mv_grid_id : int
                ID of MV grid the bus is in.

            lv_grid_id : int
                ID of LV grid the bus is in. In case of MV buses this is NaN.

            in_building : bool
                Signifies whether a bus is inside a building, in which case
                only components belonging to this house connection can be
                connected to it.

        Returns
        --------
        :pandas:`pandas.DataFrame<DataFrame>`
            Dataframe with all buses in MV network and underlying LV grids.

        """
        try:
            return self._buses_df
        except Exception:
            return pd.DataFrame(columns=COLUMNS["buses_df"])

    @buses_df.setter
    def buses_df(self, df):
        # make sure in_building takes on only True or False (not numpy bools)
        # needs to be tested using `== True`, not `is True`
        buses_in_building = df[df.in_building == True].index  # noqa: E712
        df.loc[buses_in_building, "in_building"] = True
        df.loc[~df.index.isin(buses_in_building), "in_building"] = False
        self._buses_df = df

    @property
    def switches_df(self):
        """
        Dataframe with all switches in MV network and underlying LV grids.

        Switches are implemented as branches that, when they are closed, are
        connected to a bus (`bus_closed`) such that there is a closed ring,
        and when they are open, connected to a virtual bus (`bus_open`), such
        that there is no closed ring. Once the ring is closed, the virtual
        is a single bus that is not connected to the rest of the grid.

        Parameters
        ----------
        df : :pandas:`pandas.DataFrame<DataFrame>`
            Dataframe with all switches in MV network and underlying LV grids.
            Index of the dataframe are switch names as string. Columns of the
            dataframe are:

            bus_open : str
                Identifier of bus the switch branch is connected to when the
                switch is open.

            bus_closed : str
                Identifier of bus the switch branch is connected to when the
                switch is closed.

            branch : str
                Identifier of branch that represents the switch.

            type : str
                Type of switch, e.g. switch disconnector.

        Returns
        --------
        :pandas:`pandas.DataFrame<DataFrame>`
            Dataframe with all switches in MV network and underlying LV grids.
            For more information on the dataframe see input parameter `df`.

        """
        try:
            return self._switches_df
        except Exception:
            return pd.DataFrame(columns=COLUMNS["switches_df"])

    @switches_df.setter
    def switches_df(self, df):
        self._switches_df = df

    @property
    def charging_points_df(self):
        """
        Returns a subset of :py:attr:`~loads_df` containing only charging points.

        Parameters
        ----------
        type : str
            Load type. Default: "charging_point"

        Returns
        -------
        :pandas:`pandas.DataFrame<DataFrame>`
            Pandas DataFrame with all loads of the given type.

        """
        if "charging_point" in self.loads_df.type.unique():
            return self.loads_df.loc[self.loads_df.type == "charging_point"]
        else:
            return pd.DataFrame(columns=COLUMNS["loads_df"])

    @property
    def id(self):
        """
        MV network ID.

        Returns
        --------
        int
            MV network ID.

        """

        return self.mv_grid.id

    @property
    def mv_grid(self):
        """
        Medium voltage network.

        The medium voltage network object only contains components (lines,
        generators, etc.) that are in or connected to the MV grid and does
        not include any components of the underlying LV grids (also not
        MV/LV transformers).

        Parameters
        ----------
        mv_grid : :class:`~.network.grids.MVGrid`
            Medium voltage network.

        Returns
        --------
        :class:`~.network.grids.MVGrid`
            Medium voltage network.

        """
        return self._mv_grid

    @mv_grid.setter
    def mv_grid(self, mv_grid):
        self._mv_grid = mv_grid

    @property
    def lv_grids(self):
        """
        Yields generator object with all low voltage grids in network.

        Returns
        --------
        :class:`~.network.grids.LVGrid`
            Yields generator object with :class:`~.network.grids.LVGrid` object.

        """
        for lv_grid_id in self._lv_grid_ids:
            yield self.get_lv_grid(lv_grid_id)

    @property
    def _lv_grid_ids(self):
        """
        Returns a list with all LV grid IDs.

        Returns
        --------
        list(int)
            List with all LV grid IDs as integers.

        """
        return [int(_) for _ in self.buses_df.lv_grid_id.dropna().unique()]

    @property
    def _grids_repr(self):
        """
        Returns a list with all grid names, including MV grid and underlying LV grids.

        Returns
        --------
        list(str)
            List with all grid names (string representatives), including MV grid
            and underlying LV grids.

        """
        return [f"LVGrid_{id}" for id in self._lv_grid_ids] + [
            f"MVGrid_{int(self.mv_grid.id)}"
        ]

    def get_lv_grid(self, name):
        """
        Returns :class:`~.network.grids.LVGrid` object for given LV grid ID or name.

        Parameters
        -----------
        name : int or str
            LV grid ID as integer or LV grid name (string representation) as string
            of the LV grid object that should be returned.

        Returns
        --------
        :class:`~.network.grids.LVGrid`
            LV grid object with the given LV grid ID or LV grid name (string
            representation).

        """
        edisgo_obj = self.mv_grid.edisgo_obj
        if isinstance(name, int):
            return LVGrid(id=name, edisgo_obj=edisgo_obj)
        elif isinstance(name, str):
            return LVGrid(id=int(name.split("_")[-1]), edisgo_obj=edisgo_obj)
        else:
            logging.warning("`name` must be integer or string.")

    @property
    def grid_district(self):
        """
        Dictionary with MV grid district information.

        Parameters
        ----------
        grid_district : dict
            Dictionary with the following MV grid district information:

            'population' : int
                Number of inhabitants in grid district.
            'geom' : :shapely:`shapely.MultiPolygon<MultiPolygon>`
                Geometry of MV grid district as (Multi)Polygon.
            'srid' : int
                SRID (spatial reference ID) of grid district geometry.

        Returns
        --------
        dict
            Dictionary with MV grid district information. For more information
            on the dictionary see input parameter `grid_district`.

        """
        return self._grid_district

    @grid_district.setter
    def grid_district(self, grid_district):
        self._grid_district = grid_district

    @property
    def rings(self):
        """
        List of rings in the grid topology.

        A ring is represented by the names of buses within that ring.

        Returns
        --------
        list(list)
            List of rings, where each ring is again represented by a list of
            buses within that ring.

        """
        if hasattr(self, "_rings"):
            return self._rings
        else:
            # close switches
            switches = [Switch(id=_, topology=self) for _ in self.switches_df.index]
            switch_status = {}
            for switch in switches:
                switch_status[switch] = switch.state
                switch.close()
            # find rings in topology
            graph = self.to_graph()
            self.rings = nx.cycle_basis(graph)
            # reopen switches
            for switch in switches:
                if switch_status[switch] == "open":
                    switch.open()
            return self.rings

    @rings.setter
    def rings(self, rings):
        self._rings = rings

    @property
    def equipment_data(self):
        """
        Technical data of electrical equipment such as lines and transformers.

        Returns
        --------
        dict
            Dictionary with :pandas:`pandas.DataFrame<DataFrame>` containing
            equipment data. Keys of the dictionary are 'mv_transformers',
            'mv_overhead_lines', 'mv_cables', 'lv_transformers', and
            'lv_cables'.

        """
        return self._equipment_data

    def get_connected_lines_from_bus(self, bus_name):
        """
        Returns all lines connected to specified bus.

        Parameters
        ----------
        bus_name : str
            Name of bus to get connected lines for.

        Returns
        --------
        :pandas:`pandas.DataFrame<DataFrame>`
            Dataframe with connected lines with the same format as
            :attr:`~.network.topology.Topology.lines_df`.

        """
        return pd.concat(
            [
                self.lines_df.loc[self.lines_df.bus0 == bus_name],
                self.lines_df.loc[self.lines_df.bus1 == bus_name],
            ]
        )

    def get_line_connecting_buses(self, bus_1, bus_2):
        """
        Returns information of line connecting bus_1 and bus_2.

        Parameters
        ----------
        bus_1 : str
            Name of first bus.
        bus_2 : str
            Name of second bus.

        Returns
        --------
        :pandas:`pandas.DataFrame<DataFrame>`
            Dataframe with information of line connecting bus_1 and bus_2
            in the same format as
            :attr:`~.network.topology.Topology.lines_df`.

        """
        lines_bus_1 = self.get_connected_lines_from_bus(bus_1)
        lines_bus_2 = self.get_connected_lines_from_bus(bus_2)
        line = [_ for _ in lines_bus_1.index if _ in lines_bus_2.index]
        if len(line) > 0:
            return self.lines_df.loc[line, :]
        else:
            return None

    def get_connected_components_from_bus(self, bus_name):
        """
        Returns dictionary of components connected to specified bus.

        Parameters
        ----------
        bus_name : str
            Identifier of bus to get connected components for.

        Returns
        -------
         dict of :pandas:`pandas.DataFrame<DataFrame>`
            Dictionary of connected components with keys 'generators', 'loads',
            'storage_units', 'lines', 'transformers', 'transformers_hvmv', 'switches'.
            Corresponding values are component dataframes containing only components
            that are connected to the given bus.

        """
        components = {}
        components["generators"] = self.generators_df.loc[
            self.generators_df.bus == bus_name
        ]

        components["loads"] = self.loads_df.loc[self.loads_df.bus == bus_name]

        components["storage_units"] = self.storage_units_df.loc[
            self.storage_units_df.bus == bus_name
        ]

        components["lines"] = self.get_connected_lines_from_bus(bus_name)

        components["transformers"] = pd.concat(
            [
                self.transformers_df.loc[self.transformers_df.bus0 == bus_name],
                self.transformers_df.loc[self.transformers_df.bus1 == bus_name],
            ]
        )

        components["transformers_hvmv"] = pd.concat(
            [
                self.transformers_hvmv_df.loc[
                    self.transformers_hvmv_df.bus0 == bus_name
                ],
                self.transformers_hvmv_df.loc[
                    self.transformers_hvmv_df.bus1 == bus_name
                ],
            ]
        )

        components["switches"] = self.switches_df.loc[
            self.switches_df.bus_closed == bus_name
        ]

        return components

    def get_neighbours(self, bus_name):
        """
        Returns a set of neighbour buses of specified bus.

        Parameters
        ----------
        bus_name : str
            Identifier of bus to get neighbouring buses for.

        Returns
        --------
        set(str)
            Set of identifiers of neighbouring buses.

        """
        lines = self.get_connected_lines_from_bus(bus_name)
        buses = list(lines.bus0)
        buses.extend(list(lines.bus1))
        neighbours = set(buses)
        neighbours.remove(bus_name)
        return neighbours

    def _check_bus_for_removal(self, bus_name):
        """
        Checks whether the specified bus can be safely removed from topology.

        Returns False if there is more than one line or any other component,
        such as generator, transformer, etc. connected to the given bus, as in
        that case removing the bus will lead to an invalid grid topology.

        Parameters
        ----------
        bus_name : str
            Identifier of bus for which save removal is checked.

        Returns
        -------
        bool
            True if bus can be safely removed from topology, False if removal
            of bus will lead to an invalid grid topology.

        """
        # check if bus is part of topology
        if bus_name not in self.buses_df.index:
            warnings.warn(
                "Bus of name {} not in Topology. Cannot be removed.".format(bus_name)
            )
            return False

        conn_comp = self.get_connected_components_from_bus(bus_name)
        lines = conn_comp.pop("lines")
        # if more than one line is connected, return false
        if len(lines) > 1:
            return False
        conn_comp_types = [k for k, v in conn_comp.items() if not v.empty]
        # if any other component is connected, return false
        if len(conn_comp_types) > 0:
            return False
        else:
            return True

    def _check_line_for_removal(self, line_name):
        """
        Checks whether the specified line can be safely removed from topology.

        Returns True if one of the buses the line is connected to can be
        safely removed (see
        :attr:`~.network.results.Results._check_bus_for_removal`) or if the
        line is part of a closed ring and thus removing it would not lead to
        isolated parts. In any other case, the line cannot be safely removed
        and False is returned.

        Parameters
        ----------
        line_name : str
            Identifier of line for which save removal is checked.

        Returns
        -------
        bool
            True if line can be safely removed from topology, False if removal
            of line will lead to an invalid grid topology.

        """
        # check if line is part of topology
        if line_name not in self.lines_df.index:
            warnings.warn(
                "Line of name {} not in Topology. Cannot be "
                "removed.".format(line_name)
            )
            return False

        bus0 = self.lines_df.loc[line_name, "bus0"]
        bus1 = self.lines_df.loc[line_name, "bus1"]
        # if one of the buses can be removed as well, line can be removed
        # safely
        if self._check_bus_for_removal(bus0) or self._check_bus_for_removal(bus1):
            return True
        # otherwise both buses have to be in the same ring
        # find rings in topology
        graph = self.to_graph()
        rings = nx.cycle_basis(graph)
        for ring in rings:
            if bus0 in ring and bus1 in ring:
                return True
        return False

    def add_loads(self, buses, p_sets, **kwargs):
        """
        Adds load to topology.

        Load name is generated automatically.

        Parameters
        ----------
        buses : list of str
            See :py:attr:`~loads_df` for more information.
        p_sets : list of floats
            See :py:attr:`~loads_df` for more information.
        type : str
            See :py:attr:`~loads_df` for more information.
            Default: "conventional_load"

        Other Parameters
        -----------------
        kwargs :
            Kwargs may contain any further attributes you want to specify.
            See :py:attr:`~loads_df` for more information on additional
            attributes used for some functionalities in edisgo. Kwargs may
            also contain a load ID (provided through keyword argument
            `load_id` as string) used to generate a unique identifier
            for the newly added load.

        Returns
        --------
        str
            Unique identifier of added load.

        """
        try:
            buses_df = self.buses_df.loc[buses]
        except KeyError:
            raise ValueError(
                "Specified bus {} is not valid as it is not defined in "
                "buses_df.".format(", ".join(buses))
            )
        load_ids = kwargs.pop("load_ids", None)
        sectors = kwargs.get("sectors", None)
        types = kwargs.pop("types", ["conventional_load"]*len(buses))
        load_names = []
        i = 0
        # generate load name and check uniqueness
        for name, bus_s in buses_df.iterrows():
            if bus_s.lv_grid_id is not None and not np.isnan(bus_s.lv_grid_id):
                grid = self.get_lv_grid(int(bus_s.lv_grid_id))
            else:
                grid = self.mv_grid

            type_name = "_".join([val.capitalize() for val in types[i].split("_")])

            tmp = f"{type_name}_{str(grid)}"

            if sectors is not None:
                tmp = tmp + "_" + sectors[i]

            if load_ids is not None:
                load_id = load_ids[i]
            else:
                type_df = grid.loads_df.loc[grid.loads_df.type == types[i]

                load_id = len(type_df) + 1

            load_name = f"{tmp}_{load_id}"

            if load_name in self.loads_df.index:
                random.seed(a=int(load_id))

                while load_name in self.loads_df.index:
                    load_name = f"{tmp}_{random.randint(10 ** 8, 10 ** 9)}"

            load_names.append(load_name)
            i += 1

        # create new load dataframe
        data = {
            "bus": buses,
            "p_set": p_sets,
            "type": types,
        }
        data.update(kwargs)

        new_df = pd.DataFrame(
            data,
            index=load_names,
        )
        new_df.rename(columns={"sectors": "sector",
                               "annual_consumptions": "annual_consumption"},
                      inplace=True)
        self.loads_df = self.loads_df.append(new_df)
        return load_names

    def add_load(self, bus, p_set, type="conventional_load", **kwargs):
        """
        Adds load to topology.

        Load name is generated automatically.

        Parameters
        ----------
        bus : str
            See :py:attr:`~loads_df` for more information.
        peak_load : float
            See :py:attr:`~loads_df` for more information.
        annual_consumption : float
            See :py:attr:`~loads_df` for more information.

        Other Parameters
        -----------------
        kwargs :
            Kwargs may contain any further attributes you want to specify.
            See :py:attr:`~loads_df` for more information on additional
            attributes used for some functionalities in edisgo. Kwargs may
            also contain a load ID (provided through keyword argument
            `load_id` as string) used to generate a unique identifier
            for the newly added load.

        Returns
        --------
        str
            Unique identifier of added load.

        """

        sector = kwargs.get("sector", None)
        if sector is not None:
            sectors = [sector]
        else:
            sectors = None
        load_id = kwargs.pop("load_id", None)
        if load_id is not None:
            load_ids = [load_id]
        else:
            load_ids = None
        return self.add_loads(
            buses=[bus],
            p_sets=[p_set],
            types=[type],
            annual_consumptions=[kwargs.get("annual_consumption", None)],
            sectors=sectors,
            load_ids=load_ids,
        )[0]

    def add_generators(self, buses, p_noms, generator_types, controls="PQ", **kwargs):
        """
        Adds generator to topology.

        Generator name is generated automatically.

        Parameters
        ----------
        buses : list of str
            See :py:attr:`~generators_df` for more information.
        p_noms : list of float
            See :py:attr:`~generators_df` for more information.
        generator_types : list of str
            Type of generator, e.g. 'solar' or 'gas'. See 'type' in
            :py:attr:`~generators_df` for more information.
        controls : list of str
            See :py:attr:`~generators_df` for more information. Defaults
            to 'PQ'.

        Other Parameters
        ------------------
        kwargs :
            Kwargs may contain any further attributes you want to specify.
            See :py:attr:`~generators_df` for more information on additional
            attributes used for some functionalities in edisgo. Kwargs may
            also contain a generator ID (provided through keyword argument
            `generator_id` as string) used to generate a unique identifier
            for the newly added generator.

        Returns
        -------
        list(str)
            Unique identifier of added generator.

        """
        # check if bus exists
        try:
            buses_df = self.buses_df.loc[buses]
        except KeyError:
            raise ValueError(
                "Specified bus {} is not valid as it is not defined in "
                "buses_df.".format(", ".join(buses))
            )

        generator_ids = kwargs.pop("generator_ids", None)
        generator_names = []
        i = 0

        # generate generator name and check uniqueness
        for name, bus_s in buses_df.iterrows():
            if not np.isnan(bus_s.lv_grid_id) and bus_s.lv_grid_id is not None:
                grid = self.get_lv_grid(int(bus_s.lv_grid_id))
            else:
                grid = self.mv_grid
            tmp = f"{str(grid)}_{generator_types[i]}"
            if generator_ids is not None:
                tmp = tmp + "_" + str(generator_ids[i])
            generator_name = "Generator_{}".format(tmp)
            while generator_name in self.generators_df.index:
                random.seed(a=generator_name)
                generator_name = "Generator_{}_{}".format(
                    tmp, random.randint(10**8, 10**9)
                )
            generator_names.append(generator_name)
            i += 1

        # create new generator dataframe
        data = {
            "bus": buses,
            "p_nom": p_noms,
            "type": generator_types,
            "control": controls,
        }
        data.update(kwargs)
        new_df = pd.DataFrame(
            data,
            index=generator_names,
        )

        # FIXME: casting non-numeric values with numeric values into one series changes
        #  the data type to 'Object'. Change the data type to numeric if possible
        for col in new_df.columns:
            new_df[col] = pd.to_numeric(new_df[col], errors="ignore")

        self.generators_df = pd.concat(
            [
                self.generators_df,
                new_df,
            ]
        )
        return generator_names

    def add_generator(self, bus, p_nom, generator_type, control="PQ", **kwargs):
        """
        Adds generator to topology.

        Generator name is generated automatically.

        Parameters
        ----------
        bus : str
            See :py:attr:`~generators_df` for more information.
        p_nom : float
            See :py:attr:`~generators_df` for more information.
        generator_type : str
            Type of generator, e.g. 'solar' or 'gas'. See 'type' in
            :py:attr:`~generators_df` for more information.
        control : str
            See :py:attr:`~generators_df` for more information. Defaults
            to 'PQ'.

        Other Parameters
        ------------------
        kwargs :
            Kwargs may contain any further attributes you want to specify.
            See :py:attr:`~generators_df` for more information on additional
            attributes used for some functionalities in edisgo. Kwargs may
            also contain a generator ID (provided through keyword argument
            `generator_id` as string) used to generate a unique identifier
            for the newly added generator.

        Returns
        -------
        str
            Unique identifier of added generator.

        """

        generator_id = kwargs.pop("generator_id", None)
        if generator_id is not None:
            generator_ids = [generator_id]
        else:
            generator_ids = None
        return self.add_generators(
            buses=[bus],
            p_noms=[p_nom],
            generator_types=[generator_type],
            controls=[control],
            generator_ids=generator_ids,
            **kwargs
        )[0]

    def add_storage_unit(self, bus, p_nom, control="PQ", **kwargs):
        """
        Adds storage unit to topology.

        Storage unit name is generated automatically.

        Parameters
        ----------
        bus : str
            See :py:attr:`~storage_units_df` for more information.
        p_nom : float
            See :py:attr:`~storage_units_df` for more information.
        control : str, optional
            See :py:attr:`~storage_units_df` for more information. Defaults
            to 'PQ'.

        Other Parameters
        ------------------
        kwargs :
            Kwargs may contain any further attributes you want to specify.

        """
        try:
            bus_s = self.buses_df.loc[bus]
        except KeyError:
            raise ValueError(
                f"Specified bus {bus} is not valid as it is not defined in buses_df."
            )

        # generate storage name and check uniqueness
        if not np.isnan(bus_s.lv_grid_id) and bus_s.lv_grid_id is not None:
            grid = self.get_lv_grid(int(bus_s.lv_grid_id))
        else:
            grid = self.mv_grid
        storage_id = len(grid.storage_units_df) + 1
        storage_name = f"StorageUnit_{str(grid)}_{storage_id}"
        if storage_name in self.storage_units_df.index:
            storage_name = f"StorageUnit_{str(grid)}_{storage_id + 1}"
            while storage_name in self.storage_units_df.index:
                random.seed(a=storage_name)
                storage_name = f"StorageUnit_{str(grid)}_{random.randint(10**8, 10**9)}"

        # create new storage unit dataframe
        data = {"bus": bus, "p_nom": p_nom, "control": control}
        data.update(kwargs)

        new_df = (
            pd.Series(
                data,
                name=storage_name,
            )
            .to_frame()
            .T
        )

        # FIXME: casting non-numeric values with numeric values into one series changes
        #  the data type to 'Object'. Change the data type to numeric if possible
        for col in new_df.columns:
            new_df[col] = pd.to_numeric(new_df[col], errors="ignore")

        self.storage_units_df = pd.concat(
            [
                self.storage_units_df,
                new_df,
            ]
        )
        return storage_name

    def add_line(self, bus0, bus1, length, **kwargs):
        """
        Adds line to topology.

        Line name is generated automatically.
        If `type_info` is provided, `x`, `r` and `s_nom` are calculated.

        Parameters
        ----------
        bus0 : str
            Identifier of connected bus.
        bus1 : str
            Identifier of connected bus.
        length : float
            See :py:attr:`~lines_df` for more information.

        Other Parameters
        ------------------
        kwargs :
            Kwargs may contain any further attributes in :py:attr:`~lines_df`.
            It is necessary to either provide `type_info` to determine `x`, `r`
            and `s_nom` of the line, or to provide `x`, `r` and `s_nom`
            directly.

        """

        def _get_line_data():
            """
            Gets line data for line type specified in `line_type` from
            equipment data.

            Returns
            --------
            :pandas:`pandas.Series<Series>`
                Line data from equipment_data.

            """
            voltage_level = "lv" if self.buses_df.loc[bus0, "v_nom"] < 1 else "mv"
            # try to get cable data
            try:
                line_data = self.equipment_data[f"{voltage_level}_cables"].loc[
                    type_info, :
                ]
            except KeyError:
                try:
                    line_data = self.equipment_data[
                        f"{voltage_level}_overhead_lines"
                    ].loc[type_info, :]

                except Exception:
                    raise ValueError("Specified line type is not valid.")
            except Exception:
                raise
            return line_data

        # check if buses exist
        if bus0 not in self.buses_df.index:
            raise ValueError(
                "Specified bus {} is not valid as it is not defined in "
                "buses_df.".format(bus0)
            )
        if bus1 not in self.buses_df.index:
            raise ValueError(
                "Specified bus {} is not valid as it is not defined in "
                "buses_df.".format(bus1)
            )

        # check if line between given buses already exists
        bus0_bus1 = self.lines_df[
            (self.lines_df.bus0 == bus0) & (self.lines_df.bus1 == bus1)
        ]
        bus1_bus0 = self.lines_df[
            (self.lines_df.bus1 == bus0) & (self.lines_df.bus0 == bus1)
        ]
        if not bus0_bus1.empty and bus1_bus0.empty:
            logging.debug("Line between bus0 {} and bus1 {} already exists.")
            return pd.concat(
                [
                    bus1_bus0,
                    bus0_bus1,
                ]
            ).index[0]

        # unpack optional parameters
        x = kwargs.get("x", None)
        r = kwargs.get("r", None)
        s_nom = kwargs.get("s_nom", None)
        num_parallel = kwargs.get("num_parallel", 1)
        type_info = kwargs.get("type_info", None)
        kind = kwargs.get("kind", None)

        # if type of line is specified calculate x, r and s_nom
        if type_info is not None:
            if x is not None or r is not None or s_nom is not None:
                warnings.warn(
                    "When line 'type_info' is provided when creating a new "
                    "line, x, r and s_nom are calculated and provided "
                    "parameters are overwritten."
                )
            line_data = _get_line_data()
            if isinstance(line_data, pd.DataFrame) and len(line_data) > 1:
                line_data = (
                    line_data[line_data.U_n == self.buses_df.loc[bus0, "v_nom"]]
                ).iloc[0, :]
            x = calculate_line_reactance(line_data.L_per_km, length, num_parallel)
            r = calculate_line_resistance(line_data.R_per_km, length, num_parallel)
            s_nom = calculate_apparent_power(
                line_data.U_n, line_data.I_max_th, num_parallel
            )

        # generate line name and check uniqueness
        line_name = "Line_{}_{}".format(bus0, bus1)
        while line_name in self.lines_df.index:
            random.seed(a=line_name)
            line_name = "Line_{}_{}_{}".format(
                bus0, bus1, random.randint(10**8, 10**9)
            )

        # check if all necessary data is now available
        if x is None or r is None:
            raise AttributeError(
                "Newly added line has no line resistance and/or reactance."
            )
        if s_nom is None:
            warnings.warn("Newly added line has no nominal power.")

        new_line_df = pd.DataFrame(
            data={
                "bus0": bus0,
                "bus1": bus1,
                "x": x,
                "r": r,
                "length": length,
                "type_info": type_info,
                "num_parallel": num_parallel,
                "kind": kind,
                "s_nom": s_nom,
            },
            index=[line_name],
        )
        self.lines_df = pd.concat(
            [
                self.lines_df,
                new_line_df,
            ]
        )
        return line_name

    def add_bus(self, bus_name, v_nom, **kwargs):
        """
        Adds bus to topology.

        If provided bus name already exists, a unique name is created.

        Parameters
        ----------
        bus_name : str
            Name of new bus.
        v_nom : float
            See :py:attr:`~buses_df` for more information.

        Other Parameters
        ----------------
        x : float
            See :py:attr:`~buses_df` for more information.
        y : float
            See :py:attr:`~buses_df` for more information.
        lv_grid_id : int
            See :py:attr:`~buses_df` for more information.
        in_building : bool
            See :py:attr:`~buses_df` for more information.

        Returns
        -------
        str
            Name of bus. If provided bus name already exists, a unique name
            is created.

        """
        # check uniqueness of provided bus name and otherwise change bus name
        while bus_name in self.buses_df.index:
            random.seed(a=bus_name)
            bus_name = f"Bus_{random.randint(10**8, 10**9)}"

        x = kwargs.get("x", None)
        y = kwargs.get("y", None)
        lv_grid_id = kwargs.get("lv_grid_id", np.nan)
        in_building = kwargs.get("in_building", False)
        # check lv_grid_id
        if v_nom < 1 and np.isnan(lv_grid_id):
            raise ValueError("You need to specify an lv_grid_id for low-voltage buses.")
        new_bus_df = pd.DataFrame(
            data={
                "v_nom": v_nom,
                "x": x,
                "y": y,
                "mv_grid_id": self.mv_grid.id,
                "lv_grid_id": lv_grid_id,
                "in_building": in_building,
            },
            index=[bus_name],
        )
        self.buses_df = pd.concat(
            [
                self.buses_df,
                new_bus_df,
            ]
        )
        return bus_name

    def remove_load(self, name):
        """
        Removes load with given name from topology.

        If no other elements are connected, line and bus are removed as well.

        Parameters
        ----------
        name : str
            Identifier of load as specified in index of :py:attr:`~loads_df`.

        """
        if name in self.loads_df.index:
            bus = self.loads_df.at[name, "bus"]
            self._loads_df.drop(name, inplace=True)

            # if no other elements are connected, remove line and bus as well
            if self._check_bus_for_removal(bus):
                line_name = self.get_connected_lines_from_bus(bus).index[0]
                self.remove_line(line_name)
                logger.debug(f"Line {line_name} removed together with load {name}.")

    def remove_generator(self, name):
        """
        Removes generator with given name from topology.

        If no other elements are connected, line and bus are removed as well.

        Parameters
        ----------
        name : str
            Identifier of generator as specified in index of
            :py:attr:`~generators_df`.

        """
        if name in self.generators_df.index:
            bus = self.generators_df.at[name, "bus"]
            self._generators_df.drop(name, inplace=True)

            # if no other elements are connected to same bus, remove line
            # and bus
            if self._check_bus_for_removal(bus):
                line_name = self.get_connected_lines_from_bus(bus).index[0]
                self.remove_line(line_name)
                logger.debug(
                    f"Line {line_name} removed together with generator {name}."
                )

    def remove_storage_unit(self, name):
        """
        Removes storage with given name from topology.

        If no other elements are connected, line and bus are removed as well.

        Parameters
        ----------
        name : str
            Identifier of storage as specified in index of
            :py:attr:`~storage_units_df`.

        """
        # remove storage unit and time series
        if name in self.storage_units_df.index:
            bus = self.storage_units_df.at[name, "bus"]
            self._storage_units_df.drop(name, inplace=True)

            # if no other elements are connected, remove line and bus as well
            if self._check_bus_for_removal(bus):
                line_name = self.get_connected_lines_from_bus(bus).index[0]
                self.remove_line(line_name)
                logger.debug(
                    f"Line {line_name} removed together with storage unit {name}."
                )

    def remove_line(self, name, **kwargs):
        """
        Removes line with given name from topology.

        Line is only removed, if it does not result in isolated buses. A warning is
        raised in that case.

        Parameters
        ----------
        name : str
            Identifier of line as specified in index of :py:attr:`~lines_df`.
        
        Other Parameters
        -----------------
        force_remove : bool
            If True, can force line to be removed even though resulting topology
            has isolated components. Default: False.

        """
        force_remove = kwargs.get("force_remove", False)

        # backup buses of line and check if buses can be removed as well
        bus0 = self.lines_df.at[name, "bus0"]
        remove_bus0 = self._check_bus_for_removal(bus0)
        bus1 = self.lines_df.at[name, "bus1"]
        remove_bus1 = self._check_bus_for_removal(bus1)

        if not force_remove:
            if not (remove_bus1 or remove_bus0):
                raise AssertionError(
                    f"Removal of line {name} would create isolated  node. Remove all "
                    "connected elements first to remove bus."
                )
        else:
            logger.debug(
                f"Line {name} is forced to be removed even though it creates isolated buses."
                "The resulting topology cannot be fully utilised. Try to remove connected "
                "components and isolated bus first to avoid this warning."
            )

        # drop line
        self._lines_df.drop(name, inplace=True)

        # drop buses if no other elements are connected
        if remove_bus0:
            self.remove_bus(bus0)
            logger.debug(f"Bus {bus0} removed together with line {name}")
        if remove_bus1:
            self.remove_bus(bus1)
            logger.debug(f"Bus {bus1} removed together with line {name}")

    def remove_bus(self, name, **kwargs):
        """
        Removes bus with given name from topology.

        Parameters
        ----------
        name : str
            Identifier of bus as specified in index of :py:attr:`~buses_df`.
        
        Other Parameters
        -----------------
        force_remove : bool
            If True, can force bus to be removed even though resulting topology
            has isolated components. Default: False.


        Notes
        -------
        Only isolated buses can be deleted from topology. Use respective
        functions first to delete all connected components (e.g. lines,
        transformers, loads, etc.). Use function
        :func:`~.network.topology.Topology.get_connected_components_from_bus`
        to get all connected components.

        """
        force_remove = kwargs.get("force_remove", False)
        conn_comp = self.get_connected_components_from_bus(name)
        conn_comp_types = [k for k, v in conn_comp.items() if not v.empty]
        if len(conn_comp_types) > 0 and not force_remove:
            warnings.warn(
                f"Bus {name} is not isolated and therefore not removed. Remove all "
                f"connected elements ({conn_comp_types}) first to remove bus."
            )
        else:
            if force_remove:
                logger.debug(
                    f"Bus {name} is connected to elements, but forced to be removed. "
                    "The resulting topology cannot be used to calculate power flows. "
                    "Make sure to remove the connected elements as well."
                )
            self._buses_df.drop(name, inplace=True)

    def update_number_of_parallel_lines(self, lines_num_parallel):
        """
        Changes number of parallel lines and updates line attributes.

        When number of parallel lines changes, attributes x, r, and s_nom have
        to be adapted, which is done in this function.

        Parameters
        ------------
        lines_num_parallel : :pandas:`pandas.Series<series>`
            Index contains identifiers of lines to update as in index of
            :py:attr:`~lines_df` and values of series contain corresponding
            new number of parallel lines.

        """
        # update x, r and s_nom
        self._lines_df.loc[lines_num_parallel.index, "x"] = (
            self._lines_df.loc[lines_num_parallel.index, "x"]
            * self._lines_df.loc[lines_num_parallel.index, "num_parallel"]
            / lines_num_parallel
        )
        self._lines_df.loc[lines_num_parallel.index, "r"] = (
            self._lines_df.loc[lines_num_parallel.index, "r"]
            * self._lines_df.loc[lines_num_parallel.index, "num_parallel"]
            / lines_num_parallel
        )
        self._lines_df.loc[lines_num_parallel.index, "s_nom"] = (
            self._lines_df.loc[lines_num_parallel.index, "s_nom"]
            / self._lines_df.loc[lines_num_parallel.index, "num_parallel"]
            * lines_num_parallel
        )

        # update number parallel lines
        self._lines_df.loc[
            lines_num_parallel.index, "num_parallel"
        ] = lines_num_parallel

    def change_line_type(self, lines, new_line_type):
        """
        Changes line type of specified lines to given new line type.

        Be aware that this function replaces the lines by one line of the
        given line type.
        Lines must all be in the same voltage level and the new line type
        must be a cable with technical parameters given in equipment
        parameters.

        Parameters
        ----------
        lines : list(str)
            List of line names of lines to be changed to new line type.
        new_line_type : str
            Specifies new line type of lines. Line type must be a cable with
            technical parameters given in "mv_cables" or "lv_cables" of
            equipment data.

        """
        try:
            data_new_line = self.equipment_data["lv_cables"].loc[new_line_type]
        except KeyError:
            try:
                data_new_line = self.equipment_data["mv_cables"].loc[new_line_type]
                # in case of MV cable adapt nominal voltage to MV voltage
                grid_voltage = self.buses_df.at[
                    self.lines_df.at[lines[0], "bus0"], "v_nom"
                ]
                if grid_voltage != data_new_line.U_n:
                    logging.debug(
                        f"The line type of lines {lines} is changed to a type with a "
                        f"different nominal voltage (nominal voltage of new line type "
                        f"is {data_new_line.U_n} kV while nominal voltage of the medium"
                        f" voltage grid is {grid_voltage} kV). The nominal voltage of "
                        f"the new line type is therefore set to the grids nominal "
                        f"voltage."
                    )

                    data_new_line.U_n = grid_voltage
            except KeyError:
                raise KeyError(
                    "Given new line type is not in equipment data. Please "
                    "make sure to use line type with technical data provided "
                    "in equipment_data 'mv_cables' or 'lv_cables'."
                )

        self._lines_df.loc[lines, "type_info"] = data_new_line.name
        self._lines_df.loc[lines, "num_parallel"] = 1
        self._lines_df.loc[lines, "kind"] = "cable"

        self._lines_df.loc[lines, "r"] = (
            data_new_line.R_per_km * self.lines_df.loc[lines, "length"]
        )
        self._lines_df.loc[lines, "x"] = (
            data_new_line.L_per_km
            * 2
            * np.pi
            * 50
            / 1e3
            * self.lines_df.loc[lines, "length"]
        )
        self._lines_df.loc[lines, "s_nom"] = (
            np.sqrt(3) * data_new_line.U_n * data_new_line.I_max_th
        )

    def connect_to_mv(self, edisgo_object, comp_data, comp_type="generator"):
        """
        Add and connect new generator, charging point or heat pump to MV grid topology.

        This function creates a new bus the new component is connected to. The
        new bus is then connected to the grid depending on the specified
        voltage level (given in `comp_data` parameter).
        Components of voltage level 4 are connected to the HV/MV station.
        Components of voltage level 5 are connected to the nearest
        MV bus or line. In case the component is connected to a line, the line
        is split at the point closest to the new component (using perpendicular
        projection) and a new branch tee is added to connect the new
        component to.

        Parameters
        ----------
        edisgo_object : :class:`~.EDisGo`
        comp_data : dict
            Dictionary with all information on component.
            The dictionary must contain all required arguments
            of method :attr:`~.network.topology.Topology.add_generator`
            respectively
            :attr:`~.network.topology.Topology.add_load`, except the
            `bus` that is assigned in this function, and may contain all other
            parameters of those methods. Additionally, the dictionary must
            contain the voltage level to connect in key 'voltage_level' and
            the geolocation in key 'geom'. The
            voltage level must be provided as integer, with possible options
            being 4 (component is connected directly to the HV/MV station)
            or 5 (component is connected somewhere in the MV grid). The
            geolocation must be provided as
            :shapely:`Shapely Point object<points>`.
        comp_type : str
            Type of added component. Can be 'generator', 'charging_point' or
            'heat_pump'.
            Default: 'generator'.

        Returns
        -------
        str
            The identifier of the newly connected component.

        """

        voltage_level = comp_data.pop("voltage_level")

        if "p" not in comp_data.keys():
            comp_data["p"] = (
                comp_data["p_set"]
                if "p_set" in comp_data.keys()
                else comp_data["p_nom"]
            )

        # create new bus for new component
        if type(comp_data["geom"]) != Point:
            geom = wkt_loads(comp_data["geom"])
        else:
            geom = comp_data["geom"]

        if comp_type == "generator":
            if comp_data["generator_id"] is not None:
                bus = f'Bus_Generator_{comp_data["generator_id"]}'
            else:
                bus = f"Bus_Generator_{len(self.generators_df)}"
        elif comp_type == "charging_point":
            bus = f"Bus_ChargingPoint_{len(self.charging_points_df)}"
        elif comp_type == "heat_pump":
            bus = f"Bus_HeatPump_{len(self.loads_df)}"
        else:
            raise ValueError(
                f"Provided component type {comp_type} is not valid. Must either be"
                f"'generator', 'charging_point' or 'heat_pump'."
            )

        bus = self.add_bus(
            bus_name=bus,
            v_nom=self.mv_grid.nominal_voltage,
            x=geom.x,
            y=geom.y,
        )

        # add component to newly created bus
        if comp_type == "generator":
            comp_name = self.add_generator(bus=bus, **comp_data)
        elif comp_type == "charging_point":
            comp_name = self.add_load(bus=bus, type="charging_point", **comp_data)
        else:
            comp_name = self.add_load(bus=bus, type="heat_pump", **comp_data)

        # ===== voltage level 4: component is connected to MV station =====
        if voltage_level == 4:

            # add line
            line_length = geo.calc_geo_dist_vincenty(
                grid_topology=self,
                bus_source=bus,
                bus_target=self.mv_grid.station.index[0],
                branch_detour_factor=edisgo_object.config["grid_connection"][
                    "branch_detour_factor"
                ],
            )
            # avoid very short lines by limiting line length to at least 1m
            line_length = max(line_length, 0.001)

            line_type, num_parallel = select_cable(edisgo_object, "mv", comp_data["p"])

            line_name = self.add_line(
                bus0=self.mv_grid.station.index[0],
                bus1=bus,
                length=line_length,
                kind="cable",
                type_info=line_type.name,
                num_parallel=num_parallel,
            )

            # add line to equipment changes to track costs
            edisgo_object.results._add_line_to_equipment_changes(
                line=self.lines_df.loc[line_name],
            )

<<<<<<< HEAD
        # == voltage level 5: component is connected to MV grid
        # (next-neighbor) ==
        elif comp_data["voltage_level"] == 5:
=======
        elif voltage_level == 5:
>>>>>>> 26171ae5

            # get branches within the predefined `connection_buffer_radius`
            lines = geo.calc_geo_lines_in_buffer(
                grid_topology=self,
                bus=self.buses_df.loc[bus, :],
                grid=self.mv_grid,
                buffer_radius=int(
                    edisgo_object.config["grid_connection"]["conn_buffer_radius"]
                ),
                buffer_radius_inc=int(
                    edisgo_object.config["grid_connection"]["conn_buffer_radius_inc"]
                ),
            )

            # calc distance between component and grid's lines -> find nearest
            # line
            conn_objects_min_stack = geo.find_nearest_conn_objects(
                grid_topology=self,
                bus=self.buses_df.loc[bus, :],
                lines=lines,
                conn_diff_tolerance=edisgo_object.config["grid_connection"][
                    "conn_diff_tolerance"
                ],
            )

            # connect
            # go through the stack (from nearest to farthest connection target
            # object)
            comp_connected = False
            for dist_min_obj in conn_objects_min_stack:
                # do not allow connection to virtual busses
                if "virtual" not in dist_min_obj["repr"]:
                    line_type, num_parallel = select_cable(
                        edisgo_object, "mv", comp_data["p"]
                    )
                    target_obj_result = self._connect_mv_bus_to_target_object(
                        edisgo_object=edisgo_object,
                        bus=self.buses_df.loc[bus, :],
                        target_obj=dist_min_obj,
                        line_type=line_type.name,
                        number_parallel_lines=num_parallel,
                    )

                    if target_obj_result is not None:
                        comp_connected = True
                        break

            if not comp_connected:
                logger.error(
                    f"Component {comp_name} could not be connected. Try to increase the"
                    f" parameter `conn_buffer_radius` in config file `config_grid.cfg` "
                    f"to gain more possible connection points."
                )

        return comp_name

    def connect_to_lv(
        self,
        edisgo_object,
        comp_data,
        comp_type="generator",
        allowed_number_of_comp_per_bus=2,
    ):
        """
        Add and connect new generator, charging point or heat pump to LV grid topology.

        This function connects the new component depending on the voltage
        level, and information on the MV/LV substation ID, geometry and sector, all
        provided in the `comp_data` parameter.
        It connects

            * Components with specified voltage level 6
                * to MV/LV substation (a new bus is created for
                  the new component, unless no geometry data is available, in
                  which case the new component is connected directly to the
                  substation)

            * Generators with specified voltage level 7
                * with a nominal capacity of <=30 kW to LV loads of sector
                  residential, if available
                * with a nominal capacity of >30 kW to LV loads of sector
                  retail, industrial or agricultural, if available
                * to random bus in the LV grid as fallback if no
                  appropriate load is available

            * Charging points with specified voltage level 7
                * with sector 'home' to LV loads of sector residential, if available
                * with sector 'work' to LV loads of sector
                  retail, industrial or agricultural, if available, otherwise
                * with sector 'public' or 'hpc' to some bus in the grid that
                  is not a house connection
                * to random bus in the LV grid that
                  is not a house connection if no appropriate load is available
                  (fallback)

            * Heat pumps with specified voltage level 7
                * with sector 'individual_heating' to LV loads
                * with sector 'individual_heating' to some bus in the grid that
                  is not a house connection
                * to random bus in the LV grid that if no appropriate load is available
                  (fallback)

        In case no MV/LV substation ID is provided a random LV grid is chosen.
        In case the provided MV/LV substation ID does not exist (i.e. in case
        of components in an aggregated load area), the new component is
        directly connected to the HV/MV station (will be changed once
        generators in aggregated areas are treated differently in
        ding0).

        The number of components of the same type connected at
        one load is restricted by the parameter
        `allowed_number_of_comp_per_bus`. If every possible load
        already has more than the allowed number then the new component
        is directly connected to the MV/LV substation.

        Parameters
        ----------
        edisgo_object : :class:`~.EDisGo`
        comp_data : dict
            Dictionary with all information on component.
            The dictionary must contain all required arguments
            of method :attr:`~.network.topology.Topology.add_generator`
            respectively
            :attr:`~.network.topology.Topology.add_load`, except the
            `bus` that is assigned in this function, and may contain all other
            parameters of those methods.
            Additionally, the dictionary must contain the voltage level to
            connect in key 'voltage_level' and may contain the geolocation
            in key 'geom' and the LV grid ID to connect the component in key
            'mvlv_subst_id'. The voltage level must be provided as integer,
            with possible options being 6 (component is connected directly to
            the MV/LV substation) or 7 (component is connected somewhere in the
            LV grid). The geolocation must be provided as
            :shapely:`Shapely Point object<points>` and the LV grid ID as
            integer.
        comp_type : str
            Type of added component. Can be 'generator', 'charging_point' or
            'heat_pump'.
            Default: 'generator'.
        allowed_number_of_comp_per_bus : int
            Specifies, how many components of the same type are
            at most allowed to be placed at the same bus. Default: 2.

        Returns
        -------
        str
            The identifier of the newly connected component.

        Notes
        -----
        For the allocation, loads are selected randomly (sector-wise) using a
        predefined seed to ensure reproducibility.

        """
        global add_func
        voltage_level = comp_data.pop("voltage_level")
        mvlv_subst_id = comp_data.pop("mvlv_subst_id")

        if "p" not in comp_data.keys():
            comp_data["p"] = (
                comp_data["p_set"]
                if "p_set" in comp_data.keys()
                else comp_data["p_nom"]
            )

        def _connect_to_station():
            """
            Connects new component to substation via an own bus.

            """

            # add bus for new component
            if comp_type == "generator":
                if comp_data["generator_id"] is not None:
                    b = f'Bus_Generator_{comp_data["generator_id"]}'
                else:
                    b = f"Bus_Generator_{len(self.generators_df)}"
            elif comp_type == "charging_point":
                b = f"Bus_ChargingPoint_{len(self.charging_points_df)}"
            else:
                b = f"Bus_HeatPump_{len(self.loads_df)}"

            if not isinstance(comp_data["geom"], Point):
                geom = wkt_loads(comp_data["geom"])
            else:
                geom = comp_data["geom"]

            b = self.add_bus(
                bus_name=b,
                v_nom=lv_grid.nominal_voltage,
                x=geom.x,
                y=geom.y,
                lv_grid_id=lv_grid.id,
            )

            # add line to connect new component
            station_bus = lv_grid.station.index[0]
            line_length = geo.calc_geo_dist_vincenty(
                grid_topology=self,
                bus_source=b,
                bus_target=station_bus,
                branch_detour_factor=edisgo_object.config["grid_connection"][
                    "branch_detour_factor"
                ],
            )
            # avoid very short lines by limiting line length to at least 1m
            line_length = max(line_length, 0.001)

            # get suitable line type
            line_type, num_parallel = select_cable(edisgo_object, "lv", comp_data["p"])
            line_name = self.add_line(
                bus0=station_bus,
                bus1=b,
                length=line_length,
                kind="cable",
                type_info=line_type.name,
                num_parallel=num_parallel,
            )

            # add line to equipment changes to track costs
            edisgo_object.results._add_line_to_equipment_changes(
                line=self.lines_df.loc[line_name],
            )

            # add new component
            return add_func(bus=b, **comp_data)

        def _choose_random_substation_id():
            """
            Returns a random LV grid to connect component in in case no
            substation ID is provided or it does not exist.

            """
            if comp_type == "generator":
                random.seed(a=comp_data["generator_id"])
            else:
                # ToDo: Seed shouldn't depend on number of loads, but
                #  there is currently no better solution
                random.seed(a=len(self.loads_df))
            lv_grid_id = random.choice(self._lv_grid_ids)
            return self.get_lv_grid(lv_grid_id)

        if comp_type == "generator":
            add_func = self.add_generator
        elif comp_type == "charging_point" or comp_type == "heat_pump":
            add_func = self.add_load
            comp_data["type"] = comp_type
        else:
            logger.error(f"Component type {comp_type} is not a valid option.")

        if mvlv_subst_id is not None and not np.isnan(mvlv_subst_id):

            # if substation ID (= LV grid ID) is given and it matches an
            # existing LV grid ID (i.e. it is no aggregated LV grid), set grid
            # to connect component to specified grid (in case the component
            # has no geometry it is connected to the grid's station)
            if int(mvlv_subst_id) in self._lv_grid_ids:

                # get LV grid
                lv_grid = self.get_lv_grid(int(mvlv_subst_id))

            # if substation ID (= LV grid ID) is given but it does not match an
            # existing LV grid ID a random LV grid to connect in is chosen
            else:
                # ToDo
                # lv_grid = _choose_random_substation_id()
                # warnings.warn(
                #     "Given mvlv_subst_id does not exist, wherefore a random "
                #     "LV Grid ({}) to connect in is chosen.".format(
                #         lv_grid.id
                #     )
                # )
                comp_name = add_func(bus=self.mv_grid.station.index[0], **comp_data)
                return comp_name

        # if no MV/LV substation ID is given, choose random LV grid
        else:
            lv_grid = _choose_random_substation_id()
            warnings.warn(
                "Component has no mvlv_subst_id. It is therefore allocated "
                f"to a random LV Grid ({lv_grid.id})."
            )

        # v_level 6 -> connect to grid's LV station
        if voltage_level == 6:
            # if no geom is given, connect directly to LV grid's station, as
            # connecting via separate bus will otherwise throw an error (see
            # _connect_to_station function)
            if ("geom" not in comp_data.keys()) or (
                "geom" in comp_data.keys() and not comp_data["geom"]
            ):
                comp_name = add_func(bus=lv_grid.station.index[0], **comp_data)
                logger.debug(
                    f"Component {comp_name} has no geom entry and will be connected "
                    "to grid's LV station."
                )
            else:
                comp_name = _connect_to_station()
            return comp_name

        # v_level 7 -> connect in LV grid
        elif voltage_level == 7:

            # get valid buses to connect new component to
            lv_loads = lv_grid.loads_df
            if comp_type == "generator":
                if comp_data["p"] <= 0.030:
                    tmp = lv_loads[lv_loads.sector == "residential"]
                    target_buses = tmp.bus.values
                else:
                    tmp = lv_loads[
                        lv_loads.sector.isin(["industrial", "agricultural", "retail"])
                    ]
                    target_buses = tmp.bus.values
            elif comp_type == "charging_point":
                if comp_data["sector"] == "home":
                    tmp = lv_loads[lv_loads.sector == "residential"]
                    target_buses = tmp.bus.values
                elif comp_data["sector"] == "work":
                    tmp = lv_loads[
                        lv_loads.sector.isin(["industrial", "agricultural", "retail"])
                    ]
                    target_buses = tmp.bus.values
                else:
                    target_buses = lv_grid.buses_df[
                        ~lv_grid.buses_df.in_building.astype(bool)
                    ].index
            else:
                if comp_data["sector"] == "individual_heating":
                    target_buses = lv_loads.bus.values
                elif comp_data["sector"] == "district_heating":
                    target_buses = lv_grid.buses_df[
                        ~lv_grid.buses_df.in_building.astype(bool)
                    ].index
                else:
                    target_buses = lv_grid.buses_df.index

            # generate random list (unique elements) of possible target buses
            # to connect components to
            if comp_type == "generator":
                random.seed(a=comp_data["generator_id"])
            else:
                random.seed(
                    a="{}_{}_{}".format(
                        comp_data["sector"],
                        comp_data["p"],
                        len(lv_grid.loads_df),
                    )
                )

            if len(target_buses) > 0:
                lv_buses_rnd = random.sample(
                    sorted(list(target_buses)), len(target_buses)
                )
            else:
                logger.debug(
                    "No valid bus to connect new LV component to. The "
                    "component is therefore connected to random LV bus."
                )
                bus = random.choice(
                    lv_grid.buses_df[~lv_grid.buses_df.in_building.astype(bool)].index
                )
                comp_name = add_func(bus=bus, **comp_data)
                return comp_name

            # search through list of target buses for bus with less
            # than or equal the allowed number of components of the same type
            # already connected to it
            lv_conn_target = None

            while len(lv_buses_rnd) > 0 and lv_conn_target is None:

                lv_bus = lv_buses_rnd.pop()

                # determine number of components of the same type at LV bus
                if comp_type == "generator":
                    comps_at_bus = self.generators_df[self.generators_df.bus == lv_bus]
                elif comp_type == "charging_point":
                    comps_at_bus = self.charging_points_df[
                        self.charging_points_df.bus == lv_bus
                    ]
                else:
                    hp_df = self.loads_df[self.loads_df.type == "heat_pump"]
                    comps_at_bus = hp_df[hp_df.bus == lv_bus]

                # ToDo: Increase number of generators/charging points
                #  allowed at one load in case all loads already have one
                #  generator/charging point
                if len(comps_at_bus) <= allowed_number_of_comp_per_bus:
                    lv_conn_target = lv_bus

            if lv_conn_target is None:
                logger.debug(
                    "No valid connection target found for new component. "
                    "Connected to LV station."
                )
                comp_name = _connect_to_station()
            else:
                comp_name = add_func(bus=lv_conn_target, **comp_data)
            return comp_name

    def _connect_mv_bus_to_target_object(
        self, edisgo_object, bus, target_obj, line_type, number_parallel_lines
    ):
        """
        Connects given MV bus to given target object (MV line or bus).

        If the target object is a bus, a new line between the two buses is
        created.
        If the target object is a line, the bus is connected to a newly
        created bus (using perpendicular projection) on this line.
        New lines are created using the line type specified through parameter
        `line_type` and using the number of parallel lines specified through
        parameter `number_parallel_lines`.

        Parameters
        ----------
        edisgo_object : :class:`~.EDisGo`
        bus : :pandas:`pandas.Series<Series>`
            Data of bus to connect.
            Series has same rows as columns of
            :attr:`~.network.topology.Topology.buses_df`.
        target_obj : dict
            Dictionary containing the following necessary target object
            information:

                * repr : str
                    Name of line or bus to connect to.
                * shp : :shapely:`Shapely Point object<points>` or \
                :shapely:`Shapely Line object<lines>`
                    Geometry of line or bus to connect to.

        line_type : str
            Line type to use to connect new component with.
        number_parallel_lines : int
            Number of parallel lines to connect new component with.

        Returns
        -------
        str
            Name of the bus the given bus was connected to.

        """

        srid = self.grid_district["srid"]
        bus_shp = transform(geo.proj2equidistant(srid), Point(bus.x, bus.y))

        # MV line is nearest connection point => split old line into 2 segments
        # (delete old line and create 2 new ones)
        if isinstance(target_obj["shp"], LineString):

            line_data = self.lines_df.loc[target_obj["repr"], :]

            # if line that is split is connected to switch, the line name needs
            # to be adapted in the switch information
            if line_data.name in self.switches_df.branch.values:
                # get switch
                switch_data = self.switches_df[
                    self.switches_df.branch == line_data.name
                ].iloc[0]
                # get bus to which the new line will be connected
                switch_bus = (
                    switch_data.bus_open
                    if switch_data.bus_open in line_data.loc[["bus0", "bus1"]].values
                    else switch_data.bus_closed
                )
            else:
                switch_bus = None

            # find nearest point on MV line
            conn_point_shp = target_obj["shp"].interpolate(
                target_obj["shp"].project(bus_shp)
            )
            conn_point_shp = transform(
                geo.proj2equidistant_reverse(srid), conn_point_shp
            )

            # create new branch tee bus
            branch_tee_repr = "BranchTee_{}".format(target_obj["repr"])
            self.add_bus(
                bus_name=branch_tee_repr,
                v_nom=self.mv_grid.nominal_voltage,
                x=conn_point_shp.x,
                y=conn_point_shp.y,
            )

            # add new line between newly created branch tee and line's bus0
            line_length = geo.calc_geo_dist_vincenty(
                grid_topology=self,
                bus_source=line_data.bus0,
                bus_target=branch_tee_repr,
                branch_detour_factor=edisgo_object.config["grid_connection"][
                    "branch_detour_factor"
                ],
            )
            # avoid very short lines by limiting line length to at least 1m
            if line_length < 0.001:
                line_length = 0.001
            line_name_bus0 = self.add_line(
                bus0=branch_tee_repr,
                bus1=line_data.bus0,
                length=line_length,
                kind=line_data.kind,
                type_info=line_data.type_info,
                num_parallel=line_data.num_parallel,
            )
            # if line connected to switch was split, write new line name to
            # switch data
            if switch_bus and switch_bus == line_data.bus0:
                self.switches_df.loc[switch_data.name, "branch"] = line_name_bus0
            # add line to equipment changes
            edisgo_object.results._add_line_to_equipment_changes(
                line=self.lines_df.loc[line_name_bus0, :],
            )

            # add new line between newly created branch tee and line's bus0
            line_length = geo.calc_geo_dist_vincenty(
                grid_topology=self,
                bus_source=line_data.bus1,
                bus_target=branch_tee_repr,
                branch_detour_factor=edisgo_object.config["grid_connection"][
                    "branch_detour_factor"
                ],
            )
            # avoid very short lines by limiting line length to at least 1m
            if line_length < 0.001:
                line_length = 0.001
            line_name_bus1 = self.add_line(
                bus0=branch_tee_repr,
                bus1=line_data.bus1,
                length=line_length,
                kind=line_data.kind,
                type_info=line_data.type_info,
                num_parallel=line_data.num_parallel,
            )
            # if line connected to switch was split, write new line name to
            # switch data
            if switch_bus and switch_bus == line_data.bus1:
                self.switches_df.loc[switch_data.name, "branch"] = line_name_bus1
            # add line to equipment changes
            edisgo_object.results._add_line_to_equipment_changes(
                line=self.lines_df.loc[line_name_bus1, :],
            )

            # add new line for new bus
            line_length = geo.calc_geo_dist_vincenty(
                grid_topology=self,
                bus_source=bus.name,
                bus_target=branch_tee_repr,
                branch_detour_factor=edisgo_object.config["grid_connection"][
                    "branch_detour_factor"
                ],
            )
            # avoid very short lines by limiting line length to at least 1m
            if line_length < 0.001:
                line_length = 0.001
            new_line_name = self.add_line(
                bus0=branch_tee_repr,
                bus1=bus.name,
                length=line_length,
                kind="cable",
                type_info=line_type,
                num_parallel=number_parallel_lines,
            )
            # add line to equipment changes
            edisgo_object.results._add_line_to_equipment_changes(
                line=self.lines_df.loc[new_line_name, :],
            )

            # remove old line from topology and equipment changes
            self.remove_line(line_data.name, force_remove=True)
            edisgo_object.results._del_line_from_equipment_changes(
                line_repr=line_data.name
            )

            return branch_tee_repr

        # bus ist nearest connection point
        else:

            # add new branch for satellite (station to station)
            line_length = geo.calc_geo_dist_vincenty(
                grid_topology=self,
                bus_source=bus.name,
                bus_target=target_obj["repr"],
                branch_detour_factor=edisgo_object.config["grid_connection"][
                    "branch_detour_factor"
                ],
            )
            # avoid very short lines by limiting line length to at least 1m
            if line_length < 0.001:
                line_length = 0.001

            new_line_name = self.add_line(
                bus0=target_obj["repr"],
                bus1=bus.name,
                length=line_length,
                kind="cable",
                type_info=line_type,
                num_parallel=number_parallel_lines,
            )

            # add line to equipment changes
            edisgo_object.results._add_line_to_equipment_changes(
                line=self.lines_df.loc[new_line_name, :],
            )

            return target_obj["repr"]

    def to_graph(self):
        """
        Returns graph representation of the grid.

        Returns
        -------
        :networkx:`networkx.Graph<network.Graph>`
            Graph representation of the grid as networkx Ordered Graph,
            where lines are represented by edges in the graph, and buses and
            transformers are represented by nodes.

        """
        return networkx_helper.translate_df_to_graph(
            self.buses_df,
            self.lines_df,
            self.transformers_df,
        )

    def to_geopandas(self, mode: str = "mv"):
        """
        Returns components as :geopandas:`GeoDataFrame`\\ s.

        Returns container with :geopandas:`GeoDataFrame`\\ s containing all
        georeferenced components within the grid.

        Parameters
        ----------
        mode : str
            Return mode. If mode is "mv" the mv components are returned. If mode is "lv"
            a generator with a container per lv grid is returned. Default: "mv"

        Returns
        -------
        :class:`~.tools.geopandas_helper.GeoPandasGridContainer` or \
            list(:class:`~.tools.geopandas_helper.GeoPandasGridContainer`)
            Data container with GeoDataFrames containing all georeferenced components
            within the grid(s).

        """
        if mode == "mv":
            return self.mv_grid.geopandas
        elif mode == "lv":
            raise NotImplementedError("LV Grids are not georeferenced yet.")
            # for lv_grid in self.mv_grid.lv_grids:
            #     yield lv_grid.geopandas
        else:
            raise ValueError(f"{mode} is not valid. See docstring for more info.")

    def to_csv(self, directory):
        """
        Exports topology to csv files.

        The following attributes are exported:

        * 'loads_df' : Attribute :py:attr:`~loads_df` is saved to
          `loads.csv`.
        * 'generators_df' : Attribute :py:attr:`~generators_df` is saved to
          `generators.csv`.
        * 'storage_units_df' : Attribute :py:attr:`~storage_units_df` is
          saved to `storage_units.csv`.
        * 'transformers_df' : Attribute :py:attr:`~transformers_df` is saved to
          `transformers.csv`.
        * 'transformers_hvmv_df' : Attribute :py:attr:`~transformers_df` is
          saved to `transformers.csv`.
        * 'lines_df' : Attribute :py:attr:`~lines_df` is saved to
          `lines.csv`.
        * 'buses_df' : Attribute :py:attr:`~buses_df` is saved to
          `buses.csv`.
        * 'switches_df' : Attribute :py:attr:`~switches_df` is saved to
          `switches.csv`.
        * 'grid_district' : Attribute :py:attr:`~grid_district` is saved to
          `network.csv`.

        Attributes are exported in a way that they can be directly imported to
        pypsa.

        Parameters
        ----------
        directory : str
            Path to save topology to.

        """
        os.makedirs(directory, exist_ok=True)
        if not self.loads_df.empty:
            self.loads_df.to_csv(os.path.join(directory, "loads.csv"))
        if not self.generators_df.empty:
            self.generators_df.to_csv(os.path.join(directory, "generators.csv"))
        if not self.storage_units_df.empty:
            self.storage_units_df.to_csv(os.path.join(directory, "storage_units.csv"))
        if not self.transformers_df.empty:
            self.transformers_df.rename({"x_pu": "x", "r_pu": "r"}, axis=1).to_csv(
                os.path.join(directory, "transformers.csv")
            )
        if not self.transformers_hvmv_df.empty:
            self.transformers_hvmv_df.rename({"x_pu": "x", "r_pu": "r"}, axis=1).to_csv(
                os.path.join(directory, "transformers_hvmv.csv")
            )
        self.lines_df.to_csv(os.path.join(directory, "lines.csv"))
        self.buses_df.to_csv(os.path.join(directory, "buses.csv"))
        if not self.switches_df.empty:
            self.switches_df.to_csv(os.path.join(directory, "switches.csv"))

        network = {"name": self.mv_grid.id}
        network.update(self._grid_district)
        pd.DataFrame([network]).set_index("name").rename(
            {
                "geom": "mv_grid_district_geom",
                "population": "mv_grid_district_population",
            },
            axis=1,
        ).to_csv(os.path.join(directory, "network.csv"))

    def from_csv(self, data_path, edisgo_obj, from_zip_archive=False):
        """
        Restores topology from csv files.

        Parameters
        ----------
        data_path : str
            Path to topology csv files or zip archive.
        edisgo_obj : :class:`~.EDisGo`
        from_zip_archive : bool
            Set True if data is archived in a zip archive. Default: False

        """

        def _get_matching_dict_of_attributes_and_file_names():
            """
            Helper function that matches attribute names to file names.

            Is used in function :attr:`~.network.topology.Topology.from_csv` to set
            which attribute of :class:`~.network.topology.Topology` is saved under
            which file name.

            Returns
            -------
            dict
                Dictionary matching attribute names and file names with attribute
                names as keys and corresponding file names as values.

            """
            return {
                "buses_df": "buses.csv",
                "lines_df": "lines.csv",
                "loads_df": "loads.csv",
                "generators_df": "generators.csv",
                "charging_points_df": "charging_points.csv",
                "storage_units_df": "storage_units.csv",
                "transformers_df": "transformers.csv",
                "transformers_hvmv_df": "transformers_hvmv.csv",
                "switches_df": "switches.csv",
                "network": "network.csv",
            }

        # get all attributes and corresponding file names
        attrs = _get_matching_dict_of_attributes_and_file_names()

        if from_zip_archive:
            # read from zip archive
            # setup ZipFile Class
            zip = ZipFile(data_path)

            # get all directories and files within zip archive
            files = zip.namelist()

            # add directory to attributes to match zip archive
            attrs = {k: f"topology/{v}" for k, v in attrs.items()}

        else:
            # read from directory
            # check files within the directory
            files = os.listdir(data_path)

        attrs_to_read = {k: v for k, v in attrs.items() if v in files}

        for attr, file in attrs_to_read.items():
            if from_zip_archive:
                # open zip file to make it readable for pandas
                with zip.open(file) as f:
                    df = pd.read_csv(f, index_col=0)
            else:
                path = os.path.join(data_path, file)
                df = pd.read_csv(path, index_col=0)

            if attr == "generators_df":
                # delete slack if it was included
                df = df.loc[df.control != "Slack"]
            elif "transformers" in attr:
                # rename columns to match convention
                df = df.rename(columns={"x": "x_pu", "r": "r_pu"})
            elif attr == "network":
                # rename columns to match convention
                df = df.rename(
                    columns={
                        "mv_grid_district_geom": "geom",
                        "mv_grid_district_population": "population",
                    }
                )

                # set grid district information
                setattr(
                    self,
                    "grid_district",
                    {
                        "population": df.population.iat[0],
                        "geom": wkt_loads(df.geom.iat[0]),
                        "srid": df.srid.iat[0],
                    },
                )

                # set up medium voltage grid
                setattr(self, "mv_grid", MVGrid(edisgo_obj=edisgo_obj, id=df.index[0]))

                continue

            # set attribute
            setattr(self, attr, df)

        if from_zip_archive:
            # make sure to destroy ZipFile Class to close any open connections
            zip.close()

        # Check data integrity
        self.check_integrity()

    def check_integrity(self):
        """
        Check data integrity.

        Checks for duplicated labels and isolated components. Further checks for very
        small impedances that can cause stability problems in the power flow calculation
        and large line lengths that might be implausible.

        """
        # check for duplicate labels (of components)
        duplicated_labels = []
        duplicated_comps = []

        for comp in [
            "buses",
            "generators",
            "loads",
            "transformers",
            "lines",
            "switches",
        ]:
            df = getattr(self, f"{comp}_df")
            if any(df.index.duplicated()):
                duplicated_comps.append(comp)
                duplicated_labels.append(df.index[df.index.duplicated()].values)

        if duplicated_labels:
            logger.warning(
                "{labels} have duplicate entry in one of the following components' "
                "dataframes: {comps}.".format(
                    labels=", ".join(
                        np.concatenate([list.tolist() for list in duplicated_labels])
                    ),
                    comps=", ".join(duplicated_comps),
                )
            )

        # check for isolated or not defined buses
        buses = []

        for nodal_component in [
            "loads",
            "generators",
            "storage_units",
        ]:
            df = getattr(self, f"{nodal_component}_df")
            missing = df.index[~df.bus.isin(self.buses_df.index)]
            buses.append(df.bus.values)

            if len(missing) > 0:
                logger.warning(
                    f"The following {nodal_component} have buses which are not defined:"
                    f" {', '.join(missing.values)}."
                )

        for branch_component in ["lines", "transformers"]:
            df = getattr(self, f"{branch_component}_df")

            for attr in ["bus0", "bus1"]:
                buses.append(df[attr].values)
                missing = df.index[~df[attr].isin(self.buses_df.index)]

                if len(missing) > 0:
                    logger.warning(
                        f"The following {branch_component} have {attr} which are not "
                        f"defined: {', '.join(missing.values)}."
                    )

        for attr in ["bus_open", "bus_closed"]:
            missing = self.switches_df.index[
                ~self.switches_df[attr].isin(self.buses_df.index)
            ]
            buses.append(self.switches_df[attr].values)

            if len(missing) > 0:
                logger.warning(
                    f"The following switches have {attr} which are not defined: "
                    f"{', '.join(missing.values)}."
                )

        all_buses = np.unique(np.concatenate(buses, axis=None))
        missing = self.buses_df.index[~self.buses_df.index.isin(all_buses)]
        if len(missing) > 0:
            logger.warning(
                f"The following buses are isolated: {', '.join(missing.values)}."
            )

        # check for subgraphs
        subgraphs = list(
            self.to_graph().subgraph(c)
            for c in nx.connected_components(self.to_graph())
        )
        if len(subgraphs) > 1:
            logger.warning("The network has isolated nodes or edges.")

        # check impedance
        for branch_component in ["lines", "transformers"]:
            if branch_component == "lines":
                z = getattr(self, branch_component + "_df").apply(
                    lambda x: np.sqrt(np.square(x.r) + np.square(x.x)), axis=1
                )
            else:
                z = getattr(self, branch_component + "_df").apply(
                    lambda x: np.sqrt(np.square(x.r_pu) + np.square(x.x_pu)), axis=1
                )
            if not z.empty and (z < 1e-6).any():
                logger.warning(
                    f"Very small values for impedance of {branch_component}: "
                    f"{z[z < 1e-6].index.values}. This might cause problems in the "
                    f"power flow."
                )

        # check line length
        if (self.lines_df.length > 10.0).any():
            max_length = max(self.lines_df.length)
            logger.warning(
                f"There are lines with very large line lengths (largest line length "
                f"{max_length} km). This might be due to grid integration of a "
                f"component that is outside the grid district or whose coordinates "
                f"are in a different reference system."
            )

    def __repr__(self):
        return f"Network topology {self.id}"<|MERGE_RESOLUTION|>--- conflicted
+++ resolved
@@ -1017,9 +1017,9 @@
 
         Parameters
         ----------
-        buses : list of str
+        buses : list(str)
             See :py:attr:`~loads_df` for more information.
-        p_sets : list of floats
+        p_sets : list(float)
             See :py:attr:`~loads_df` for more information.
         type : str
             See :py:attr:`~loads_df` for more information.
@@ -1050,7 +1050,7 @@
             )
         load_ids = kwargs.pop("load_ids", None)
         sectors = kwargs.get("sectors", None)
-        types = kwargs.pop("types", ["conventional_load"]*len(buses))
+        types = kwargs.pop("types", ["conventional_load"] * len(buses))
         load_names = []
         i = 0
         # generate load name and check uniqueness
@@ -1070,8 +1070,7 @@
             if load_ids is not None:
                 load_id = load_ids[i]
             else:
-                type_df = grid.loads_df.loc[grid.loads_df.type == types[i]
-
+                type_df = grid.loads_df.loc[grid.loads_df.type == types[i]]
                 load_id = len(type_df) + 1
 
             load_name = f"{tmp}_{load_id}"
@@ -1097,9 +1096,10 @@
             data,
             index=load_names,
         )
-        new_df.rename(columns={"sectors": "sector",
-                               "annual_consumptions": "annual_consumption"},
-                      inplace=True)
+        new_df.rename(
+            columns={"sectors": "sector", "annual_consumptions": "annual_consumption"},
+            inplace=True,
+        )
         self.loads_df = self.loads_df.append(new_df)
         return load_names
 
@@ -1113,10 +1113,11 @@
         ----------
         bus : str
             See :py:attr:`~loads_df` for more information.
-        peak_load : float
+        p_set : float
             See :py:attr:`~loads_df` for more information.
-        annual_consumption : float
+        type : str
             See :py:attr:`~loads_df` for more information.
+            Default: "conventional_load"
 
         Other Parameters
         -----------------
@@ -1134,25 +1135,71 @@
             Unique identifier of added load.
 
         """
-
-        sector = kwargs.get("sector", None)
-        if sector is not None:
-            sectors = [sector]
+        try:
+            bus_s = self.buses_df.loc[bus]
+        except KeyError:
+            raise ValueError(
+                "Specified bus {} is not valid as it is not defined in "
+                "buses_df.".format(bus)
+            )
+
+        # generate load name and check uniqueness
+        if bus_s.lv_grid_id is not None and not np.isnan(bus_s.lv_grid_id):
+            grid = self.get_lv_grid(int(bus_s.lv_grid_id))
         else:
-            sectors = None
+            grid = self.mv_grid
+
+        type_name = "_".join([val.capitalize() for val in type.split("_")])
+
+        tmp = f"{type_name}_{str(grid)}"
+
+        if kwargs.get("sector", None) is not None:
+            tmp = tmp + "_" + kwargs.get("sector")
+
         load_id = kwargs.pop("load_id", None)
-        if load_id is not None:
-            load_ids = [load_id]
-        else:
-            load_ids = None
-        return self.add_loads(
-            buses=[bus],
-            p_sets=[p_set],
-            types=[type],
-            annual_consumptions=[kwargs.get("annual_consumption", None)],
-            sectors=sectors,
-            load_ids=load_ids,
-        )[0]
+
+        if load_id is None:
+            type_df = grid.loads_df.loc[grid.loads_df.type == type]
+            load_id = len(type_df) + 1
+
+        load_name = f"{tmp}_{load_id}"
+
+        if load_name in self.loads_df.index:
+            random.seed(a=int(load_id))
+
+            while load_name in self.loads_df.index:
+                load_name = f"{tmp}_{random.randint(10**8, 10**9)}"
+
+        # create new load dataframe
+        data = {
+            "bus": bus,
+            "p_set": p_set,
+            "type": type,
+        }
+        data.update(kwargs)
+
+        new_df = (
+            pd.Series(
+                data,
+                name=load_name,
+            )
+            .to_frame()
+            .T
+        )
+
+        # FIXME: casting non-numeric values with numeric values into one series changes
+        #  the data type to 'Object'. Change the data type to numeric if possible
+        for col in new_df.columns:
+            new_df[col] = pd.to_numeric(new_df[col], errors="ignore")
+
+        self.loads_df = pd.concat(
+            [
+                self.loads_df,
+                new_df,
+            ]
+        )
+
+        return load_name
 
     def add_generators(self, buses, p_noms, generator_types, controls="PQ", **kwargs):
         """
@@ -1281,20 +1328,58 @@
             Unique identifier of added generator.
 
         """
-
+        # check if bus exists
+        try:
+            bus_s = self.buses_df.loc[bus]
+        except KeyError:
+            raise ValueError(
+                "Specified bus {} is not valid as it is not defined in "
+                "buses_df.".format(bus)
+            )
+
+        # generate generator name and check uniqueness
+        if not np.isnan(bus_s.lv_grid_id) and bus_s.lv_grid_id is not None:
+            grid = self.get_lv_grid(int(bus_s.lv_grid_id))
+        else:
+            grid = self.mv_grid
+        tmp = f"{str(grid)}_{generator_type}"
         generator_id = kwargs.pop("generator_id", None)
         if generator_id is not None:
-            generator_ids = [generator_id]
-        else:
-            generator_ids = None
-        return self.add_generators(
-            buses=[bus],
-            p_noms=[p_nom],
-            generator_types=[generator_type],
-            controls=[control],
-            generator_ids=generator_ids,
-            **kwargs
-        )[0]
+            tmp = f"{tmp}_{generator_id}"
+        generator_name = f"Generator_{tmp}"
+        while generator_name in self.generators_df.index:
+            random.seed(a=generator_name)
+            generator_name = f"Generator_{tmp}_{random.randint(10**8, 10**9)}"
+
+        # create new generator dataframe
+        data = {
+            "bus": bus,
+            "p_nom": p_nom,
+            "type": generator_type,
+            "control": control,
+        }
+        data.update(kwargs)
+        new_df = (
+            pd.Series(
+                data,
+                name=generator_name,
+            )
+            .to_frame()
+            .T
+        )
+
+        # FIXME: casting non-numeric values with numeric values into one series changes
+        #  the data type to 'Object'. Change the data type to numeric if possible
+        for col in new_df.columns:
+            new_df[col] = pd.to_numeric(new_df[col], errors="ignore")
+
+        self.generators_df = pd.concat(
+            [
+                self.generators_df,
+                new_df,
+            ]
+        )
+        return generator_name
 
     def add_storage_unit(self, bus, p_nom, control="PQ", **kwargs):
         """
@@ -1659,7 +1744,7 @@
         ----------
         name : str
             Identifier of line as specified in index of :py:attr:`~lines_df`.
-        
+
         Other Parameters
         -----------------
         force_remove : bool
@@ -1683,9 +1768,10 @@
                 )
         else:
             logger.debug(
-                f"Line {name} is forced to be removed even though it creates isolated buses."
-                "The resulting topology cannot be fully utilised. Try to remove connected "
-                "components and isolated bus first to avoid this warning."
+                f"Line {name} is forced to be removed even though it creates isolated "
+                f"buses. The resulting topology cannot be fully utilised. Try to "
+                f"remove connected components and isolated bus first to avoid this "
+                f"warning."
             )
 
         # drop line
@@ -1707,7 +1793,7 @@
         ----------
         name : str
             Identifier of bus as specified in index of :py:attr:`~buses_df`.
-        
+
         Other Parameters
         -----------------
         force_remove : bool
@@ -1964,13 +2050,7 @@
                 line=self.lines_df.loc[line_name],
             )
 
-<<<<<<< HEAD
-        # == voltage level 5: component is connected to MV grid
-        # (next-neighbor) ==
-        elif comp_data["voltage_level"] == 5:
-=======
         elif voltage_level == 5:
->>>>>>> 26171ae5
 
             # get branches within the predefined `connection_buffer_radius`
             lines = geo.calc_geo_lines_in_buffer(
