from __future__ import annotations

import itertools
import logging
import os

from typing import TYPE_CHECKING
from zipfile import ZipFile

import numpy as np
import pandas as pd

from edisgo.flex_opt import q_control
from edisgo.io import timeseries_import
from edisgo.tools.tools import (
    assign_voltage_level_to_component,
    get_weather_cells_intersecting_with_grid_district,
)

if TYPE_CHECKING:
    from edisgo import EDisGo

logger = logging.getLogger(__name__)


class TimeSeries:
    """
    Holds component-specific active and reactive power time series.

    All time series are fixed time series that in case of flexibilities result after
    application of a heuristic or optimisation. They can be used for power flow
    calculations.

    Also holds any raw time series data that was used to generate component-specific
    time series in attribute `time_series_raw`. See
    :class:`~.network.timeseries.TimeSeriesRaw` for more information.

    Other Parameters
    -----------------
    timeindex : :pandas:`pandas.DatetimeIndex<DatetimeIndex>`, optional
        Can be used to define a time range for which to obtain the provided
        time series and run power flow analysis. Default: None.

    Attributes
    -----------
    time_series_raw : :class:`~.network.timeseries.TimeSeriesRaw`
        Raw time series. See :class:`~.network.timeseries.TimeSeriesRaw` for  more
        information.

    """

    def __init__(self, **kwargs):

        self._timeindex = kwargs.get("timeindex", pd.DatetimeIndex([]))
        self.time_series_raw = TimeSeriesRaw()

    @property
    def is_worst_case(self) -> bool:
        """
        Time series mode.

        Is used to distinguish between normal time series analysis and worst-case
        analysis. Is determined by checking if the timindex starts before 1971 as the
        default for worst-case is 1970. Be mindful when creating your own worst-cases.

        Returns
        -------
        bool
            Indicates if current time series is worst-case time series with different
            assumptions for mv and lv simultaneities.
        """
        if len(self.timeindex) > 0:
            return self.timeindex[0] < pd.Timestamp("1971-01-01")
        return False

    @property
    def timeindex(self):
        """
        Time index all time-dependent attributes are indexed by.

        Is used as default time steps in e.g. power flow analysis.

        Parameters
        -----------
        ind : :pandas:`pandas.DatetimeIndex<DatetimeIndex>`
            Time index all time-dependent attributes are indexed by.

        Returns
        -------
        :pandas:`pandas.DatetimeIndex<DatetimeIndex>`
            Time index all time-dependent attributes are indexed by.

        """
        return self._timeindex

    @timeindex.setter
    def timeindex(self, ind):
        if len(self._timeindex) > 0 and not ind.isin(self._timeindex).all():
            logger.warning(
                "Not all time steps of new time index lie within existing "
                "time index. This may cause problems later on."
            )
        self._timeindex = ind

    def _internal_getter(self, attribute):
        try:
            return getattr(self, f"_{attribute}").loc[self.timeindex, :]
        except AttributeError:
            return pd.DataFrame(index=self.timeindex)
        except KeyError:
            logger.warning(
                f"Timeindex and {attribute} have deviating indices. "
                "Empty dataframe will be returned."
            )
            return pd.DataFrame(index=self.timeindex)

    @property
    def generators_active_power(self):
        """
        Active power time series of generators in MW.

        Parameters
        ----------
        df : :pandas:`pandas.DataFrame<DataFrame>`
            Active power time series of all generators in topology in MW. Index of the
            dataframe is a time index and column names are names of generators.

        Returns
        -------
        :pandas:`pandas.DataFrame<DataFrame>`
            Active power time series of all generators in topology in MW for time steps
            given in :py:attr:`~timeindex`. For more information on the dataframe see
            input parameter `df`.

        """
        return self._internal_getter("generators_active_power")

    @generators_active_power.setter
    def generators_active_power(self, df):
        self._generators_active_power = df

    @property
    def generators_reactive_power(self):
        """
        Reactive power time series of generators in MVA.

        Parameters
        ----------
        df : :pandas:`pandas.DataFrame<DataFrame>`
            Reactive power time series of all generators in topology in MVA. Index of
            the dataframe is a time index and column names are names of generators.

        Returns
        -------
        :pandas:`pandas.DataFrame<DataFrame>`
            Reactive power time series of all generators in topology in MVA for time
            steps given in :py:attr:`~timeindex`. For more information on the dataframe
            see input parameter `df`.

        """
        return self._internal_getter("generators_reactive_power")

    @generators_reactive_power.setter
    def generators_reactive_power(self, df):
        self._generators_reactive_power = df

    @property
    def loads_active_power(self):
        """
        Active power time series of loads in MW.

        Parameters
        ----------
        df : :pandas:`pandas.DataFrame<DataFrame>`
            Active power time series of all loads in topology in MW. Index of the
            dataframe is a time index and column names are names of loads.

        Returns
        -------
        :pandas:`pandas.DataFrame<DataFrame>`
            Active power time series of all loads in topology in MW for time steps
            given in :py:attr:`~timeindex`. For more information on the dataframe see
            input parameter `df`.

        """
        return self._internal_getter("loads_active_power")

    @loads_active_power.setter
    def loads_active_power(self, df):
        self._loads_active_power = df

    @property
    def loads_reactive_power(self):
        """
        Reactive power time series of loads in MVA.

        Parameters
        ----------
        df : :pandas:`pandas.DataFrame<DataFrame>`
            Reactive power time series of all loads in topology in MVA. Index of
            the dataframe is a time index and column names are names of loads.

        Returns
        -------
        :pandas:`pandas.DataFrame<DataFrame>`
            Reactive power time series of all loads in topology in MVA for time
            steps given in :py:attr:`~timeindex`. For more information on the dataframe
            see input parameter `df`.

        """
        return self._internal_getter("loads_reactive_power")

    @loads_reactive_power.setter
    def loads_reactive_power(self, df):
        self._loads_reactive_power = df

    def charging_points_active_power(self, edisgo_object: EDisGo):
        """
        Returns a subset of :py:attr:`~loads_active_power` containing only the time
        series of charging points.

        Parameters
        ----------
        edisgo_object : :class:`~.EDisGo`

        Returns
        -------
        :pandas:`pandas.DataFrame<DataFrame>`
            Pandas DataFrame with active power time series of charging points.

        """
        return self.loads_active_power.loc[
            :, edisgo_object.topology.charging_points_df.index
        ]

    def charging_points_reactive_power(self, edisgo_object: EDisGo):
        """
        Returns a subset of :py:attr:`~loads_reactive_power` containing only the time
        series of charging points.

        Parameters
        ----------
        edisgo_object : :class:`~.EDisGo`

        Returns
        -------
        :pandas:`pandas.DataFrame<DataFrame>`
            Pandas DataFrame with reactive power time series of charging points.

        """
        return self.loads_reactive_power.loc[
            :, edisgo_object.topology.charging_points_df.index
        ]

    @property
    def storage_units_active_power(self):
        """
        Active power time series of storage units in MW.

        Parameters
        ----------
        df : :pandas:`pandas.DataFrame<DataFrame>`
            Active power time series of all storage units in topology in MW. Index of
            the dataframe is a time index and column names are names of storage units.

        Returns
        -------
        :pandas:`pandas.DataFrame<DataFrame>`
            Active power time series of all storage units in topology in MW for time
            steps given in :py:attr:`~timeindex`. For more information on the dataframe
            see input parameter `df`.

        """
        return self._internal_getter("storage_units_active_power")

    @storage_units_active_power.setter
    def storage_units_active_power(self, df):
        self._storage_units_active_power = df

    @property
    def storage_units_reactive_power(self):
        """
        Reactive power time series of storage units in MVA.

        Parameters
        ----------
        df : :pandas:`pandas.DataFrame<DataFrame>`
            Reactive power time series of all storage units in topology in MVA. Index of
            the dataframe is a time index and column names are names of storage units.

        Returns
        -------
        :pandas:`pandas.DataFrame<DataFrame>`
            Reactive power time series of all storage units in topology in MVA for time
            steps given in :py:attr:`~timeindex`. For more information on the dataframe
            see input parameter `df`.

        """
        return self._internal_getter("storage_units_reactive_power")

    @storage_units_reactive_power.setter
    def storage_units_reactive_power(self, df):
        self._storage_units_reactive_power = df

    def reset(self):
        """
        Resets all time series.

        Active and reactive power time series of all loads, generators and storage units
        are deleted, as well as everything stored in :py:attr:`~time_series_raw`.

        """
        self.generators_active_power = None
        self.loads_active_power = None
        self.storage_units_active_power = None
        self.time_series_raw = TimeSeriesRaw()

    def set_active_power_manual(
        self, edisgo_object, ts_generators=None, ts_loads=None, ts_storage_units=None
    ):
        """
        Sets given component active power time series.

        If time series for a component were already set before, they are overwritten.

        Parameters
        ----------
        edisgo_object : :class:`~.EDisGo`
        ts_generators : :pandas:`pandas.DataFrame<DataFrame>`
            Active power time series in MW of generators. Index of the data frame is
            a datetime index. Columns contain generators names of generators to set
            time series for.
        ts_loads : :pandas:`pandas.DataFrame<DataFrame>`
            Active power time series in MW of loads. Index of the data frame is
            a datetime index. Columns contain load names of loads to set
            time series for.
        ts_storage_units : :pandas:`pandas.DataFrame<DataFrame>`
            Active power time series in MW of storage units. Index of the data frame is
            a datetime index. Columns contain storage unit names of storage units to set
            time series for.

        """
        self._set_manual(
            edisgo_object,
            "active",
            ts_generators=ts_generators,
            ts_loads=ts_loads,
            ts_storage_units=ts_storage_units,
        )

    def set_reactive_power_manual(
        self, edisgo_object, ts_generators=None, ts_loads=None, ts_storage_units=None
    ):
        """
        Sets given component reactive power time series.

        If time series for a component were already set before, they are overwritten.

        Parameters
        ----------
        edisgo_object : :class:`~.EDisGo`
        ts_generators : :pandas:`pandas.DataFrame<DataFrame>`
            Reactive power time series in MVA of generators. Index of the data frame is
            a datetime index. Columns contain generators names of generators to set
            time series for.
        ts_loads : :pandas:`pandas.DataFrame<DataFrame>`
            Reactive power time series in MVA of loads. Index of the data frame is
            a datetime index. Columns contain load names of loads to set
            time series for.
        ts_storage_units : :pandas:`pandas.DataFrame<DataFrame>`
            Reactive power time series in MVA of storage units. Index of the data frame
            is a datetime index. Columns contain storage unit names of storage units to
            set time series for.

        """
        self._set_manual(
            edisgo_object,
            "reactive",
            ts_generators=ts_generators,
            ts_loads=ts_loads,
            ts_storage_units=ts_storage_units,
        )

    def _set_manual(
        self,
        edisgo_object,
        mode,
        ts_generators=None,
        ts_loads=None,
        ts_storage_units=None,
    ):
        """
        Sets given component time series.

        If time series for a component were already set before, they are overwritten.

        Parameters
        ----------
        edisgo_object : :class:`~.EDisGo`
        mode : str
            Defines whether to set active or reactive power time series. Possible
            options are "active" and "reactive".
        ts_generators : :pandas:`pandas.DataFrame<DataFrame>`
            Active or reactive power time series in MW or MVA of generators.
            Index of the data frame is a datetime index. Columns contain generator
            names of generators to set time series for.
        ts_loads : :pandas:`pandas.DataFrame<DataFrame>`
            Active or reactive power time series in MW or MVA of loads.
            Index of the data frame is a datetime index. Columns contain load names of
            loads to set time series for.
        ts_storage_units : :pandas:`pandas.DataFrame<DataFrame>`
            Active or reactive power time series in MW or MVA of storage units.
            Index of the data frame is a datetime index. Columns contain storage unit
            names of storage units to set time series for.

        """
        if ts_generators is not None:
            # check if all generators time series are provided for exist in the network
            # and only set time series for those that do
            comps_in_network = _check_if_components_exist(
                edisgo_object, ts_generators.columns, "generators"
            )
            ts_generators = ts_generators.loc[:, comps_in_network]

            # drop generators time series from self.generators_(re)active_power that may
            # already exist for some of the given generators
            df_name = f"generators_{mode}_power"
            drop_component_time_series(
                obj=self, df_name=df_name, comp_names=ts_generators.columns
            )
            # set (re)active power
            _add_component_time_series(obj=self, df_name=df_name, ts_new=ts_generators)

        if ts_loads is not None:
            # check if all loads time series are provided for exist in the network
            # and only set time series for those that do
            comps_in_network = _check_if_components_exist(
                edisgo_object, ts_loads.columns, "loads"
            )
            ts_loads = ts_loads.loc[:, comps_in_network]

            # drop load time series from self.loads_(re)active_power that may
            # already exist for some of the given loads
            df_name = f"loads_{mode}_power"
            drop_component_time_series(
                obj=self, df_name=df_name, comp_names=ts_loads.columns
            )
            # set (re)active power
            _add_component_time_series(obj=self, df_name=df_name, ts_new=ts_loads)

        if ts_storage_units is not None:
            # check if all storage units time series are provided for exist in the
            # network and only set time series for those that do
            comps_in_network = _check_if_components_exist(
                edisgo_object, ts_storage_units.columns, "storage_units"
            )
            ts_storage_units = ts_storage_units.loc[:, comps_in_network]

            # drop storage unit time series from self.storage_units_(re)active_power
            # that may already exist for some of the given storage units
            df_name = f"storage_units_{mode}_power"
            drop_component_time_series(
                obj=self, df_name=df_name, comp_names=ts_storage_units.columns
            )
            # set (re)active power
            _add_component_time_series(
                obj=self, df_name=df_name, ts_new=ts_storage_units
            )

    def set_worst_case(self, edisgo_object, cases):
        """
        Sets demand and feed-in of all loads, generators and storage units for the
        specified worst cases.

        Possible worst cases are 'load_case' (heavy load flow case) and 'feed-in_case'
        (reverse power flow case). Each case is set up once for dimensioning of the MV
        grid ('load_case_mv'/'feed-in_case_mv') and once for the dimensioning of the LV
        grid ('load_case_lv'/'feed-in_case_lv'), as different simultaneity factors are
        assumed for the different voltage levels.

        Assumed simultaneity factors specified in the config section
        `worst_case_scale_factor` are used to generate active power demand or feed-in.
        For the reactive power behavior fixed cosphi is assumed. The power factors
        set in the config section `reactive_power_factor` and the power factor
        mode, defining whether components behave inductive or capacitive, given
        in the config section `reactive_power_mode`, are used.

        Component specific information is given below:

        * Generators

            Worst case feed-in time series are distinguished by technology (PV, wind
            and all other) and whether it is a load or feed-in case.
            In case of generator worst case time series it is not distinguished by
            whether it is used to analyse the MV or LV. However, both options are
            generated as it is distinguished in the case of loads.
            Worst case scaling factors for generators are specified in
            the config section `worst_case_scale_factor` through the parameters:
            'feed-in_case_feed-in_pv', 'feed-in_case_feed-in_wind',
            'feed-in_case_feed-in_other',
            'load_case_feed-in_pv', load_case_feed-in_wind', and
            'load_case_feed-in_other'.

            For reactive power a fixed cosphi is assumed. A different reactive power
            factor is used for generators in the MV and generators in the LV.
            The reactive power factors for generators are specified in
            the config section `reactive_power_factor` through the parameters:
            'mv_gen' and 'lv_gen'.

        * Conventional loads

            Worst case load time series are distinguished by whether it
            is a load or feed-in case and whether it used to analyse the MV or LV.
            Worst case scaling factors for conventional loads are specified in
            the config section `worst_case_scale_factor` through the parameters:
            'mv_feed-in_case_load', 'lv_feed-in_case_load', 'mv_load_case_load', and
            'lv_load_case_load'.

            For reactive power a fixed cosphi is assumed. A different reactive power
            factor is used for loads in the MV and loads in the LV.
            The reactive power factors for conventional loads are specified in
            the config section `reactive_power_factor` through the parameters:
            'mv_load' and 'lv_load'.

        * Charging points

            Worst case demand time series are distinguished by use case (home charging,
            work charging, public (slow) charging and HPC), by whether it is a load or
            feed-in case and by whether it used to analyse the MV or LV.
            Worst case scaling factors for charging points are specified in
            the config section `worst_case_scale_factor` through the parameters:
            'mv_feed-in_case_cp_home', 'mv_feed-in_case_cp_work',
            'mv_feed-in_case_cp_public', and 'mv_feed-in_case_cp_hpc',
            'lv_feed-in_case_cp_home', 'lv_feed-in_case_cp_work',
            'lv_feed-in_case_cp_public', and 'lv_feed-in_case_cp_hpc',
            'mv_load-in_case_cp_home', 'mv_load-in_case_cp_work',
            'mv_load-in_case_cp_public', and 'mv_load-in_case_cp_hpc',
            'lv_load-in_case_cp_home', 'lv_load-in_case_cp_work',
            'lv_load-in_case_cp_public', and 'lv_load-in_case_cp_hpc'.

            For reactive power a fixed cosphi is assumed. A different reactive power
            factor is used for charging points in the MV and charging points in the LV.
            The reactive power factors for charging points are specified in
            the config section `reactive_power_factor` through the parameters:
            'mv_cp' and 'lv_cp'.

        * Heat pumps

            Worst case demand time series are distinguished by whether it is a load or
            feed-in case and by whether it used to analyse the MV or LV.
            Worst case scaling factors for heat pumps are specified in
            the config section `worst_case_scale_factor` through the parameters:
            'mv_feed-in_case_hp', 'lv_feed-in_case_hp', 'mv_load_case_hp', and
            'lv_load_case_hp'.

            For reactive power a fixed cosphi is assumed. A different reactive power
            factor is used for heat pumps in the MV and heat pumps in the LV.
            The reactive power factors for heat pumps are specified in
            the config section `reactive_power_factor` through the parameters:
            'mv_hp' and 'lv_hp'.

        * Storage units

            Worst case feed-in time series are distinguished by whether it is a load or
            feed-in case.
            In case of storage units worst case time series it is not distinguished by
            whether it is used to analyse the MV or LV. However, both options are
            generated as it is distinguished in the case of loads.
            Worst case scaling factors for storage units are specified in
            the config section `worst_case_scale_factor` through the parameters:
            'feed-in_case_storage' and 'load_case_storage'.

            For reactive power a fixed cosphi is assumed. A different reactive power
            factor is used for storage units in the MV and storage units in the LV.
            The reactive power factors for storage units are specified in
            the config section `reactive_power_factor` through the parameters:
            'mv_storage' and 'lv_storage'.

        Parameters
        ----------
        edisgo_object : :class:`~.EDisGo`
        cases : list(str)
            List with worst-cases to generate time series for. Can be
            'feed-in_case', 'load_case' or both.

        Notes
        -----
        Loads for which type information is not set are handled as conventional loads.

        """
        # reset all time series
        self.reset()

        # create a mapping from worst case cases to time stamps needed for pypsa
        worst_cases = [
            "_".join(case) for case in itertools.product(cases, ["mv", "lv"])
        ]
        time_stamps = pd.date_range("1/1/1970", periods=len(worst_cases), freq="H")
        self.timeindex_worst_cases = pd.Series(time_stamps, index=worst_cases)
        self.timeindex = time_stamps

        if not edisgo_object.topology.generators_df.empty:
            # assign voltage level for reactive power
            df = assign_voltage_level_to_component(
                edisgo_object.topology.generators_df, edisgo_object.topology.buses_df
            )
            p, q = self._worst_case_generators(cases, df, edisgo_object.config)
            # change index and set p and q
            self.generators_active_power = p.rename(index=self.timeindex_worst_cases)
            self.generators_reactive_power = q.rename(index=self.timeindex_worst_cases)

        if not edisgo_object.topology.loads_df.empty:
            # assign voltage level for reactive power
            df = assign_voltage_level_to_component(
                edisgo_object.topology.loads_df, edisgo_object.topology.buses_df
            )
            # conventional loads
            df_tmp = df[df.type == "conventional_load"]
            if not df_tmp.empty:
                p, q = self._worst_case_conventional_load(
                    cases, df_tmp, edisgo_object.config
                )
                # change index and set p and q
                self.loads_active_power = p.rename(index=self.timeindex_worst_cases)
                self.loads_reactive_power = q.rename(index=self.timeindex_worst_cases)
            # charging points
            df_tmp = df[df.type == "charging_point"]
            if not df_tmp.empty:
                p, q = self._worst_case_charging_points(
                    cases, df_tmp, edisgo_object.config
                )
                # change index and set p and q
                p = p.rename(index=self.timeindex_worst_cases)
                q = q.rename(index=self.timeindex_worst_cases)
                self.loads_active_power = pd.concat(
                    [self.loads_active_power, p], axis=1
                )
                self.loads_reactive_power = pd.concat(
                    [self.loads_reactive_power, q], axis=1
                )
            # heat pumps
            df_tmp = df[df.type == "heat_pump"]
            if not df_tmp.empty:
                p, q = self._worst_case_heat_pumps(cases, df_tmp, edisgo_object.config)
                # change index and set p and q
                p = p.rename(index=self.timeindex_worst_cases)
                q = q.rename(index=self.timeindex_worst_cases)
                self.loads_active_power = pd.concat(
                    [self.loads_active_power, p], axis=1
                )
                self.loads_reactive_power = pd.concat(
                    [self.loads_reactive_power, q], axis=1
                )
            # check if there are loads without time series remaining and if so, handle
            # them as conventional loads
            loads_without_ts = list(
                set(df.index) - set(self.loads_active_power.columns)
            )
            if loads_without_ts:
                logging.warning(
                    "There are loads where information on type of load is missing. "
                    "Handled types are 'conventional_load', 'charging_point', and "
                    "'heat_pump'. Loads with missing type information are handled as "
                    "conventional loads. If this is not the wanted behavior, please "
                    "set type information. This concerns the following "
                    f"loads: {loads_without_ts}."
                )
                p, q = self._worst_case_conventional_load(
                    cases, df.loc[loads_without_ts, :], edisgo_object.config
                )

                # change index and set p and q
                p = p.rename(index=self.timeindex_worst_cases)
                q = q.rename(index=self.timeindex_worst_cases)
                self.loads_active_power = pd.concat(
                    [self.loads_active_power, p], axis=1
                )
                self.loads_reactive_power = pd.concat(
                    [self.loads_reactive_power, q], axis=1
                )
        if not edisgo_object.topology.storage_units_df.empty:
            # assign voltage level for reactive power
            df = assign_voltage_level_to_component(
                edisgo_object.topology.storage_units_df, edisgo_object.topology.buses_df
            )
            p, q = self._worst_case_storage_units(cases, df, edisgo_object.config)
            # change index and set p and q
            self.storage_units_active_power = p.rename(index=self.timeindex_worst_cases)
            self.storage_units_reactive_power = q.rename(
                index=self.timeindex_worst_cases
            )

    def _worst_case_generators(self, cases, df, configs):
        """
        Get feed-in of generators for worst case analyses.

        See :py:attr:`~set_worst_case` for further information.

        Parameters
        ----------
        cases : list(str)
            List with worst-cases to generate time series for. Can be
            'feed-in_case', 'load_case' or both.
        df : :pandas:`pandas.DataFrame<DataFrame>`
            Dataframe with information on generators in the format of
            :attr:`~.network.topology.Topology.generators_df` with additional column
            "voltage_level".
        configs : :class:`~.tools.config.Config`
            Configuration data with assumed simultaneity factors and reactive power
            behavior.

        Returns
        -------
        (:pandas:`pandas.DataFrame<DataFrame>`, :pandas:`pandas.DataFrame<DataFrame>`)
            Active and reactive power (in MW and MVA, respectively) in each case for
            each generator. The index of the dataframe contains the case and the columns
            are the generator names.

        """
        # check that all generators have information on nominal power, technology type,
        # and voltage level they are in
        df = df.loc[:, ["p_nom", "voltage_level", "type"]]
        check = df.isnull().any(axis=1)
        if check.any():
            raise AttributeError(
                f"The following generators have missing information on nominal power, "
                f"technology type or voltage level: {check[check].index.values}."
            )

        # active power
        # get worst case configurations
        worst_case_scale_factors = configs["worst_case_scale_factor"]
        # get power scaling factors for different technologies, voltage levels and
        # feed-in/load case
        types = ["pv", "wind", "other"]
        power_scaling = pd.DataFrame(columns=types)
        for t in types:
            for case in cases:
                power_scaling.at[f"{case}_mv", t] = worst_case_scale_factors[
                    f"{case}_feed-in_{t}"
                ]

                power_scaling.at[f"{case}_lv", t] = power_scaling.at[f"{case}_mv", t]

        # calculate active power of generators
        active_power = pd.concat(
            [
                power_scaling.pv.to_frame("p_nom").dot(
                    df[df.type == "solar"].loc[:, ["p_nom"]].T
                ),
                power_scaling.wind.to_frame("p_nom").dot(
                    df[df.type == "wind"].loc[:, ["p_nom"]].T
                ),
                power_scaling.other.to_frame("p_nom").dot(
                    df[~df.type.isin(["solar", "wind"])].loc[:, ["p_nom"]].T
                ),
            ],
            axis=1,
        )

        # reactive power
        # get worst case configurations for each generator
        power_factor = q_control._fixed_cosphi_default_power_factor(
            df, "generators", configs
        )
        q_sign = q_control._fixed_cosphi_default_reactive_power_sign(
            df, "generators", configs
        )
        # write reactive power configuration to TimeSeriesRaw
        self.time_series_raw.q_control.drop(df.index, errors="ignore", inplace=True)
        self.time_series_raw.q_control = pd.concat(
            [
                self.time_series_raw.q_control,
                pd.DataFrame(
                    index=df.index,
                    data={
                        "type": "fixed_cosphi",
                        "q_sign": q_sign,
                        "power_factor": power_factor,
                    },
                ),
            ]
        )
        # calculate reactive power of generators
        reactive_power = q_control.fixed_cosphi(active_power, q_sign, power_factor)
        return active_power, reactive_power

    def _worst_case_conventional_load(self, cases, df, configs):
        """
        Get demand of conventional loads for worst case analyses.

        See :py:attr:`~set_worst_case` for further information.

        Parameters
        ----------
        cases : list(str)
            List with worst-cases to generate time series for. Can be
            'feed-in_case', 'load_case' or both.
        df : :pandas:`pandas.DataFrame<DataFrame>`
            Dataframe with information on conventional loads in the format of
            :attr:`~.network.topology.Topology.loads_df` with additional column
            "voltage_level".
        configs : :class:`~.tools.config.Config`
            Configuration data with assumed simultaneity factors and reactive power
            behavior.

        Returns
        -------
        (:pandas:`pandas.DataFrame<DataFrame>`, :pandas:`pandas.DataFrame<DataFrame>`)
            Active and reactive power (in MW and MVA, respectively) in each case for
            each load. The index of the dataframe contains the case and the columns
            are the load names.

        """
        # check that all loads have information on nominal power (grid connection power)
        # and voltage level they are in
        df = df.loc[:, ["p_set", "voltage_level"]]
        check = df.isnull().any(axis=1)
        if check.any():
            raise AttributeError(
                f"The following loads have missing information on grid connection power"
                f" or voltage level: {check[check].index.values}."
            )

        # active power
        # get worst case configurations
        worst_case_scale_factors = configs["worst_case_scale_factor"]
        # get power scaling factors for different voltage levels and feed-in/load case
        power_scaling = pd.Series(dtype=float)
        for case in cases:
            for voltage_level in ["mv", "lv"]:
                power_scaling.at[f"{case}_{voltage_level}"] = worst_case_scale_factors[
                    f"{voltage_level}_{case}_load"
                ]

        # calculate active power of loads
        active_power = power_scaling.to_frame("p_set").dot(df.loc[:, ["p_set"]].T)

        # reactive power
        # get worst case configurations for each load
        power_factor = q_control._fixed_cosphi_default_power_factor(
            df, "loads", configs
        )
        q_sign = q_control._fixed_cosphi_default_reactive_power_sign(
            df, "loads", configs
        )
        # write reactive power configuration to TimeSeriesRaw
        self.time_series_raw.q_control.drop(df.index, errors="ignore", inplace=True)
        self.time_series_raw.q_control = pd.concat(
            [
                self.time_series_raw.q_control,
                pd.DataFrame(
                    index=df.index,
                    data={
                        "type": "fixed_cosphi",
                        "q_sign": q_sign,
                        "power_factor": power_factor,
                    },
                ),
            ]
        )
        # calculate reactive power of loads
        reactive_power = q_control.fixed_cosphi(active_power, q_sign, power_factor)
        return active_power, reactive_power

    def _worst_case_charging_points(self, cases, df, configs):
        """
        Get demand of charging points for worst case analyses.

        See :py:attr:`~set_worst_case` for further information.

        Parameters
        ----------
        cases : list(str)
            List with worst-cases to generate time series for. Can be
            'feed-in_case', 'load_case' or both.
        df : :pandas:`pandas.DataFrame<DataFrame>`
            Dataframe with information on charging points in the format of
            :attr:`~.network.topology.Topology.loads_df` with additional column
            "voltage_level".
        configs : :class:`~.tools.config.Config`
            Configuration data with assumed simultaneity factors and reactive power
            behavior.

        Returns
        -------
        (:pandas:`pandas.DataFrame<DataFrame>`, :pandas:`pandas.DataFrame<DataFrame>`)
            Active and reactive power (in MW and MVA, respectively) in each case for
            each charging point. The index of the dataframe contains the case and the
            columns are the charging point names.

        """
        # check that all charging points have information on nominal power,
        # sector (use case), and voltage level they are in
        df = df.loc[:, ["p_set", "voltage_level", "sector"]]
        check = df.isnull().any(axis=1)
        if check.any():
            raise AttributeError(
                "The following charging points have missing information on nominal "
                f"power, use case or voltage level: {check[check].index.values}."
            )

        # check that there is no invalid sector (only "home", "work", "public", and
        # "hpc" allowed)
        use_cases = ["home", "work", "public", "hpc"]
        sectors = df.sector.unique()
        diff = list(set(sectors) - set(use_cases))
        if diff:
            raise AttributeError(
                "The following charging points have a use case no worst case "
                "simultaneity factor is defined for: "
                f"{df[df.sector.isin(diff)].index.values}."
            )

        # active power
        # get worst case configurations
        worst_case_scale_factors = configs["worst_case_scale_factor"]
        # get power scaling factors for different use cases, voltage levels and
        # feed-in/load case
        power_scaling = pd.DataFrame(columns=sectors)
        for s in sectors:
            for case in cases:
                for voltage_level in ["mv", "lv"]:
                    power_scaling.at[
                        f"{case}_{voltage_level}", s
                    ] = worst_case_scale_factors[f"{voltage_level}_{case}_cp_{s}"]

        # calculate active power of charging points
        active_power = pd.concat(
            [
                power_scaling.loc[:, s]
                .to_frame("p_set")
                .dot(df[df.sector == s].loc[:, ["p_set"]].T)
                for s in sectors
            ],
            axis=1,
        )

        # reactive power
        # get worst case configurations for each charging point
        power_factor = q_control._fixed_cosphi_default_power_factor(
            df, "charging_points", configs
        )
        q_sign = q_control._fixed_cosphi_default_reactive_power_sign(
            df, "charging_points", configs
        )
        # write reactive power configuration to TimeSeriesRaw
        self.time_series_raw.q_control.drop(df.index, errors="ignore", inplace=True)
        self.time_series_raw.q_control = pd.concat(
            [
                self.time_series_raw.q_control,
                pd.DataFrame(
                    index=df.index,
                    data={
                        "type": "fixed_cosphi",
                        "q_sign": q_sign,
                        "power_factor": power_factor,
                    },
                ),
            ]
        )
        # calculate reactive power of charging points
        reactive_power = q_control.fixed_cosphi(active_power, q_sign, power_factor)
        return active_power, reactive_power

    def _worst_case_heat_pumps(self, cases, df, configs):
        """
        Get demand of heat pumps for worst case analyses.

        See :py:attr:`~set_worst_case` for further information.

        Parameters
        ----------
        cases : list(str)
            List with worst-cases to generate time series for. Can be
            'feed-in_case', 'load_case' or both.
        df : :pandas:`pandas.DataFrame<DataFrame>`
            Dataframe with information on heat pumps in the format of
            :attr:`~.network.topology.Topology.loads_df` with additional column
            "voltage_level".
        configs : :class:`~.tools.config.Config`
            Configuration data with assumed simultaneity factors and reactive power
            behavior.

        Returns
        -------
        (:pandas:`pandas.DataFrame<DataFrame>`, :pandas:`pandas.DataFrame<DataFrame>`)
            Active and reactive power (in MW and MVA, respectively) in each case for
            each heat pump. The index of the dataframe contains the case and the columns
            are the heat pump names.

        """
        # check that all heat pumps have information on nominal power, and voltage level
        # they are in
        df = df.loc[:, ["p_set", "voltage_level"]]
        check = df.isnull().any(axis=1)
        if check.any():
            raise AttributeError(
                f"The following heat pumps have missing information on nominal power or"
                f" voltage level: {check[check].index.values}."
            )

        # active power
        # get worst case configurations
        worst_case_scale_factors = configs["worst_case_scale_factor"]
        # get power scaling factors for different voltage levels and feed-in/load case
        power_scaling = pd.Series(dtype=float)
        for case in cases:
            for voltage_level in ["mv", "lv"]:
                power_scaling.at[f"{case}_{voltage_level}"] = worst_case_scale_factors[
                    f"{voltage_level}_{case}_hp"
                ]

        # calculate active power of heat pumps
        active_power = power_scaling.to_frame("p_set").dot(df.loc[:, ["p_set"]].T)

        # reactive power
        # get worst case configurations for each heat pump
        power_factor = q_control._fixed_cosphi_default_power_factor(
            df, "heat_pumps", configs
        )
        q_sign = q_control._fixed_cosphi_default_reactive_power_sign(
            df, "heat_pumps", configs
        )
        # write reactive power configuration to TimeSeriesRaw
        self.time_series_raw.q_control.drop(df.index, errors="ignore", inplace=True)
        self.time_series_raw.q_control = pd.concat(
            [
                self.time_series_raw.q_control,
                pd.DataFrame(
                    index=df.index,
                    data={
                        "type": "fixed_cosphi",
                        "q_sign": q_sign,
                        "power_factor": power_factor,
                    },
                ),
            ]
        )
        # calculate reactive power of heat pumps
        reactive_power = q_control.fixed_cosphi(active_power, q_sign, power_factor)
        return active_power, reactive_power

    def _worst_case_storage_units(self, cases, df, configs):
        """
        Get charging and discharging of storage units for worst case analyses.

        See :py:attr:`~set_worst_case` for further information.

        Parameters
        ----------
        cases : list(str)
            List with worst-cases to generate time series for. Can be
            'feed-in_case', 'load_case' or both.
        df : :pandas:`pandas.DataFrame<DataFrame>`
            Dataframe with information on generators in the format of
            :attr:`~.network.topology.Topology.generators_df` with additional column
            "voltage_level".
        configs : :class:`~.tools.config.Config`
            Configuration data with assumed simultaneity factors and reactive power
            behavior.

        Returns
        -------
        (:pandas:`pandas.DataFrame<DataFrame>`, :pandas:`pandas.DataFrame<DataFrame>`)
            Active and reactive power (in MW and MVA, respectively) in each case for
            each storage. The index of the dataframe contains the case and the columns
            are the storage names.

        """
        # check that all storage units have information on nominal power
        # and voltage level they are in
        df = df.loc[:, ["p_nom", "voltage_level"]]
        check = df.isnull().any(axis=1)
        if check.any():
            raise AttributeError(
                "The following storage units have missing information on nominal power"
                f" or voltage level: {check[check].index.values}."
            )

        # active power
        # get worst case configurations
        worst_case_scale_factors = configs["worst_case_scale_factor"]
        # get power scaling factors for different voltage levels and feed-in/load case
        power_scaling = pd.Series(dtype=float)
        for case in cases:
            power_scaling.at[f"{case}_mv"] = worst_case_scale_factors[f"{case}_storage"]
            power_scaling.at[f"{case}_lv"] = power_scaling.at[f"{case}_mv"]

        # calculate active power of loads
        active_power = power_scaling.to_frame("p_nom").dot(df.loc[:, ["p_nom"]].T)

        # reactive power
        # get worst case configurations for each load
        power_factor = q_control._fixed_cosphi_default_power_factor(
            df, "storage_units", configs
        )
        q_sign = q_control._fixed_cosphi_default_reactive_power_sign(
            df, "storage_units", configs
        )
        # write reactive power configuration to TimeSeriesRaw
        self.time_series_raw.q_control.drop(df.index, errors="ignore", inplace=True)
        self.time_series_raw.q_control = pd.concat(
            [
                self.time_series_raw.q_control,
                pd.DataFrame(
                    index=df.index,
                    data={
                        "type": "fixed_cosphi",
                        "q_sign": q_sign,
                        "power_factor": power_factor,
                    },
                ),
            ]
        )
        # calculate reactive power of loads
        reactive_power = q_control.fixed_cosphi(active_power, q_sign, power_factor)
        return active_power, reactive_power

    def predefined_fluctuating_generators_by_technology(
        self, edisgo_object, ts_generators, generator_names=None
    ):
        """
        Set active power feed-in time series for fluctuating generators by technology.

        In case time series are provided per technology and weather cell ID, active
        power feed-in time series are also set by technology and weather cell ID.

        Parameters
        ----------
        edisgo_object : :class:`~.EDisGo`
        ts_generators : str or :pandas:`pandas.DataFrame<dataframe>`
            Defines which technology-specific or technology and weather cell specific
            active power time series to use.
            Possible options are:

            * 'oedb'

                Technology and weather cell specific hourly feed-in time series are
                obtained from the OpenEnergy DataBase for the weather year 2011. See
                :func:`edisgo.io.timeseries_import.import_feedin_timeseries` for more
                information.

            * :pandas:`pandas.DataFrame<dataframe>`

                DataFrame with self-provided feed-in time series per technology or
                per technology and weather cell ID normalized to a nominal capacity
                of 1.
                In case time series are provided only by technology, columns of the
                DataFrame contain the technology type as string.
                In case time series are provided by technology and weather cell ID
                columns need to be a :pandas:`pandas.MultiIndex<MultiIndex>` with the
                first level containing the technology as string and the second level
                the weather cell ID as integer.
                Index needs to be a :pandas:`pandas.DatetimeIndex<DatetimeIndex>`.

                When importing a ding0 grid and/or using predefined scenarios
                of the future generator park,
                each generator has an assigned weather cell ID that identifies the
                weather data cell from the weather data set used in the research
                project `open_eGo <https://openegoproject.wordpress.com/>`_ to
                determine feed-in profiles. The weather cell ID can be retrieved
                from column `weather_cell_id` in
                :attr:`~.network.topology.Topology.generators_df` and could be
                overwritten to use own weather cells.

        generator_names : list(str)
            Defines for which fluctuating generators to use technology-specific time
            series. If None, all generators technology (and weather cell) specific time
            series are provided for are used. In case the time series are retrieved from
            the oedb, all solar and wind generators are used.

        """
        # in case time series from oedb are used, retrieve oedb time series
        if isinstance(ts_generators, str) and ts_generators == "oedb":
            weather_cell_ids = get_weather_cells_intersecting_with_grid_district(
                edisgo_object
            )
            ts_generators = timeseries_import.feedin_oedb(
                edisgo_object.config, weather_cell_ids, self.timeindex
            )
        elif not isinstance(ts_generators, pd.DataFrame):
            raise ValueError(
                "'ts_generators' must either be a pandas DataFrame or 'oedb'."
            )

        # set generator_names if None
        if generator_names is None:
            if isinstance(ts_generators.columns, pd.MultiIndex):
                groups = edisgo_object.topology.generators_df.groupby(
                    ["type", "weather_cell_id"]
                ).groups
                combinations = ts_generators.columns
                generator_names = np.concatenate(
                    [groups[_].values for _ in combinations if _ in groups.keys()]
                )
            else:
                technologies = ts_generators.columns.unique()
                generator_names = edisgo_object.topology.generators_df[
                    edisgo_object.topology.generators_df.type.isin(technologies)
                ].index
        generator_names = _check_if_components_exist(
            edisgo_object, generator_names, "generators"
        )
        generators_df = edisgo_object.topology.generators_df.loc[generator_names, :]

        # drop existing time series
        drop_component_time_series(
            obj=self, df_name="generators_active_power", comp_names=generator_names
        )

        # scale time series by nominal power
        if isinstance(ts_generators.columns, pd.MultiIndex):
            ts_scaled = generators_df.apply(
                lambda x: ts_generators[x.type][x.weather_cell_id].T * x.p_nom,
                axis=1,
            ).T
        else:
            ts_scaled = generators_df.apply(
                lambda x: ts_generators[x.type].T * x.p_nom,
                axis=1,
            ).T
        if not ts_scaled.empty:
            self.generators_active_power = pd.concat(
                [
                    self.generators_active_power,
                    ts_scaled,
                ],
                axis=1,
                sort=False,
            )

        # write to TimeSeriesRaw
        if not isinstance(ts_generators.columns, pd.MultiIndex):
            # make columns a multiindex, otherwise columns are not a multiindex anymore
            # after concatenation and duplicates not correctly identified
            ts_generators = ts_generators.copy()
            ts_generators.columns = pd.MultiIndex.from_product(
                [ts_generators.columns, [None]]
            )
        tmp = pd.concat(
            [
                self.time_series_raw.fluctuating_generators_active_power_by_technology,
                ts_generators,
            ],
            axis=1,
        )
        tmp = tmp.loc[:, ~tmp.columns.duplicated(keep="last")]
        self.time_series_raw.fluctuating_generators_active_power_by_technology = tmp

    def predefined_dispatchable_generators_by_technology(
        self, edisgo_object, ts_generators, generator_names=None
    ):
        """
        Set active power feed-in time series for dispatchable generators by technology.

        Parameters
        ----------
        edisgo_object : :class:`~.EDisGo`
        ts_generators : :pandas:`pandas.DataFrame<dataframe>`
            DataFrame with self-provided active power time series of each
            type of dispatchable generator normalized to a nominal capacity of 1.
            Columns contain the technology type as string, e.g. 'gas', 'coal'.
            Use 'other' if you don't want to explicitly provide a time series for every
            possible technology. In the current grid existing generator technologies
            can be retrieved from column `type` in
            :attr:`~.network.topology.Topology.generators_df`.
            Index needs to be a :pandas:`pandas.DatetimeIndex<DatetimeIndex>`.
        generator_names : list(str)
            Defines for which dispatchable generators to use technology-specific time
            series. If None, all dispatchable generators technology-specific time series
            are provided for are used. In case `ts_generators` contains a column
            'other', all dispatchable generators in the network (i.e. all but solar and
            wind generators) are used.

        """
        if not isinstance(ts_generators, pd.DataFrame):
            raise ValueError("'ts_generators' must be a pandas DataFrame.")

        # write to TimeSeriesRaw
        for col in ts_generators:
            self.time_series_raw.dispatchable_generators_active_power_by_technology[
                col
            ] = ts_generators[col]

        # set generator_names if None
        if generator_names is None:
            if "other" in ts_generators.columns:
                generator_names = edisgo_object.topology.generators_df[
                    ~edisgo_object.topology.generators_df.type.isin(["solar", "wind"])
                ].index
            else:
                generator_names = edisgo_object.topology.generators_df[
                    edisgo_object.topology.generators_df.type.isin(
                        ts_generators.columns
                    )
                ].index
        generator_names = _check_if_components_exist(
            edisgo_object, generator_names, "generators"
        )
        generators_df = edisgo_object.topology.generators_df.loc[generator_names, :]

        # drop existing time series
        drop_component_time_series(
            obj=self, df_name="generators_active_power", comp_names=generator_names
        )

        # scale time series by nominal power
        ts_scaled = generators_df.apply(
            lambda x: ts_generators[x.type] * x.p_nom
            if x.type in ts_generators.columns
            else ts_generators["other"] * x.p_nom,
            axis=1,
        ).T
        if not ts_scaled.empty:
            self.generators_active_power = pd.concat(
                [
                    self.generators_active_power,
                    ts_scaled,
                ],
                axis=1,
                sort=False,
            )

    def predefined_conventional_loads_by_sector(
        self, edisgo_object, ts_loads, load_names=None
    ):
        """
        Set active power demand time series for conventional loads by sector.

        Parameters
        ----------
        edisgo_object : :class:`~.EDisGo`
        ts_loads : str or :pandas:`pandas.DataFrame<DataFrame>`
            Defines which sector-specific active power time series to use.
            Possible options are:

            * 'demandlib'

                Time series for the year specified :py:attr:`~timeindex` are
                generated using standard electric load profiles from the oemof
                `demandlib <https://github.com/oemof/demandlib/>`_.
                The demandlib provides sector-specific time series for the sectors
                'residential', 'retail', 'industrial', and 'agricultural'.

            * :pandas:`pandas.DataFrame<DataFrame>`

                DataFrame with load time series per sector normalized to an annual
                consumption of 1. Index needs to
                be a :pandas:`pandas.DatetimeIndex<DatetimeIndex>`.
                Columns contain the sector as string.
                In the current grid existing load types can be retrieved from column
                `sector` in :attr:`~.network.topology.Topology.loads_df` (make sure to
                select `type` 'conventional_load').
                In ding0 grid the differentiated sectors are 'residential', 'retail',
                'industrial', and 'agricultural'.
        load_names : list(str)
            Defines for which conventional loads to use sector-specific time series.
            If None, all loads of sectors for which sector-specific time series are
            provided are used. In case the demandlib is used, all loads of sectors
            'residential', 'retail', 'industrial', and 'agricultural' are used.

        """
        # in case time series from demandlib are used, retrieve demandlib time series
        if isinstance(ts_loads, str) and ts_loads == "demandlib":
            ts_loads = timeseries_import.load_time_series_demandlib(
                edisgo_object.config, timeindex=self.timeindex
            )
        elif not isinstance(ts_loads, pd.DataFrame):
            raise ValueError(
                "'ts_loads' must either be a pandas DataFrame or 'demandlib'."
            )
        elif ts_loads.empty:
            logger.warning("The profile you entered is empty. Method is skipped.")
            return

        # write to TimeSeriesRaw
        for col in ts_loads:
            self.time_series_raw.conventional_loads_active_power_by_sector[
                col
            ] = ts_loads[col]

        # set load_names if None
        if load_names is None:
            sectors = ts_loads.columns.unique()
            load_names = edisgo_object.topology.loads_df[
                edisgo_object.topology.loads_df.sector.isin(sectors)
            ].index
        load_names = _check_if_components_exist(edisgo_object, load_names, "loads")
        loads_df = edisgo_object.topology.loads_df.loc[load_names, :]

        # drop existing time series
        drop_component_time_series(
            obj=self, df_name="loads_active_power", comp_names=load_names
        )

        # scale time series by annual consumption
        self.loads_active_power = pd.concat(
            [
                self.loads_active_power,
                loads_df.apply(
                    lambda x: ts_loads[x.sector] * x.annual_consumption,
                    axis=1,
                ).T,
            ],
            axis=1,
        )

    def predefined_charging_points_by_use_case(
        self, edisgo_object, ts_loads, load_names=None
    ):
        """
        Set active power demand time series for charging points by their use case.

        Parameters
        ----------
        edisgo_object : :class:`~.EDisGo`
        ts_loads : :pandas:`pandas.DataFrame<DataFrame>`
            DataFrame with self-provided load time series per use case normalized to
            a nominal power of the charging point of 1.
            Index needs to be a :pandas:`pandas.DatetimeIndex<DatetimeIndex>`.
            Columns contain the use case as string.
            In the current grid existing use case types can be retrieved from column
            `sector` in :attr:`~.network.topology.Topology.loads_df` (make sure to
            select `type` 'charging_point').
            When using charging point input from SimBEV the differentiated use cases are
            'home', 'work', 'public' and 'hpc'.
        load_names : list(str)
            Defines for which charging points to use use-case-specific time series.
            If None, all charging points of use cases for which use-case-specific time
            series are provided are used.

        """
        if not isinstance(ts_loads, pd.DataFrame):
            raise ValueError("'ts_loads' must be a pandas DataFrame.")
        elif ts_loads.empty:
            logger.warning("The profile you entered is empty. Method is skipped.")
            return

        # write to TimeSeriesRaw
        for col in ts_loads:
            self.time_series_raw.charging_points_active_power_by_use_case[
                col
            ] = ts_loads[col]

        # set load_names if None
        if load_names is None:
            sectors = ts_loads.columns.unique()
            load_names = edisgo_object.topology.loads_df[
                edisgo_object.topology.loads_df.sector.isin(sectors)
            ].index
        load_names = _check_if_components_exist(edisgo_object, load_names, "loads")
        loads_df = edisgo_object.topology.loads_df.loc[load_names, :]

        # check if all loads are charging points and throw warning if not
        if not all(loads_df.type.isin(["charging_point"])):
            raise Warning(
                "Not all affected loads are charging points. Please check and"
                " adapt if necessary."
            )

        # drop existing time series
        drop_component_time_series(
            obj=self, df_name="loads_active_power", comp_names=load_names
        )

        # scale time series by nominal power
        self.loads_active_power = pd.concat(
            [
                self.loads_active_power,
                loads_df.apply(
                    lambda x: ts_loads[x.sector] * x.p_set,
                    axis=1,
                ).T,
            ],
            axis=1,
        )

    def fixed_cosphi(
        self,
        edisgo_object,
        generators_parametrisation=None,
        loads_parametrisation=None,
        storage_units_parametrisation=None,
    ):
        """
        Sets reactive power of specified components assuming a fixed power factor.
        Overwrites reactive power time series in case they already exist.
        Parameters
        -----------
        generators_parametrisation : str or :pandas:`pandas.DataFrame<dataframe>`
            Sets fixed cosphi parameters for generators.
            Possible options are:
            * 'default'
                Default configuration is used for all generators in the grid.
                To this end, the power factors set in the config section
                `reactive_power_factor` and the power factor mode, defining whether
                components behave inductive or capacitive, given in the config section
                `reactive_power_mode`, are used.
            * :pandas:`pandas.DataFrame<dataframe>`
                DataFrame with fix cosphi parametrisation for specified generators.
                Columns are:
                    * 'components' : list(str)
                        List with generators to apply parametrisation for.
                    * 'mode' : str
                        Defines whether generators behave inductive or capacitive.
                        Possible options are 'inductive', 'capacitive' or 'default'.
                        In case of 'default', configuration from config section
                        `reactive_power_mode` is used.
                    * 'power_factor' : float or str
                        Defines the fixed cosphi power factor. The power factor can
                        either be directly provided as float or it can be set to
                        'default', in which case configuration from config section
                        `reactive_power_factor` is used.
                Index of the dataframe is ignored.
        loads_parametrisation : str or :pandas:`pandas.DataFrame<dataframe>`
            Sets fixed cosphi parameters for loads. The same options as for parameter
            `generators_parametrisation` apply.
        storage_units_parametrisation : str or :pandas:`pandas.DataFrame<dataframe>`
            Sets fixed cosphi parameters for storage units. The same options as for
            parameter `generators_parametrisation` apply.
        """

        def _get_q_sign_and_power_factor_per_component(
            parametrisation, components_df, type, q_sign_func
        ):
            # default configuration
            if isinstance(parametrisation, str) and parametrisation == "default":
                # get default parametrisation from config
                df = assign_voltage_level_to_component(
                    components_df, edisgo_object.topology.buses_df
                )
                components_names = df.index
                q_sign = q_control._fixed_cosphi_default_reactive_power_sign(
                    df, type, edisgo_object.config
                )
                power_factor = q_control._fixed_cosphi_default_power_factor(
                    df, type, edisgo_object.config
                )
            elif isinstance(parametrisation, pd.DataFrame):
                # check if all given components exist in network and only use existing
                components_names = list(
                    itertools.chain.from_iterable(parametrisation.components)
                )
                components_names = _check_if_components_exist(
                    edisgo_object, components_names, type
                )
                # set up series with sign of reactive power and power factors
                q_sign = pd.Series(dtype=float)
                power_factor = pd.Series(dtype=float)
                for index, row in parametrisation.iterrows():
                    # get only components that exist in the network
                    comps = [_ for _ in row["components"] if _ in components_names]
                    if len(comps) > 0:
                        # get q_sign (default or given)
                        if row["mode"] == "default":
                            df = assign_voltage_level_to_component(
                                components_df.loc[comps, :],
                                edisgo_object.topology.buses_df,
                            )
                            q_sign = pd.concat(
                                [
                                    q_sign,
                                    q_control._fixed_cosphi_default_reactive_power_sign(
                                        df, type, edisgo_object.config
                                    ),
                                ]
                            )
                        else:
                            q_sign = pd.concat(
                                [
                                    q_sign,
                                    pd.Series(q_sign_func(row["mode"]), index=comps),
                                ]
                            )
                        # get power factor (default or given)
                        if row["power_factor"] == "default":
                            df = assign_voltage_level_to_component(
                                components_df.loc[comps, :],
                                edisgo_object.topology.buses_df,
                            )
                            power_factor = pd.concat(
                                [
                                    power_factor,
                                    q_control._fixed_cosphi_default_power_factor(
                                        df, type, edisgo_object.config
                                    ),
                                ]
                            )
                        else:
                            power_factor = pd.concat(
                                [
                                    power_factor,
                                    pd.Series(row["power_factor"], index=comps),
                                ]
                            )
            else:
                raise ValueError(
                    f"'{type}_parametrisation' must either be a pandas DataFrame or "
                    f"'default'."
                )

            # write reactive power configuration to TimeSeriesRaw
            # delete existing previous settings
            self.time_series_raw.q_control.drop(
                index=self.time_series_raw.q_control.index[
                    self.time_series_raw.q_control.index.isin(components_names)
                ],
                inplace=True,
            )
            self.time_series_raw.q_control = pd.concat(
                [
                    self.time_series_raw.q_control,
                    pd.DataFrame(
                        index=components_names,
                        data={
                            "type": "fixed_cosphi",
                            "q_sign": q_sign,
                            "power_factor": power_factor,
                        },
                    ),
                ]
            )

            # drop existing time series
            drop_component_time_series(
                obj=self, df_name=f"{type}_reactive_power", comp_names=components_names
            )

            return q_sign, power_factor

        # set reactive power for generators
        if (
            generators_parametrisation is not None
            and not edisgo_object.topology.generators_df.empty
        ):
            q_sign, power_factor = _get_q_sign_and_power_factor_per_component(
                parametrisation=generators_parametrisation,
                components_df=edisgo_object.topology.generators_df,
                type="generators",
                q_sign_func=q_control.get_q_sign_generator,
            )
            # calculate reactive power
            reactive_power = q_control.fixed_cosphi(
                self.generators_active_power.loc[:, q_sign.index], q_sign, power_factor
            )
            self.generators_reactive_power = pd.concat(
                [self.generators_reactive_power, reactive_power], axis=1
            )
        if (
            loads_parametrisation is not None
            and not edisgo_object.topology.loads_df.empty
        ):
            q_sign, power_factor = _get_q_sign_and_power_factor_per_component(
                parametrisation=loads_parametrisation,
                components_df=edisgo_object.topology.loads_df,
                type="loads",
                q_sign_func=q_control.get_q_sign_load,
            )
            # calculate reactive power
            reactive_power = q_control.fixed_cosphi(
                self.loads_active_power.loc[:, q_sign.index], q_sign, power_factor
            )
            self.loads_reactive_power = pd.concat(
                [self.loads_reactive_power, reactive_power], axis=1
            )
        if (
            storage_units_parametrisation is not None
            and not edisgo_object.topology.storage_units_df.empty
        ):
            q_sign, power_factor = _get_q_sign_and_power_factor_per_component(
                parametrisation=storage_units_parametrisation,
                components_df=edisgo_object.topology.storage_units_df,
                type="storage_units",
                q_sign_func=q_control.get_q_sign_generator,
            )
            # calculate reactive power
            reactive_power = q_control.fixed_cosphi(
                self.storage_units_active_power.loc[:, q_sign.index],
                q_sign,
                power_factor,
            )
            self.storage_units_reactive_power = pd.concat(
                [self.storage_units_reactive_power, reactive_power], axis=1
            )

    @property
    def residual_load(self):
        """
        Returns residual load in network.

        Residual load for each time step is calculated from total load
        minus total generation minus storage active power (discharge is
        positive).
        A positive residual load represents a load case while a negative
        residual load here represents a feed-in case.
        Grid losses are not considered.

        Returns
        -------
        :pandas:`pandas.Series<Series>`
            Series with residual load in MW.

        """
        return (
            self.loads_active_power.sum(axis=1)
            - self.generators_active_power.sum(axis=1)
            - self.storage_units_active_power.sum(axis=1)
        )

    @property
    def timesteps_load_feedin_case(self):
        """
        Contains residual load and information on feed-in and load case.

        Residual load is calculated from total (load - generation) in the
        network. Grid losses are not considered.

        Feed-in and load case are identified based on the
        generation, load and storage time series and defined as follows:

        1. Load case: positive (load - generation - storage) at HV/MV
           substation
        2. Feed-in case: negative (load - generation - storage) at HV/MV
           substation

        Returns
        -------
        :pandas:`pandas.Series<Series>`

            Series with information on whether time step is handled as load
            case ('load_case') or feed-in case ('feed-in_case') for each time
            step in :py:attr:`~timeindex`.

        """

        return self.residual_load.apply(
            lambda _: "feed-in_case" if _ < 0.0 else "load_case"
        )

    @property
    def _attributes(self):
        return [
            "loads_active_power",
            "loads_reactive_power",
            "generators_active_power",
            "generators_reactive_power",
            "storage_units_active_power",
            "storage_units_reactive_power",
        ]

    def reduce_memory(
        self, attr_to_reduce=None, to_type="float32", time_series_raw=True, **kwargs
    ):
        """
        Reduces size of dataframes to save memory.

        See :attr:`EDisGo.reduce_memory` for more information.

        Parameters
        -----------
        attr_to_reduce : list(str), optional
            List of attributes to reduce size for. Per default, all active
            and reactive power time series of generators, loads, and storage units
            are reduced.
        to_type : str, optional
            Data type to convert time series data to. This is a tradeoff
            between precision and memory. Default: "float32".
        time_series_raw : bool, optional
            If True raw time series data in :py:attr:`~time_series_raw` is reduced
            as well. Default: True.

        Other Parameters
        ------------------
        attr_to_reduce_raw : list(str), optional
            List of attributes in :class:`~.network.timeseries.TimeSeriesRaw` to reduce
            size for. See :attr:`~.network.timeseries.TimeSeriesRaw.reduce_memory`
            for default.

        """
        if attr_to_reduce is None:
            attr_to_reduce = self._attributes
        for attr in attr_to_reduce:
            setattr(
                self,
                attr,
                getattr(self, attr).apply(lambda _: _.astype(to_type)),
            )
        if time_series_raw:
            self.time_series_raw.reduce_memory(
                kwargs.get("attr_to_reduce_raw", None), to_type=to_type
            )

    def to_csv(self, directory, reduce_memory=False, time_series_raw=False, **kwargs):
        """
        Saves component time series to csv.

        Saves the following time series to csv files with the same file name
        (if the time series dataframe is not empty):

        * loads_active_power and loads_reactive_power
        * generators_active_power and generators_reactive_power
        * storage_units_active_power and  storage_units_reactive_power

        If parameter `time_series_raw` is set to True, raw time series data is saved
        to csv as well. See :attr:`~.network.timeseries.TimeSeriesRaw.to_csv`
        for more information.

        Parameters
        ----------
        directory : str
            Directory to save time series in.
        reduce_memory : bool, optional
            If True, size of dataframes is reduced using
            :attr:`~.network.timeseries.TimeSeries.reduce_memory`.
            Optional parameters of
            :attr:`~.network.timeseries.TimeSeries.reduce_memory`
            can be passed as kwargs to this function. Default: False.
        time_series_raw : bool, optional
            If True raw time series data in :py:attr:`~time_series_raw` is saved to csv
            as well. Per default all raw time series data is then stored in a
            subdirectory of the specified `directory` called "time_series_raw". Further,
            if `reduce_memory` is set to True, raw time series data is reduced as well.
            To change this default behavior please call
            :attr:`~.network.timeseries.TimeSeriesRaw.to_csv` separately.
            Default: False.

        Other Parameters
        ------------------
        kwargs :
            Kwargs may contain arguments of
            :attr:`~.network.timeseries.TimeSeries.reduce_memory`.

        """
        if reduce_memory is True:
            self.reduce_memory(**kwargs)

        os.makedirs(directory, exist_ok=True)

        for attr in self._attributes:
            if not getattr(self, attr).empty:
                getattr(self, attr).to_csv(os.path.join(directory, f"{attr}.csv"))

        if time_series_raw:
            self.time_series_raw.to_csv(
                directory=os.path.join(directory, "time_series_raw"),
                reduce_memory=reduce_memory,
            )

    def from_csv(
        self,
        data_path,
        dtype=None,
        time_series_raw=False,
        from_zip_archive=False,
        **kwargs,
    ):
        """
        Restores time series from csv files.

        See :func:`~to_csv` for more information on which time series can be saved and
        thus restored.

        Parameters
        ----------
        data_path : str
            Data path time series are saved in. Must be a directory or zip
            archive.
        dtype : str, optional
            Numerical data type for data to be loaded from csv. E.g. "float32".
            Default: None.
        time_series_raw : bool, optional
            If True raw time series data is as well read in (see
            :attr:`~.network.timeseries.TimeSeriesRaw.from_csv` for further
            information). Directory data is restored from can be specified through
            kwargs. Default: False.
        from_zip_archive : bool, optional
            Set True if data is archived in a zip archive. Default: False.

        Other Parameters
        ------------------
        directory_raw : str, optional
            Directory to read raw time series data from. Per default this is a
            subdirectory of the specified `directory` called "time_series_raw".

        """
        timeindex = None
<<<<<<< HEAD

        # get all attributes
        attrs = self._attributes

        if from_zip_archive:
            # read from zip archive
            # setup ZipFile Class
            zip = ZipFile(data_path)

            # get all directories and files within zip archive
            files = zip.namelist()

            # add directory and .csv to files to match zip archive
            attrs = {v: f"timeseries/{v}.csv" for v in attrs}

        else:
            # read from directory
            # check files within the directory
            files = os.listdir(data_path)

            # add .csv to files to match directory structure
            attrs = {v: f"{v}.csv" for v in attrs}

        attrs_to_read = {k: v for k, v in attrs.items() if v in files}

        for attr, file in attrs_to_read.items():
            if from_zip_archive:
                # open zip file to make it readable for pandas
                with zip.open(file) as f:
                    df = pd.read_csv(f, index_col=0, parse_dates=True, dtype=dtype)
            else:
                path = os.path.join(data_path, file)
                df = pd.read_csv(path, index_col=0, parse_dates=True, dtype=dtype)

            setattr(self, attr, df)

            if timeindex is None:
                timeindex = getattr(self, f"_{attr}").index

        if from_zip_archive:
            # make sure to destroy ZipFile Class to close any open connections
            zip.close()

=======
        for attr in self._attributes:
            path = os.path.join(directory, f"{attr}.csv")
            if os.path.exists(path):
                setattr(
                    self,
                    attr,
                    pd.read_csv(path, index_col=0, parse_dates=True),
                )
                if timeindex is None:
                    timeindex = getattr(self, f"_{attr}").index
>>>>>>> c79336bd
        if timeindex is None:
            timeindex = pd.DatetimeIndex([])

        self._timeindex = timeindex

        if time_series_raw:
            self.time_series_raw.from_csv(
                directory=kwargs.get(
                    "directory_raw", os.path.join(data_path, "time_series_raw")
                )
            )


class TimeSeriesRaw:
    """
    Holds raw time series data, e.g. sector-specific demand and standing times of EV.

    Normalised time series are e.g. sector-specific demand time series or
    technology-specific feed-in time series. Time series needed for
    flexibilities are e.g. heat time series or curtailment time series.

    Attributes
    ------------
    q_control : :pandas:`pandas.DataFrame<DataFrame>`
        Dataframe with information on applied reactive power control or in case of
        conventional loads assumed reactive power behavior. Index of the dataframe are
        the component names as in index of
        :attr:`~.network.topology.Topology.generators_df`,
        :attr:`~.network.topology.Topology.loads_df`, and
        :attr:`~.network.topology.Topology.storage_units_df`. Columns are
        "type" with the type of Q-control applied (can be "fixed_cosphi", "cosphi(P)",
        or "Q(V)"),
        "power_factor" with the (maximum) power factor,
        "q_sign" giving the sign of the reactive power (only applicable to
        "fixed_cosphi"),
        "parametrisation" with the parametrisation of the
        respective Q-control (only applicable to "cosphi(P)" and "Q(V)").
    fluctuating_generators_active_power_by_technology : \
    :pandas:`pandas.DataFrame<DataFrame>`
        DataFrame with feed-in time series per technology or technology and
        weather cell ID normalized to a nominal capacity of 1.
        Columns can either just contain the technology type as string or
        be a :pandas:`pandas.MultiIndex<MultiIndex>` with the
        first level containing the technology as string and the second level
        the weather cell ID as integer.
        Index is a :pandas:`pandas.DatetimeIndex<DatetimeIndex>`.
    dispatchable_generators_active_power_by_technology : \
    :pandas:`pandas.DataFrame<DataFrame>`
        DataFrame with feed-in time series per technology normalized to a nominal
        capacity of 1.
        Columns contain the technology type as string.
        Index is a :pandas:`pandas.DatetimeIndex<DatetimeIndex>`.
    conventional_loads_active_power_by_sector : :pandas:`pandas.DataFrame<DataFrame>`
        DataFrame with load time series of each type of conventional load
        normalized to an annual consumption of 1. Index needs to
        be a :pandas:`pandas.DatetimeIndex<DatetimeIndex>`.
        Columns represent load type. In ding0 grids the
        differentiated sectors are 'residential', 'retail', 'industrial', and
        'agricultural'.
    charging_points_active_power_by_use_case : :pandas:`pandas.DataFrame<DataFrame>`
        DataFrame with charging demand time series per use case normalized to a nominal
        capacity of 1.
        Columns contain the use case as string.
        Index is a :pandas:`pandas.DatetimeIndex<DatetimeIndex>`.

    """

    def __init__(self):
        self.q_control = pd.DataFrame(
            columns=["type", "q_sign", "power_factor", "parametrisation"]
        )
        self.fluctuating_generators_active_power_by_technology = pd.DataFrame(
            dtype=float
        )
        self.dispatchable_generators_active_power_by_technology = pd.DataFrame(
            dtype=float
        )
        self.conventional_loads_active_power_by_sector = pd.DataFrame(dtype=float)
        self.charging_points_active_power_by_use_case = pd.DataFrame(dtype=float)

    @property
    def _attributes(self):
        return [
            "q_control",
            "fluctuating_generators_active_power_by_technology",
            "dispatchable_generators_active_power_by_technology",
            "conventional_loads_active_power_by_sector",
            "charging_points_active_power_by_use_case",
        ]

    def reduce_memory(self, attr_to_reduce=None, to_type="float32"):
        """
        Reduces size of dataframes to save memory.

        See :attr:`EDisGo.reduce_memory` for more information.

        Parameters
        -----------
        attr_to_reduce : list(str), optional
            List of attributes to reduce size for. Attributes need to be
            dataframes containing only time series. Per default, all active
            and reactive power time series of generators, loads, storage units
            and charging points are reduced.
        to_type : str, optional
            Data type to convert time series data to. This is a tradeoff
            between precision and memory. Default: "float32".

        """
        if attr_to_reduce is None:
            attr_to_reduce = self._attributes
        # remove attributes that do not contain only floats
        if "q_control" in attr_to_reduce:
            attr_to_reduce.remove("q_control")
        for attr in attr_to_reduce:
            if hasattr(self, attr) and getattr(self, attr) is not None:
                setattr(
                    self, attr, getattr(self, attr).apply(lambda _: _.astype(to_type))
                )

    def to_csv(self, directory, reduce_memory=False, **kwargs):
        """
        Saves time series to csv.

        Saves all attributes that are set to csv files with the same file name.
        See class definition for possible attributes.

        Parameters
        ----------
        directory: str
            Directory to save time series in.
        reduce_memory : bool, optional
            If True, size of dataframes is reduced using
            :attr:`~.network.timeseries.TimeSeriesRaw.reduce_memory`. Optional
            parameters of
            :attr:`~.network.timeseries.TimeSeriesRaw.reduce_memory`
            can be passed as kwargs to this function. Default: False.

        Other Parameters
        ------------------
        kwargs :
            Kwargs may contain optional arguments of
            :attr:`~.network.timeseries.TimeSeriesRaw.reduce_memory`.

        """
        if reduce_memory is True:
            self.reduce_memory(**kwargs)

        os.makedirs(directory, exist_ok=True)

        for attr in self._attributes:
            if hasattr(self, attr) and not getattr(self, attr).empty:
                getattr(self, attr).to_csv(os.path.join(directory, f"{attr}.csv"))

    def from_csv(self, directory):
        """
        Restores time series from csv files.

        See :func:`~to_csv` for more information on which time series are
        saved.

        Parameters
        ----------
        directory : str
            Directory time series are saved in.

        """
        timeindex = None
        for attr in self._attributes:
            path = os.path.join(directory, f"{attr}.csv")
            if os.path.exists(path):
                setattr(
                    self,
                    attr,
                    pd.read_csv(path, index_col=0, parse_dates=True),
                )
                if timeindex is None:
                    timeindex = getattr(self, f"_{attr}").index
        if timeindex is None:
            timeindex = pd.DatetimeIndex([])
        self._timeindex = timeindex


def drop_component_time_series(obj, df_name, comp_names):
    """
    Drop component time series.

    Parameters
    ----------
    obj : obj
        Object with attr `df_name` to remove columns from. Can e.g. be
        :class:`~.network.timeseries.TimeSeries`.
    df_name : str
        Name of attribute of given object holding the dataframe to remove columns from.
        Can e.g. be "generators_active_power" if time series should be removed from
        :attr:`~.network.timeseries.TimeSeries.generators_active_power`.
    comp_names: str or list(str)
        Names of components to drop.

    """
    if isinstance(comp_names, str):
        comp_names = [comp_names]
    # drop existing time series of component
    setattr(
        obj,
        df_name,
        getattr(obj, df_name).drop(
            getattr(obj, df_name).columns[
                getattr(obj, df_name).columns.isin(comp_names)
            ],
            axis=1,
        ),
    )


def _add_component_time_series(obj, df_name, ts_new):
    """
    Add component time series.

    Parameters
    ----------
    obj : obj
        Object with attr `df_name` to add columns to. Can e.g. be
        :class:`~.network.timeseries.TimeSeries`.
    df_name : str
        Name of attribute of given object holding the dataframe to add columns to.
        Can e.g. be "generators_active_power" if time series should be added to
        :attr:`~.network.timeseries.TimeSeries.generators_active_power`.
    ts_new : :pandas:`pandas.DataFrame<DataFrame>`
        Dataframe with new time series to add to existing time series dataframe.

    """
    setattr(
        obj,
        df_name,
        pd.concat(
            [getattr(obj, df_name), ts_new],
            axis=1,
        ),
    )


def _check_if_components_exist(edisgo_object, component_names, component_type):
    """
    Checks if all provided components exist in the network.

    Raises warning if there any provided components that are not in the network.

    Parameters
    ----------
    edisgo_object : :class:`~.EDisGo`
    component_names : list(str)
        Names of components for which time series are added.
    component_type : str
        The component type for which time series are added.
        Possible options are 'generators', 'storage_units', 'loads'.

    Returns
    --------
    set(str)
        Returns a set of all provided components that are in the network.

    """
    comps_in_network = getattr(edisgo_object.topology, f"{component_type}_df").index

    comps_not_in_network = list(set(component_names) - set(comps_in_network))

    if comps_not_in_network:
        logging.warning(
            f"Some of the provided {component_type} are not in the network. This "
            f"concerns the following components: {comps_not_in_network}."
        )

        return set(component_names) - set(comps_not_in_network)
    return component_names<|MERGE_RESOLUTION|>--- conflicted
+++ resolved
@@ -1885,7 +1885,6 @@
 
         """
         timeindex = None
-<<<<<<< HEAD
 
         # get all attributes
         attrs = self._attributes
@@ -1929,18 +1928,6 @@
             # make sure to destroy ZipFile Class to close any open connections
             zip.close()
 
-=======
-        for attr in self._attributes:
-            path = os.path.join(directory, f"{attr}.csv")
-            if os.path.exists(path):
-                setattr(
-                    self,
-                    attr,
-                    pd.read_csv(path, index_col=0, parse_dates=True),
-                )
-                if timeindex is None:
-                    timeindex = getattr(self, f"_{attr}").index
->>>>>>> c79336bd
         if timeindex is None:
             timeindex = pd.DatetimeIndex([])
 
