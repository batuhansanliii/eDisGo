{
 "cells": [
  {
   "cell_type": "code",
   "execution_count": null,
   "metadata": {},
   "outputs": [],
   "source": [
    "__copyright__ = \"Reiner Lemoine Institut gGmbH\"\n",
    "__license__ = \"GNU Affero General Public License Version 3 (AGPL-3.0)\"\n",
    "__url__ = \"https://github.com/openego/eDisGo/blob/master/LICENSE\"\n",
    "__author__ = \"mltja\""
   ]
  },
  {
   "cell_type": "markdown",
   "metadata": {},
   "source": [
    "# eDisGo plot example with plotly"
   ]
  },
  {
   "cell_type": "markdown",
   "metadata": {},
   "source": [
    "## Setup"
   ]
  },
  {
   "cell_type": "markdown",
   "metadata": {
    "tags": []
   },
   "source": [
    "#### Import packages"
   ]
  },
  {
   "cell_type": "code",
   "execution_count": null,
   "metadata": {},
   "outputs": [],
   "source": [
    "import logging\n",
    "logging.basicConfig(level=logging.CRITICAL)"
   ]
  },
  {
   "cell_type": "code",
   "execution_count": null,
   "metadata": {},
   "outputs": [],
   "source": [
    "import os\n",
    "import sys\n",
    "import pandas as pd\n",
    "import requests\n",
    "import copy\n",
    "import time\n",
    "\n",
    "from edisgo import EDisGo\n",
    "from edisgo.tools.plots import plot_plotly\n",
    "from edisgo.tools.plots import plot_dash"
   ]
  },
  {
   "cell_type": "markdown",
   "metadata": {},
   "source": [
    "#### Download example grid"
   ]
  },
  {
   "cell_type": "code",
   "execution_count": null,
   "metadata": {},
   "outputs": [],
   "source": [
    "import requests\n",
    "\n",
    "def download_ding0_example_grid():\n",
    "\n",
    "    # create directories to save ding0 example grid into\n",
    "    ding0_example_grid_path = os.path.join(\n",
    "        os.path.expanduser(\"~\"), \".edisgo\", \"ding0_test_network\"\n",
    "    )\n",
    "    os.makedirs(ding0_example_grid_path, exist_ok=True)\n",
    "\n",
    "    # download files\n",
    "    filenames = [\n",
    "        \"buses\",\n",
    "        \"generators\",\n",
    "        \"lines\",\n",
    "        \"loads\",\n",
    "        \"network\",\n",
    "        \"switches\",\n",
    "        \"transformers\",\n",
    "        \"transformers_hvmv\",\n",
    "    ]\n",
    "\n",
    "    for file in filenames:\n",
    "        req = requests.get(\n",
    "            \"https://raw.githubusercontent.com/openego/eDisGo/dev/tests/data/ding0_test_network_1/{}.csv\".format(\n",
    "                file\n",
    "            )\n",
    "        )\n",
    "        filename = os.path.join(ding0_example_grid_path, \"{}.csv\".format(file))\n",
    "        with open(filename, \"wb\") as fout:\n",
    "            fout.write(req.content)\n",
    "\n",
    "\n",
    "download_ding0_example_grid()"
   ]
  },
  {
   "cell_type": "markdown",
   "metadata": {},
   "source": [
    "#### Create edisgo objects"
   ]
  },
  {
   "cell_type": "code",
   "execution_count": null,
   "metadata": {},
   "outputs": [],
   "source": [
    "ding0_grid = os.path.join(os.path.expanduser(\"~\"), \".edisgo\", \"ding0_test_network\")"
   ]
  },
  {
   "cell_type": "code",
   "execution_count": null,
   "metadata": {
    "scrolled": true,
    "tags": []
   },
   "outputs": [],
   "source": [
    "edisgo_root = EDisGo(ding0_grid=ding0_grid)\n",
    "edisgo_root.set_time_series_worst_case_analysis()"
   ]
  },
  {
   "cell_type": "code",
   "execution_count": null,
   "metadata": {},
   "outputs": [],
   "source": [
    "edisgo_analyzed = copy.deepcopy(edisgo_root)\n",
    "edisgo_analyzed.analyze()"
   ]
  },
  {
   "cell_type": "code",
   "execution_count": null,
   "metadata": {},
   "outputs": [],
   "source": [
    "edisgo_reinforced = copy.deepcopy(edisgo_root)\n",
    "edisgo_reinforced.reinforce()"
   ]
  },
  {
   "cell_type": "markdown",
   "metadata": {},
   "source": [
    "## Plots"
   ]
  },
  {
   "cell_type": "markdown",
   "metadata": {
    "tags": []
   },
   "source": [
    "### plot_plotly function"
   ]
  },
  {
   "cell_type": "markdown",
   "metadata": {
    "tags": []
   },
   "source": [
    "In the following different plotting options are shown. For more information on different plotting options see [API docstring](https://edisgo.readthedocs.io/en/dev/api/edisgo.tools.html#edisgo.tools.plots.draw_plotly).\n",
    "\n",
    "\n",
    "Hovering over nodes and lines shows some information on them."
   ]
  },
  {
   "cell_type": "markdown",
   "metadata": {},
   "source": [
    "#### Plotting relative loading and voltage deviation, with grid coordinates modified to have the station in the origin"
   ]
  },
  {
   "cell_type": "code",
   "execution_count": null,
   "metadata": {},
   "outputs": [],
   "source": [
    "fig = plot_plotly(\n",
    "    edisgo_obj=edisgo_analyzed,\n",
    "    grid=None,\n",
    "    line_color=\"relative_loading\",\n",
    "    node_color=\"voltage_deviation\",\n",
    "    line_result_selection=\"max\",\n",
    "    node_result_selection=\"max\",\n",
    "    selected_timesteps=None,\n",
    "    center_coordinates=True,\n",
    "    pseudo_coordinates=False,\n",
    "    node_selection=False\n",
    ")\n",
    "\n",
    "fig.show()"
   ]
  },
  {
   "cell_type": "markdown",
   "metadata": {},
   "source": [
    "#### Plotting relative loading and voltage deviation, with time step selection"
   ]
  },
  {
   "cell_type": "code",
   "execution_count": null,
   "metadata": {},
   "outputs": [],
   "source": [
    "plot_plotly(\n",
    "    edisgo_obj=edisgo_analyzed,\n",
    "    grid=None,\n",
    "    line_color=\"relative_loading\",\n",
    "    node_color=\"voltage_deviation\",\n",
    "    line_result_selection=\"max\",\n",
    "    node_result_selection=\"max\",\n",
    "    selected_timesteps=[\n",
    "        '1970-01-01 00:00:00', \n",
    "        '1970-01-01 01:00:00',\n",
    "    ],\n",
    "    center_coordinates=False,\n",
    "    pseudo_coordinates=False,\n",
    "    node_selection=False\n",
    ")"
   ]
  },
  {
   "cell_type": "markdown",
   "metadata": {},
   "source": [
    "#### Plotting loading and voltage deviation, with pseudo coordinates"
   ]
  },
  {
   "cell_type": "code",
   "execution_count": 10,
   "metadata": {},
   "outputs": [
    {
     "data": {
      "application/vnd.plotly.v1+json": {
       "config": {
        "plotlyServerURL": "https://plot.ly"
       },
       "data": [
        {
         "hoverinfo": "text",
         "marker": {
          "color": "white",
          "opacity": 0,
          "size": 10
         },
         "mode": "markers",
         "text": [
          "Line_10003<br>Loading = 4.289802219545046<br>bus0 = Bus_MVStation_1<br>bus1 = Bus_BranchTee_MVGrid_1_1<br>length = 0.083904310632546<br>x = 0.031103993574751<br>r = 0.031044594934042<br>s_nom = 7.27461339178928<br>num_parallel = 1.0<br>type_info = 48-AL1/8-ST1A<br>kind = line",
          "Line_10004<br>Loading = 0.15658759101092978<br>bus0 = Bus_MVStation_1<br>bus1 = Bus_BranchTee_MVGrid_1_4<br>length = 0.226148217025158<br>x = 0.083834938112983<br>r = 0.083674840299309<br>s_nom = 7.27461339178928<br>num_parallel = 1.0<br>type_info = 48-AL1/8-ST1A<br>kind = line",
          "Line_10005<br>Loading = 7.741373355518216<br>bus0 = Bus_MVStation_1<br>bus1 = Bus_BranchTee_MVGrid_1_5<br>length = 0.543380191002877<br>x = 0.201435347506981<br>r = 0.201050670671064<br>s_nom = 7.27461339178928<br>num_parallel = 1.0<br>type_info = 48-AL1/8-ST1A<br>kind = line",
          "Line_10006<br>Loading = 8.469545208335326<br>bus0 = Bus_MVStation_1<br>bus1 = Bus_BranchTee_MVGrid_1_6<br>length = 0.297650465459542<br>x = 0.110341388843783<br>r = 0.110130672220031<br>s_nom = 7.27461339178928<br>num_parallel = 1.0<br>type_info = NA2XS2Y 3x1x185 RM/25<br>kind = line",
          "Line_10011<br>Loading = 0.8611111111118184<br>bus0 = BusBar_MVGrid_1_LVGrid_2_MV<br>bus1 = Bus_Generator_1<br>length = 0.138872233591103<br>x = 0.051481038682815<br>r = 0.051382726428708<br>s_nom = 7.27461339178928<br>num_parallel = 1.0<br>type_info = 48-AL1/8-ST1A<br>kind = line",
          "Line_10025<br>Loading = 2.5555555555576777<br>bus0 = Bus_GeneratorFluctuating_2<br>bus1 = BusBar_MVGrid_1_LVGrid_3_MV<br>length = 1.26723954<br>x = 0.469775750645896<br>r = 0.4688786298<br>s_nom = 7.27461339178928<br>num_parallel = 1.0<br>type_info = 48-AL1/8-ST1A<br>kind = cable",
          "Line_10029<br>Loading = 2.5216666666673677<br>bus0 = Bus_BranchTee_MVGrid_1_11<br>bus1 = Bus_GeneratorFluctuating_3<br>length = 0.203355255541373<br>x = 0.075385406471563<br>r = 0.075241444550308<br>s_nom = 7.27461339178928<br>num_parallel = 1.0<br>type_info = 48-AL1/8-ST1A<br>kind = cable",
          "Line_10027<br>Loading = 1.822777777777603<br>bus0 = Bus_GeneratorFluctuating_4<br>bus1 = Bus_BranchTee_MVGrid_1_10<br>length = 0.322656877175863<br>x = 0.119611464045978<br>r = 0.119383044555069<br>s_nom = 7.27461339178928<br>num_parallel = 1.0<br>type_info = 48-AL1/8-ST1A<br>kind = cable",
          "Line_10020<br>Loading = 2.55555555560692<br>bus0 = Bus_BranchTee_MVGrid_1_8<br>bus1 = Bus_GeneratorFluctuating_5<br>length = 0.001<br>x = 0.000370707933124<br>r = 0.00037<br>s_nom = 7.27461339178928<br>num_parallel = 1.0<br>type_info = 48-AL1/8-ST1A<br>kind = cable",
          "Line_10013<br>Loading = 3.3888888888892987<br>bus0 = Bus_BranchTee_MVGrid_1_3<br>bus1 = Bus_GeneratorFluctuating_6<br>length = 0.307472748812273<br>x = 0.113982587204028<br>r = 0.113764917060541<br>s_nom = 7.27461339178928<br>num_parallel = 1.0<br>type_info = 48-AL1/8-ST1A<br>kind = cable",
          "Line_10018<br>Loading = 3.3333333333336523<br>bus0 = Bus_GeneratorFluctuating_7<br>bus1 = Bus_BranchTee_MVGrid_1_7<br>length = 0.468278333841994<br>x = 0.173594493265127<br>r = 0.173262983521538<br>s_nom = 7.27461339178928<br>num_parallel = 1.0<br>type_info = 48-AL1/8-ST1A<br>kind = cable",
          "Line_10032<br>Loading = 3.3333333333210007<br>bus0 = BusBar_MVGrid_1_LVGrid_4_MV<br>bus1 = Bus_GeneratorFluctuating_8<br>length = 0.001<br>x = 0.000370707933124<br>r = 0.00037<br>s_nom = 7.27461339178928<br>num_parallel = 1.0<br>type_info = 48-AL1/8-ST1A<br>kind = cable",
          "Line_10007<br>Loading = 4.295334806115695<br>bus0 = Bus_BranchTee_MVGrid_1_1<br>bus1 = BusBar_MVGrid_1_LVGrid_1_MV<br>length = 0.722445826838636<br>x = 0.267816399261118<br>r = 0.267304955930295<br>s_nom = 7.27461339178928<br>num_parallel = 1.0<br>type_info = NA2XS2Y 3x1x185 RM/25<br>kind = line",
          "Line_10008<br>Loading = 4.258336463748079<br>bus0 = Bus_BranchTee_MVGrid_1_2<br>bus1 = BusBar_MVGrid_1_LVGrid_1_MV<br>length = 0.132867031507129<br>x = 0.049254862630276<br>r = 0.049160801657638<br>s_nom = 7.27461339178928<br>num_parallel = 1.0<br>type_info = 48-AL1/8-ST1A<br>kind = line",
          "Line_10009<br>Loading = 0.8662193059088681<br>bus0 = Bus_BranchTee_MVGrid_1_2<br>bus1 = BusBar_MVGrid_1_LVGrid_2_MV<br>length = 0.705785336662554<br>x = 0.261640223383117<br>r = 0.261140574565145<br>s_nom = 7.27461339178928<br>num_parallel = 1.0<br>type_info = 48-AL1/8-ST1A<br>kind = line",
          "Line_10010<br>Loading = 3.3924192568716145<br>bus0 = Bus_BranchTee_MVGrid_1_2<br>bus1 = BusBar_MVGrid_1_LVGrid_5_MV<br>length = 0.012061682815469<br>x = 0.004471361506515<br>r = 0.004462822641724<br>s_nom = 7.27461339178928<br>num_parallel = 1.0<br>type_info = 48-AL1/8-ST1A<br>kind = line",
          "Line_10012<br>Loading = 3.38738888103316<br>bus0 = Bus_BranchTee_MVGrid_1_3<br>bus1 = BusBar_MVGrid_1_LVGrid_5_MV<br>length = 0.926662521213033<br>x = 0.343521147941983<br>r = 0.342865132848822<br>s_nom = 7.27461339178928<br>num_parallel = 1.0<br>type_info = 48-AL1/8-ST1A<br>kind = line",
          "Line_10016<br>Loading = 1.6126335350311464e-13<br>bus0 = Bus_BranchTee_MVGrid_1_3<br>bus1 = virtual_BusBar_MVGrid_1_LVGrid_9_MV<br>length = 0.661777693745236<br>x = 0.245326241035596<br>r = 0.244857746685737<br>s_nom = 7.27461339178928<br>num_parallel = 1.0<br>type_info = 48-AL1/8-ST1A<br>kind = cable",
          "Line_10014<br>Loading = 0.15658103965528467<br>bus0 = Bus_BranchTee_MVGrid_1_4<br>bus1 = BusBar_MVGrid_1_LVGrid_6_MV<br>length = 0.785931969351047<br>x = 0.291351215933884<br>r = 0.290794828659887<br>s_nom = 7.27461339178928<br>num_parallel = 1.0<br>type_info = 48-AL1/8-ST1A<br>kind = cable",
          "Line_10026<br>Loading = 7.751828050845921<br>bus0 = Bus_BranchTee_MVGrid_1_5<br>bus1 = Bus_BranchTee_MVGrid_1_10<br>length = 0.41419799375453<br>x = 0.153546482168682<br>r = 0.153253257689176<br>s_nom = 7.27461339178928<br>num_parallel = 1.0<br>type_info = 48-AL1/8-ST1A<br>kind = cable",
          "Line_10017<br>Loading = 8.49014386846336<br>bus0 = Bus_BranchTee_MVGrid_1_6<br>bus1 = Bus_BranchTee_MVGrid_1_7<br>length = 0.690714941884979<br>x = 0.256053508483765<br>r = 0.255564528497442<br>s_nom = 7.27461339178928<br>num_parallel = 1.0<br>type_info = 48-AL1/8-ST1A<br>kind = cable",
          "Line_10019<br>Loading = 5.163538697951342<br>bus0 = Bus_BranchTee_MVGrid_1_8<br>bus1 = Bus_BranchTee_MVGrid_1_7<br>length = 0.403852029<br>x = 0.14971115095836<br>r = 0.14942525073<br>s_nom = 7.27461339178928<br>num_parallel = 1.0<br>type_info = 48-AL1/8-ST1A<br>kind = cable",
          "Line_10021<br>Loading = 2.6119498024380228<br>bus0 = Bus_BranchTee_MVGrid_1_8<br>bus1 = BusBar_MVGrid_1_LVGrid_8_MV<br>length = 1.378502271<br>x = 0.511021727688593<br>r = 0.51004584027<br>s_nom = 7.27461339178928<br>num_parallel = 1.0<br>type_info = 48-AL1/8-ST1A<br>kind = cable",
          "Line_10022<br>Loading = 2.585246456583186<br>bus0 = Bus_BranchTee_MVGrid_1_9<br>bus1 = BusBar_MVGrid_1_LVGrid_8_MV<br>length = 0.437506744572693<br>x = 0.162187221008176<br>r = 0.161877495491896<br>s_nom = 7.27461339178928<br>num_parallel = 1.0<br>type_info = 48-AL1/8-ST1A<br>kind = cable",
          "Line_10023<br>Loading = 2.5859449805827626<br>bus0 = Bus_BranchTee_MVGrid_1_9<br>bus1 = BusBar_MVGrid_1_LVGrid_3_MV<br>length = 0.251147233966026<br>x = 0.093102272013254<br>r = 0.09292447656743<br>s_nom = 7.27461339178928<br>num_parallel = 1.0<br>type_info = 48-AL1/8-ST1A<br>kind = cable",
          "Line_10031<br>Loading = 0.0<br>bus0 = Bus_BranchTee_MVGrid_1_9<br>bus1 = virtual_BusBar_MVGrid_1_LVGrid_4_MV<br>length = 0.543380191002877<br>x = 0.201435347506981<br>r = 0.201050670671064<br>s_nom = 7.27461339178928<br>num_parallel = 1.0<br>type_info = 48-AL1/8-ST1A<br>kind = cable",
          "Line_10028<br>Loading = 5.93700350902972<br>bus0 = Bus_BranchTee_MVGrid_1_11<br>bus1 = Bus_BranchTee_MVGrid_1_10<br>length = 0.502639122266729<br>x = 0.186332310122557<br>r = 0.18597647523869<br>s_nom = 7.27461339178928<br>num_parallel = 1.0<br>type_info = 48-AL1/8-ST1A<br>kind = cable",
          "Line_10030<br>Loading = 3.4171931071523463<br>bus0 = Bus_BranchTee_MVGrid_1_11<br>bus1 = BusBar_MVGrid_1_LVGrid_4_MV<br>length = 0.262336104334286<br>x = 0.097250075021459<br>r = 0.097064358603686<br>s_nom = 7.27461339178928<br>num_parallel = 1.0<br>type_info = 48-AL1/8-ST1A<br>kind = cable",
          "Line_10024<br>Loading = 0.0693092429083005<br>bus0 = BusBar_MVGrid_1_LVGrid_7_MV<br>bus1 = BusBar_MVGrid_1_LVGrid_3_MV<br>length = 0.9840075060051<br>x = 0.364779388729255<br>r = 0.364082777221887<br>s_nom = 7.27461339178928<br>num_parallel = 1.0<br>type_info = 48-AL1/8-ST1A<br>kind = cable",
          "Line_10015<br>Loading = 0.06819180563578973<br>bus0 = BusBar_MVGrid_1_LVGrid_6_MV<br>bus1 = BusBar_MVGrid_1_LVGrid_9_MV<br>length = 0.491545784577804<br>x = 0.182219921836454<br>r = 0.181871940293787<br>s_nom = 7.27461339178928<br>num_parallel = 1.0<br>type_info = 48-AL1/8-ST1A<br>kind = cable"
         ],
         "type": "scatter",
         "x": [
          1081207.9922094196,
          1081375.814579037,
          1081648.668662732,
          1081787.7626315895,
          1079862.1723515382,
          1089926.6166197686,
          1085207.664445059,
          1083437.2243151003,
          1084368.2558014742,
          1080589.923052351,
          1083096.4361433163,
          1086846.3087923015,
          1080944.9983778745,
          1080565.9627882782,
          1080054.819966822,
          1080549.2756892983,
          1080904.736459082,
          1080987.6710673957,
          1081228.6302155023,
          1082641.0805019233,
          1082614.980788528,
          1083844.9732160307,
          1085622.3165294235,
          1087135.660176021,
          1088581.9986916706,
          1087305.3500541644,
          1084328.6573084593,
          1086087.8219274436,
          1089549.536575093,
          1081108.4611129179
         ],
         "y": [
          5068859.676773131,
          5068828.261489303,
          5068886.213724926,
          5068509.278971788,
          5068108.302509077,
          5064785.560283304,
          5068019.753572989,
          5068796.773699408,
          5067335.053160445,
          5066737.340190534,
          5067216.180371832,
          5068345.636600375,
          5068639.664143086,
          5068289.196759984,
          5068102.902552589,
          5067674.5367030185,
          5067156.462354379,
          5066659.380815058,
          5067842.805404579,
          5068790.631506622,
          5067817.821262679,
          5067293.784598574,
          5066267.164877621,
          5065137.380109424,
          5064765.452979824,
          5066482.949256838,
          5068644.110480683,
          5068367.791333122,
          5064628.6782385735,
          5066669.390283436
         ]
        },
        {
         "hoverinfo": "none",
         "line": {
          "color": "#d9dce1",
          "width": 2
         },
         "mode": "lines",
         "opacity": 0.4,
         "type": "scatter",
         "x": [
          1081450.5805416484,
          1080965.4038771912,
          null
         ],
         "y": [
          5068919.790081119,
          5068799.563465143,
          null
         ]
        },
        {
         "hoverinfo": "none",
         "line": {
          "color": "#3b4cc0",
          "width": 2
         },
         "mode": "lines",
         "opacity": 0.4,
         "type": "scatter",
         "x": [
          1081450.5805416484,
          1081301.048616426,
          null
         ],
         "y": [
          5068919.790081119,
          5068736.732897487,
          null
         ]
        },
        {
         "hoverinfo": "none",
         "line": {
          "color": "#d44e41",
          "width": 2
         },
         "mode": "lines",
         "opacity": 0.4,
         "type": "scatter",
         "x": [
          1081450.5805416484,
          1081846.7567838156,
          null
         ],
         "y": [
          5068919.790081119,
          5068852.637368732,
          null
         ]
        },
        {
         "hoverinfo": "none",
         "line": {
          "color": "#b40426",
          "width": 2
         },
         "mode": "lines",
         "opacity": 0.4,
         "type": "scatter",
         "x": [
          1081450.5805416484,
          1082124.9447215311,
          null
         ],
         "y": [
          5068919.790081119,
          5068098.767862457,
          null
         ]
        },
        {
         "hoverinfo": "none",
         "line": {
          "color": "#4e68d8",
          "width": 2
         },
         "mode": "lines",
         "opacity": 0.4,
         "type": "scatter",
         "x": [
          1079822.0374674322,
          1079902.3072356447,
          null
         ],
         "y": [
          5068109.428611916,
          5068107.176406238,
          null
         ]
        },
        {
         "hoverinfo": "none",
         "line": {
          "color": "#94b6ff",
          "width": 2
         },
         "mode": "lines",
         "opacity": 0.4,
         "type": "scatter",
         "x": [
          1090300.8527259273,
          1089552.3805136094,
          null
         ],
         "y": [
          5064831.339604814,
          5064739.780961795,
          null
         ]
        },
        {
         "hoverinfo": "none",
         "line": {
          "color": "#93b5fe",
          "width": 2
         },
         "mode": "lines",
         "opacity": 0.4,
         "type": "scatter",
         "x": [
          1085193.41849323,
          1085221.910396888,
          null
         ],
         "y": [
          5067479.911829123,
          5068559.595316855,
          null
         ]
        },
        {
         "hoverinfo": "none",
         "line": {
          "color": "#7597f6",
          "width": 2
         },
         "mode": "lines",
         "opacity": 0.4,
         "type": "scatter",
         "x": [
          1083439.0444101696,
          1083435.404220031,
          null
         ],
         "y": [
          5068864.921754306,
          5068728.625644512,
          null
         ]
        },
        {
         "hoverinfo": "none",
         "line": {
          "color": "#94b6ff",
          "width": 2
         },
         "mode": "lines",
         "opacity": 0.4,
         "type": "scatter",
         "x": [
          1084151.5820264118,
          1084584.9295765366,
          null
         ],
         "y": [
          5067619.411786642,
          5067050.694534248,
          null
         ]
        },
        {
         "hoverinfo": "none",
         "line": {
          "color": "#b7cff9",
          "width": 2
         },
         "mode": "lines",
         "opacity": 0.4,
         "type": "scatter",
         "x": [
          1080261.5918671354,
          1080918.2542375666,
          null
         ],
         "y": [
          5066412.200379407,
          5067062.480001659,
          null
         ]
        },
        {
         "hoverinfo": "none",
         "line": {
          "color": "#b6cefa",
          "width": 2
         },
         "mode": "lines",
         "opacity": 0.4,
         "type": "scatter",
         "x": [
          1083087.8554311087,
          1083105.0168555244,
          null
         ],
         "y": [
          5066895.486080762,
          5067536.874662901,
          null
         ]
        },
        {
         "hoverinfo": "none",
         "line": {
          "color": "#b6cefa",
          "width": 2
         },
         "mode": "lines",
         "opacity": 0.4,
         "type": "scatter",
         "x": [
          1086738.8841266031,
          1086953.7334579993,
          null
         ],
         "y": [
          5068515.285851361,
          5068175.987349389,
          null
         ]
        },
        {
         "hoverinfo": "none",
         "line": {
          "color": "#d9dce1",
          "width": 2
         },
         "mode": "lines",
         "opacity": 0.4,
         "type": "scatter",
         "x": [
          1080965.4038771912,
          1080924.5928785577,
          null
         ],
         "y": [
          5068799.563465143,
          5068479.76482103,
          null
         ]
        },
        {
         "hoverinfo": "none",
         "line": {
          "color": "#d8dce2",
          "width": 2
         },
         "mode": "lines",
         "opacity": 0.4,
         "type": "scatter",
         "x": [
          1080207.3326979992,
          1080924.5928785577,
          null
         ],
         "y": [
          5068098.6286989385,
          5068479.76482103,
          null
         ]
        },
        {
         "hoverinfo": "none",
         "line": {
          "color": "#4e68d8",
          "width": 2
         },
         "mode": "lines",
         "opacity": 0.4,
         "type": "scatter",
         "x": [
          1080207.3326979992,
          1079902.3072356447,
          null
         ],
         "y": [
          5068098.6286989385,
          5068107.176406238,
          null
         ]
        },
        {
         "hoverinfo": "none",
         "line": {
          "color": "#b7cff9",
          "width": 2
         },
         "mode": "lines",
         "opacity": 0.4,
         "type": "scatter",
         "x": [
          1080207.3326979992,
          1080891.2186805978,
          null
         ],
         "y": [
          5068098.6286989385,
          5067250.4447070975,
          null
         ]
        },
        {
         "hoverinfo": "none",
         "line": {
          "color": "#b7cff9",
          "width": 2
         },
         "mode": "lines",
         "opacity": 0.4,
         "type": "scatter",
         "x": [
          1080918.2542375666,
          1080891.2186805978,
          null
         ],
         "y": [
          5067062.480001659,
          5067250.4447070975,
          null
         ]
        },
        {
         "hoverinfo": "none",
         "line": {
          "color": "#3b4cc0",
          "width": 2
         },
         "mode": "lines",
         "opacity": 0.4,
         "type": "scatter",
         "x": [
          1080918.2542375666,
          1081057.0878972248,
          null
         ],
         "y": [
          5067062.480001659,
          5066256.281628456,
          null
         ]
        },
        {
         "hoverinfo": "none",
         "line": {
          "color": "#3b4cc0",
          "width": 2
         },
         "mode": "lines",
         "opacity": 0.4,
         "type": "scatter",
         "x": [
          1081301.048616426,
          1081156.2118145786,
          null
         ],
         "y": [
          5068736.732897487,
          5066948.877911672,
          null
         ]
        },
        {
         "hoverinfo": "none",
         "line": {
          "color": "#d44e41",
          "width": 2
         },
         "mode": "lines",
         "opacity": 0.4,
         "type": "scatter",
         "x": [
          1081846.7567838156,
          1083435.404220031,
          null
         ],
         "y": [
          5068852.637368732,
          5068728.625644512,
          null
         ]
        },
        {
         "hoverinfo": "none",
         "line": {
          "color": "#b40426",
          "width": 2
         },
         "mode": "lines",
         "opacity": 0.4,
         "type": "scatter",
         "x": [
          1082124.9447215311,
          1083105.0168555244,
          null
         ],
         "y": [
          5068098.767862457,
          5067536.874662901,
          null
         ]
        },
        {
         "hoverinfo": "none",
         "line": {
          "color": "#f1cdba",
          "width": 2
         },
         "mode": "lines",
         "opacity": 0.4,
         "type": "scatter",
         "x": [
          1083105.0168555244,
          1084584.9295765366,
          null
         ],
         "y": [
          5067536.874662901,
          5067050.694534248,
          null
         ]
        },
        {
         "hoverinfo": "none",
         "line": {
          "color": "#97b8ff",
          "width": 2
         },
         "mode": "lines",
         "opacity": 0.4,
         "type": "scatter",
         "x": [
          1084584.9295765366,
          1086659.7034823103,
          null
         ],
         "y": [
          5067050.694534248,
          5065483.635220994,
          null
         ]
        },
        {
         "hoverinfo": "none",
         "line": {
          "color": "#96b7ff",
          "width": 2
         },
         "mode": "lines",
         "opacity": 0.4,
         "type": "scatter",
         "x": [
          1087611.6168697318,
          1086659.7034823103,
          null
         ],
         "y": [
          5064791.124997852,
          5065483.635220994,
          null
         ]
        },
        {
         "hoverinfo": "none",
         "line": {
          "color": "#96b7ff",
          "width": 2
         },
         "mode": "lines",
         "opacity": 0.4,
         "type": "scatter",
         "x": [
          1087611.6168697318,
          1089552.3805136094,
          null
         ],
         "y": [
          5064791.124997852,
          5064739.780961795,
          null
         ]
        },
        {
         "hoverinfo": "none",
         "line": {
          "color": "#3b4cc0",
          "width": 2
         },
         "mode": "lines",
         "opacity": 0.4,
         "type": "scatter",
         "x": [
          1087611.6168697318,
          1086999.083238597,
          null
         ],
         "y": [
          5064791.124997852,
          5068174.773515824,
          null
         ]
        },
        {
         "hoverinfo": "none",
         "line": {
          "color": "#f7b194",
          "width": 2
         },
         "mode": "lines",
         "opacity": 0.4,
         "type": "scatter",
         "x": [
          1083435.404220031,
          1085221.910396888,
          null
         ],
         "y": [
          5068728.625644512,
          5068559.595316855,
          null
         ]
        },
        {
         "hoverinfo": "none",
         "line": {
          "color": "#b9d0f9",
          "width": 2
         },
         "mode": "lines",
         "opacity": 0.4,
         "type": "scatter",
         "x": [
          1085221.910396888,
          1086953.7334579993,
          null
         ],
         "y": [
          5068559.595316855,
          5068175.987349389,
          null
         ]
        },
        {
         "hoverinfo": "none",
         "line": {
          "color": "#3b4cc0",
          "width": 2
         },
         "mode": "lines",
         "opacity": 0.4,
         "type": "scatter",
         "x": [
          1089552.3805136094,
          1089546.692636576,
          null
         ],
         "y": [
          5064739.780961795,
          5064517.575515352,
          null
         ]
        },
        {
         "hoverinfo": "none",
         "line": {
          "color": "#3b4cc0",
          "width": 2
         },
         "mode": "lines",
         "opacity": 0.4,
         "type": "scatter",
         "x": [
          1081156.2118145786,
          1081060.710411257,
          null
         ],
         "y": [
          5066948.877911672,
          5066389.9026552,
          null
         ]
        },
        {
         "hoverinfo": "text",
         "marker": {
          "cmid": 0,
          "color": [
           0,
           0.001989022620912939,
           0.007941703113786058,
           0.004589842192910032,
           0.003354723087970024,
           0.0043393987103281795,
           0.0034662604471278335,
           0.004131824626465885,
           0.004756695119327192,
           0.0001488486825891311,
           0.0016763361119582765,
           0.0030221009239523866,
           -4.18382861044897e-05,
           0.0017509347638440254,
           0.0010329174646699357,
           0.003467515348856587,
           0.004338308313716954,
           0.006300793187351106,
           0.003103795598323078,
           0.004371296881219067,
           0.001438747331785617,
           0.0019378896686015334,
           0.006572691927660301,
           0.004755273455521625,
           0.0016934629389968592,
           -0.000187235601876945,
           0.006588905106678755,
           0.005828655915325998,
           -0.00022656433361201156,
           0.0030221009239523866,
           0.006300793187351106
          ],
          "colorbar": {
           "thickness": 15,
           "title": {
            "side": "right",
            "text": "Node Voltage Deviation"
           },
           "xanchor": "left"
          },
          "colorscale": [
           [
            0,
            "rgb(103,0,31)"
           ],
           [
            0.1,
            "rgb(178,24,43)"
           ],
           [
            0.2,
            "rgb(214,96,77)"
           ],
           [
            0.3,
            "rgb(244,165,130)"
           ],
           [
            0.4,
            "rgb(253,219,199)"
           ],
           [
            0.5,
            "rgb(247,247,247)"
           ],
           [
            0.6,
            "rgb(209,229,240)"
           ],
           [
            0.7,
            "rgb(146,197,222)"
           ],
           [
            0.8,
            "rgb(67,147,195)"
           ],
           [
            0.9,
            "rgb(33,102,172)"
           ],
           [
            1,
            "rgb(5,48,97)"
           ]
          ],
          "line": {
           "width": 2
          },
          "reversescale": true,
          "showscale": true,
          "size": 8
         },
         "mode": "markers",
         "text": [
          "Bus_MVStation_1<br>peak_load = 0.0<br>p_nom_gen = 0.0<br>v = 1.0<br>Neighbors = 4<br>v_nom = 20.0<br>x = 7.94859122759009<br>y = 48.0844553685898<br>mv_grid_id = 1<br>lv_grid_id = nan<br>in_building = False",
          "Bus_Generator_1<br>peak_load = 0.0<br>p_nom_gen = 0.775<br>v = 1.001989022620913<br>Neighbors = 1<br>v_nom = 20.0<br>x = 7.9270478194687<br>y = 48.076758003523<br>mv_grid_id = 1<br>lv_grid_id = nan<br>in_building = False",
          "Bus_GeneratorFluctuating_2<br>peak_load = 0.0<br>p_nom_gen = 2.3<br>v = 1.007941703113786<br>Neighbors = 1<br>v_nom = 20.0<br>x = 8.06868539549975<br>y = 48.0498283526783<br>mv_grid_id = 1<br>lv_grid_id = nan<br>in_building = False",
          "Bus_GeneratorFluctuating_3<br>peak_load = 0.0<br>p_nom_gen = 2.67<br>v = 1.00458984219291<br>Neighbors = 1<br>v_nom = 20.0<br>x = 7.99929765404084<br>y = 48.0724282356729<br>mv_grid_id = 1<br>lv_grid_id = nan<br>in_building = False",
          "Bus_GeneratorFluctuating_4<br>peak_load = 0.0<br>p_nom_gen = 1.93<br>v = 1.00335472308797<br>Neighbors = 1<br>v_nom = 20.0<br>x = 7.9752788204589<br>y = 48.0844553685898<br>mv_grid_id = 1<br>lv_grid_id = nan<br>in_building = False",
          "Bus_GeneratorFluctuating_5<br>peak_load = 0.0<br>p_nom_gen = 2.3<br>v = 1.0043393987103282<br>Neighbors = 1<br>v_nom = 20.0<br>x = 7.9852788204589<br>y = 48.0734282356729<br>mv_grid_id = 1<br>lv_grid_id = nan<br>in_building = False",
          "Bus_GeneratorFluctuating_6<br>peak_load = 0.0<br>p_nom_gen = 3.05<br>v = 1.0034662604471278<br>Neighbors = 1<br>v_nom = 20.0<br>x = 7.93356211845248<br>y = 48.0616038160476<br>mv_grid_id = 1<br>lv_grid_id = nan<br>in_building = False",
          "Bus_GeneratorFluctuating_7<br>peak_load = 0.0<br>p_nom_gen = 3.0<br>v = 1.0041318246264659<br>Neighbors = 1<br>v_nom = 20.0<br>x = 7.97127568152858<br>y = 48.0666552118727<br>mv_grid_id = 1<br>lv_grid_id = nan<br>in_building = False",
          "Bus_GeneratorFluctuating_8<br>peak_load = 0.0<br>p_nom_gen = 3.0<br>v = 1.0047566951193272<br>Neighbors = 1<br>v_nom = 20.0<br>x = 8.01965714512685<br>y = 48.0821153215746<br>mv_grid_id = 1<br>lv_grid_id = nan<br>in_building = False",
          "Bus_BranchTee_MVGrid_1_1<br>peak_load = 0.0<br>p_nom_gen = 0.0<br>v = 1.0001488486825891<br>Neighbors = 2<br>v_nom = 20.0<br>x = 7.94212820515367<br>y = 48.0832526552981<br>mv_grid_id = 1<br>lv_grid_id = nan<br>in_building = False",
          "Bus_BranchTee_MVGrid_1_2<br>peak_load = 0.0<br>p_nom_gen = 0.0<br>v = 1.0016763361119583<br>Neighbors = 3<br>v_nom = 20.0<br>x = 7.93221823741783<br>y = 48.076758003523<br>mv_grid_id = 1<br>lv_grid_id = nan<br>in_building = False",
          "Bus_BranchTee_MVGrid_1_3<br>peak_load = 0.0<br>p_nom_gen = 0.0<br>v = 1.0030221009239524<br>Neighbors = 3<br>v_nom = 20.0<br>x = 7.94212820515367<br>y = 48.0676173825061<br>mv_grid_id = 1<br>lv_grid_id = nan<br>in_building = False",
          "Bus_BranchTee_MVGrid_1_4<br>peak_load = 0.0<br>p_nom_gen = 0.0<br>v = 0.9999581617138955<br>Neighbors = 2<br>v_nom = 20.0<br>x = 7.94665232085917<br>y = 48.0827715699814<br>mv_grid_id = 1<br>lv_grid_id = nan<br>in_building = False",
          "Bus_BranchTee_MVGrid_1_5<br>peak_load = 0.0<br>p_nom_gen = 0.0<br>v = 1.001750934763844<br>Neighbors = 2<br>v_nom = 20.0<br>x = 7.95392874616385<br>y = 48.0839502290073<br>mv_grid_id = 1<br>lv_grid_id = nan<br>in_building = False",
          "Bus_BranchTee_MVGrid_1_6<br>peak_load = 0.0<br>p_nom_gen = 0.0<br>v = 1.00103291746467<br>Neighbors = 2<br>v_nom = 20.0<br>x = 7.95793188509418<br>y = 48.0772390888396<br>mv_grid_id = 1<br>lv_grid_id = nan<br>in_building = False",
          "Bus_BranchTee_MVGrid_1_7<br>peak_load = 0.0<br>p_nom_gen = 0.0<br>v = 1.0034675153488566<br>Neighbors = 3<br>v_nom = 20.0<br>x = 7.97127568152858<br>y = 48.0724282356729<br>mv_grid_id = 1<br>lv_grid_id = nan<br>in_building = False",
          "Bus_BranchTee_MVGrid_1_8<br>peak_load = 0.0<br>p_nom_gen = 0.0<br>v = 1.004338308313717<br>Neighbors = 3<br>v_nom = 20.0<br>x = 7.99129137618019<br>y = 48.0684191913672<br>mv_grid_id = 1<br>lv_grid_id = nan<br>in_building = False",
          "Bus_BranchTee_MVGrid_1_9<br>peak_load = 0.0<br>p_nom_gen = 0.0<br>v = 1.006300793187351<br>Neighbors = 3<br>v_nom = 20.0<br>x = 8.03265714512685<br>y = 48.0488283526783<br>mv_grid_id = 1<br>lv_grid_id = nan<br>in_building = False",
          "Bus_BranchTee_MVGrid_1_10<br>peak_load = 0.0<br>p_nom_gen = 0.0<br>v = 1.003103795598323<br>Neighbors = 3<br>v_nom = 20.0<br>x = 7.9752788204589<br>y = 48.0832286010323<br>mv_grid_id = 1<br>lv_grid_id = nan<br>in_building = False",
          "Bus_BranchTee_MVGrid_1_11<br>peak_load = 0.0<br>p_nom_gen = 0.0<br>v = 1.004371296881219<br>Neighbors = 3<br>v_nom = 20.0<br>x = 7.99929765404084<br>y = 48.0821461590697<br>mv_grid_id = 1<br>lv_grid_id = nan<br>in_building = False",
          "BusBar_MVGrid_1_LVGrid_1_MV<br>peak_load = 0.0<br>p_nom_gen = 0.0<br>v = 1.0014387473317856<br>Neighbors = 2<br>v_nom = 20.0<br>x = 7.94169733699125<br>y = 48.080366143398<br>mv_grid_id = 1<br>lv_grid_id = nan<br>in_building = False",
          "BusBar_MVGrid_1_LVGrid_2_MV<br>peak_load = 0.0<br>p_nom_gen = 0.0<br>v = 1.0019378896686015<br>Neighbors = 2<br>v_nom = 20.0<br>x = 7.92812498987477<br>y = 48.076758003523<br>mv_grid_id = 1<br>lv_grid_id = nan<br>in_building = False",
          "BusBar_MVGrid_1_LVGrid_3_MV<br>peak_load = 0.0<br>p_nom_gen = 0.0<br>v = 1.0065726919276603<br>Neighbors = 3<br>v_nom = 20.0<br>x = 8.05868539549975<br>y = 48.0488283526783<br>mv_grid_id = 1<br>lv_grid_id = nan<br>in_building = False",
          "BusBar_MVGrid_1_LVGrid_4_MV<br>peak_load = 0.0<br>p_nom_gen = 0.0<br>v = 1.0047552734555216<br>Neighbors = 2<br>v_nom = 20.0<br>x = 8.02265714512685<br>y = 48.0791153215746<br>mv_grid_id = 1<br>lv_grid_id = nan<br>in_building = False",
          "BusBar_MVGrid_1_LVGrid_5_MV<br>peak_load = 0.0<br>p_nom_gen = 0.0<br>v = 1.0016934629389969<br>Neighbors = 2<br>v_nom = 20.0<br>x = 7.94169733699125<br>y = 48.0693011811144<br>mv_grid_id = 1<br>lv_grid_id = nan<br>in_building = False",
          "BusBar_MVGrid_1_LVGrid_6_MV<br>peak_load = 0.0<br>p_nom_gen = 0.0<br>v = 0.999812764398123<br>Neighbors = 2<br>v_nom = 20.0<br>x = 7.94535971637188<br>y = 48.0666552118727<br>mv_grid_id = 1<br>lv_grid_id = nan<br>in_building = False",
          "BusBar_MVGrid_1_LVGrid_7_MV<br>peak_load = 0.0<br>p_nom_gen = 0.0<br>v = 1.0065889051066788<br>Neighbors = 1<br>v_nom = 20.0<br>x = 8.05868539549975<br>y = 48.0468283526783<br>mv_grid_id = 1<br>lv_grid_id = nan<br>in_building = False",
          "BusBar_MVGrid_1_LVGrid_8_MV<br>peak_load = 0.0<br>p_nom_gen = 0.0<br>v = 1.005828655915326<br>Neighbors = 2<br>v_nom = 20.0<br>x = 8.01965714512685<br>y = 48.0548283526783<br>mv_grid_id = 1<br>lv_grid_id = nan<br>in_building = False",
          "BusBar_MVGrid_1_LVGrid_9_MV<br>peak_load = 0.0<br>p_nom_gen = 0.0<br>v = 0.999773435666388<br>Neighbors = 1<br>v_nom = 20.0<br>x = 7.94428254596581<br>y = 48.0616038160476<br>mv_grid_id = 1<br>lv_grid_id = nan<br>in_building = False",
          "virtual_BusBar_MVGrid_1_LVGrid_9_MV<br>peak_load = 0.0<br>p_nom_gen = 0.0<br>v = 1.0030221009239524<br>Neighbors = 1<br>v_nom = 20.0<br>x = 7.94428254596581<br>y = 48.0604011027559<br>mv_grid_id = 1<br>lv_grid_id = nan<br>in_building = False",
          "virtual_BusBar_MVGrid_1_LVGrid_4_MV<br>peak_load = 0.0<br>p_nom_gen = 0.0<br>v = 1.006300793187351<br>Neighbors = 1<br>v_nom = 20.0<br>x = 8.02326571451269<br>y = 48.0791153215746<br>mv_grid_id = 1<br>lv_grid_id = nan<br>in_building = False"
         ],
         "type": "scatter",
         "x": [
          1081450.5805416484,
          1079822.0374674322,
          1090300.8527259273,
          1085193.41849323,
          1083439.0444101696,
          1084151.5820264118,
          1080261.5918671354,
          1083087.8554311087,
          1086738.8841266031,
          1080965.4038771912,
          1080207.3326979992,
          1080918.2542375666,
          1081301.048616426,
          1081846.7567838156,
          1082124.9447215311,
          1083105.0168555244,
          1084584.9295765366,
          1087611.6168697318,
          1083435.404220031,
          1085221.910396888,
          1080924.5928785577,
          1079902.3072356447,
          1089552.3805136094,
          1086953.7334579993,
          1080891.2186805978,
          1081156.2118145786,
          1089546.692636576,
          1086659.7034823103,
          1081060.710411257,
          1081057.0878972248,
          1086999.083238597
         ],
         "y": [
          5068919.790081119,
          5068109.428611916,
          5064831.339604814,
          5067479.911829123,
          5068864.921754306,
          5067619.411786642,
          5066412.200379407,
          5066895.486080762,
          5068515.285851361,
          5068799.563465143,
          5068098.6286989385,
          5067062.480001659,
          5068736.732897487,
          5068852.637368732,
          5068098.767862457,
          5067536.874662901,
          5067050.694534248,
          5064791.124997852,
          5068728.625644512,
          5068559.595316855,
          5068479.76482103,
          5068107.176406238,
          5064739.780961795,
          5068175.987349389,
          5067250.4447070975,
          5066948.877911672,
          5064517.575515352,
          5065483.635220994,
          5066389.9026552,
          5066256.281628456,
          5068174.773515824
         ]
        }
       ],
       "layout": {
        "height": 500,
        "hovermode": "closest",
        "margin": {
         "b": 20,
         "l": 5,
         "r": 5,
         "t": 40
        },
        "showlegend": false,
        "template": {
         "data": {
          "bar": [
           {
            "error_x": {
             "color": "#2a3f5f"
            },
            "error_y": {
             "color": "#2a3f5f"
            },
            "marker": {
             "line": {
              "color": "#E5ECF6",
              "width": 0.5
             },
             "pattern": {
              "fillmode": "overlay",
              "size": 10,
              "solidity": 0.2
             }
            },
            "type": "bar"
           }
          ],
          "barpolar": [
           {
            "marker": {
             "line": {
              "color": "#E5ECF6",
              "width": 0.5
             },
             "pattern": {
              "fillmode": "overlay",
              "size": 10,
              "solidity": 0.2
             }
            },
            "type": "barpolar"
           }
          ],
          "carpet": [
           {
            "aaxis": {
             "endlinecolor": "#2a3f5f",
             "gridcolor": "white",
             "linecolor": "white",
             "minorgridcolor": "white",
             "startlinecolor": "#2a3f5f"
            },
            "baxis": {
             "endlinecolor": "#2a3f5f",
             "gridcolor": "white",
             "linecolor": "white",
             "minorgridcolor": "white",
             "startlinecolor": "#2a3f5f"
            },
            "type": "carpet"
           }
          ],
          "choropleth": [
           {
            "colorbar": {
             "outlinewidth": 0,
             "ticks": ""
            },
            "type": "choropleth"
           }
          ],
          "contour": [
           {
            "colorbar": {
             "outlinewidth": 0,
             "ticks": ""
            },
            "colorscale": [
             [
              0,
              "#0d0887"
             ],
             [
              0.1111111111111111,
              "#46039f"
             ],
             [
              0.2222222222222222,
              "#7201a8"
             ],
             [
              0.3333333333333333,
              "#9c179e"
             ],
             [
              0.4444444444444444,
              "#bd3786"
             ],
             [
              0.5555555555555556,
              "#d8576b"
             ],
             [
              0.6666666666666666,
              "#ed7953"
             ],
             [
              0.7777777777777778,
              "#fb9f3a"
             ],
             [
              0.8888888888888888,
              "#fdca26"
             ],
             [
              1,
              "#f0f921"
             ]
            ],
            "type": "contour"
           }
          ],
          "contourcarpet": [
           {
            "colorbar": {
             "outlinewidth": 0,
             "ticks": ""
            },
            "type": "contourcarpet"
           }
          ],
          "heatmap": [
           {
            "colorbar": {
             "outlinewidth": 0,
             "ticks": ""
            },
            "colorscale": [
             [
              0,
              "#0d0887"
             ],
             [
              0.1111111111111111,
              "#46039f"
             ],
             [
              0.2222222222222222,
              "#7201a8"
             ],
             [
              0.3333333333333333,
              "#9c179e"
             ],
             [
              0.4444444444444444,
              "#bd3786"
             ],
             [
              0.5555555555555556,
              "#d8576b"
             ],
             [
              0.6666666666666666,
              "#ed7953"
             ],
             [
              0.7777777777777778,
              "#fb9f3a"
             ],
             [
              0.8888888888888888,
              "#fdca26"
             ],
             [
              1,
              "#f0f921"
             ]
            ],
            "type": "heatmap"
           }
          ],
          "heatmapgl": [
           {
            "colorbar": {
             "outlinewidth": 0,
             "ticks": ""
            },
            "colorscale": [
             [
              0,
              "#0d0887"
             ],
             [
              0.1111111111111111,
              "#46039f"
             ],
             [
              0.2222222222222222,
              "#7201a8"
             ],
             [
              0.3333333333333333,
              "#9c179e"
             ],
             [
              0.4444444444444444,
              "#bd3786"
             ],
             [
              0.5555555555555556,
              "#d8576b"
             ],
             [
              0.6666666666666666,
              "#ed7953"
             ],
             [
              0.7777777777777778,
              "#fb9f3a"
             ],
             [
              0.8888888888888888,
              "#fdca26"
             ],
             [
              1,
              "#f0f921"
             ]
            ],
            "type": "heatmapgl"
           }
          ],
          "histogram": [
           {
            "marker": {
             "pattern": {
              "fillmode": "overlay",
              "size": 10,
              "solidity": 0.2
             }
            },
            "type": "histogram"
           }
          ],
          "histogram2d": [
           {
            "colorbar": {
             "outlinewidth": 0,
             "ticks": ""
            },
            "colorscale": [
             [
              0,
              "#0d0887"
             ],
             [
              0.1111111111111111,
              "#46039f"
             ],
             [
              0.2222222222222222,
              "#7201a8"
             ],
             [
              0.3333333333333333,
              "#9c179e"
             ],
             [
              0.4444444444444444,
              "#bd3786"
             ],
             [
              0.5555555555555556,
              "#d8576b"
             ],
             [
              0.6666666666666666,
              "#ed7953"
             ],
             [
              0.7777777777777778,
              "#fb9f3a"
             ],
             [
              0.8888888888888888,
              "#fdca26"
             ],
             [
              1,
              "#f0f921"
             ]
            ],
            "type": "histogram2d"
           }
          ],
          "histogram2dcontour": [
           {
            "colorbar": {
             "outlinewidth": 0,
             "ticks": ""
            },
            "colorscale": [
             [
              0,
              "#0d0887"
             ],
             [
              0.1111111111111111,
              "#46039f"
             ],
             [
              0.2222222222222222,
              "#7201a8"
             ],
             [
              0.3333333333333333,
              "#9c179e"
             ],
             [
              0.4444444444444444,
              "#bd3786"
             ],
             [
              0.5555555555555556,
              "#d8576b"
             ],
             [
              0.6666666666666666,
              "#ed7953"
             ],
             [
              0.7777777777777778,
              "#fb9f3a"
             ],
             [
              0.8888888888888888,
              "#fdca26"
             ],
             [
              1,
              "#f0f921"
             ]
            ],
            "type": "histogram2dcontour"
           }
          ],
          "mesh3d": [
           {
            "colorbar": {
             "outlinewidth": 0,
             "ticks": ""
            },
            "type": "mesh3d"
           }
          ],
          "parcoords": [
           {
            "line": {
             "colorbar": {
              "outlinewidth": 0,
              "ticks": ""
             }
            },
            "type": "parcoords"
           }
          ],
          "pie": [
           {
            "automargin": true,
            "type": "pie"
           }
          ],
          "scatter": [
           {
            "fillpattern": {
             "fillmode": "overlay",
             "size": 10,
             "solidity": 0.2
            },
            "type": "scatter"
           }
          ],
          "scatter3d": [
           {
            "line": {
             "colorbar": {
              "outlinewidth": 0,
              "ticks": ""
             }
            },
            "marker": {
             "colorbar": {
              "outlinewidth": 0,
              "ticks": ""
             }
            },
            "type": "scatter3d"
           }
          ],
          "scattercarpet": [
           {
            "marker": {
             "colorbar": {
              "outlinewidth": 0,
              "ticks": ""
             }
            },
            "type": "scattercarpet"
           }
          ],
          "scattergeo": [
           {
            "marker": {
             "colorbar": {
              "outlinewidth": 0,
              "ticks": ""
             }
            },
            "type": "scattergeo"
           }
          ],
          "scattergl": [
           {
            "marker": {
             "colorbar": {
              "outlinewidth": 0,
              "ticks": ""
             }
            },
            "type": "scattergl"
           }
          ],
          "scattermapbox": [
           {
            "marker": {
             "colorbar": {
              "outlinewidth": 0,
              "ticks": ""
             }
            },
            "type": "scattermapbox"
           }
          ],
          "scatterpolar": [
           {
            "marker": {
             "colorbar": {
              "outlinewidth": 0,
              "ticks": ""
             }
            },
            "type": "scatterpolar"
           }
          ],
          "scatterpolargl": [
           {
            "marker": {
             "colorbar": {
              "outlinewidth": 0,
              "ticks": ""
             }
            },
            "type": "scatterpolargl"
           }
          ],
          "scatterternary": [
           {
            "marker": {
             "colorbar": {
              "outlinewidth": 0,
              "ticks": ""
             }
            },
            "type": "scatterternary"
           }
          ],
          "surface": [
           {
            "colorbar": {
             "outlinewidth": 0,
             "ticks": ""
            },
            "colorscale": [
             [
              0,
              "#0d0887"
             ],
             [
              0.1111111111111111,
              "#46039f"
             ],
             [
              0.2222222222222222,
              "#7201a8"
             ],
             [
              0.3333333333333333,
              "#9c179e"
             ],
             [
              0.4444444444444444,
              "#bd3786"
             ],
             [
              0.5555555555555556,
              "#d8576b"
             ],
             [
              0.6666666666666666,
              "#ed7953"
             ],
             [
              0.7777777777777778,
              "#fb9f3a"
             ],
             [
              0.8888888888888888,
              "#fdca26"
             ],
             [
              1,
              "#f0f921"
             ]
            ],
            "type": "surface"
           }
          ],
          "table": [
           {
            "cells": {
             "fill": {
              "color": "#EBF0F8"
             },
             "line": {
              "color": "white"
             }
            },
            "header": {
             "fill": {
              "color": "#C8D4E3"
             },
             "line": {
              "color": "white"
             }
            },
            "type": "table"
           }
          ]
         },
         "layout": {
          "annotationdefaults": {
           "arrowcolor": "#2a3f5f",
           "arrowhead": 0,
           "arrowwidth": 1
          },
          "autotypenumbers": "strict",
          "coloraxis": {
           "colorbar": {
            "outlinewidth": 0,
            "ticks": ""
           }
          },
          "colorscale": {
           "diverging": [
            [
             0,
             "#8e0152"
            ],
            [
             0.1,
             "#c51b7d"
            ],
            [
             0.2,
             "#de77ae"
            ],
            [
             0.3,
             "#f1b6da"
            ],
            [
             0.4,
             "#fde0ef"
            ],
            [
             0.5,
             "#f7f7f7"
            ],
            [
             0.6,
             "#e6f5d0"
            ],
            [
             0.7,
             "#b8e186"
            ],
            [
             0.8,
             "#7fbc41"
            ],
            [
             0.9,
             "#4d9221"
            ],
            [
             1,
             "#276419"
            ]
           ],
           "sequential": [
            [
             0,
             "#0d0887"
            ],
            [
             0.1111111111111111,
             "#46039f"
            ],
            [
             0.2222222222222222,
             "#7201a8"
            ],
            [
             0.3333333333333333,
             "#9c179e"
            ],
            [
             0.4444444444444444,
             "#bd3786"
            ],
            [
             0.5555555555555556,
             "#d8576b"
            ],
            [
             0.6666666666666666,
             "#ed7953"
            ],
            [
             0.7777777777777778,
             "#fb9f3a"
            ],
            [
             0.8888888888888888,
             "#fdca26"
            ],
            [
             1,
             "#f0f921"
            ]
           ],
           "sequentialminus": [
            [
             0,
             "#0d0887"
            ],
            [
             0.1111111111111111,
             "#46039f"
            ],
            [
             0.2222222222222222,
             "#7201a8"
            ],
            [
             0.3333333333333333,
             "#9c179e"
            ],
            [
             0.4444444444444444,
             "#bd3786"
            ],
            [
             0.5555555555555556,
             "#d8576b"
            ],
            [
             0.6666666666666666,
             "#ed7953"
            ],
            [
             0.7777777777777778,
             "#fb9f3a"
            ],
            [
             0.8888888888888888,
             "#fdca26"
            ],
            [
             1,
             "#f0f921"
            ]
           ]
          },
          "colorway": [
           "#636efa",
           "#EF553B",
           "#00cc96",
           "#ab63fa",
           "#FFA15A",
           "#19d3f3",
           "#FF6692",
           "#B6E880",
           "#FF97FF",
           "#FECB52"
          ],
          "font": {
           "color": "#2a3f5f"
          },
          "geo": {
           "bgcolor": "white",
           "lakecolor": "white",
           "landcolor": "#E5ECF6",
           "showlakes": true,
           "showland": true,
           "subunitcolor": "white"
          },
          "hoverlabel": {
           "align": "left"
          },
          "hovermode": "closest",
          "mapbox": {
           "style": "light"
          },
          "paper_bgcolor": "white",
          "plot_bgcolor": "#E5ECF6",
          "polar": {
           "angularaxis": {
            "gridcolor": "white",
            "linecolor": "white",
            "ticks": ""
           },
           "bgcolor": "#E5ECF6",
           "radialaxis": {
            "gridcolor": "white",
            "linecolor": "white",
            "ticks": ""
           }
          },
          "scene": {
           "xaxis": {
            "backgroundcolor": "#E5ECF6",
            "gridcolor": "white",
            "gridwidth": 2,
            "linecolor": "white",
            "showbackground": true,
            "ticks": "",
            "zerolinecolor": "white"
           },
           "yaxis": {
            "backgroundcolor": "#E5ECF6",
            "gridcolor": "white",
            "gridwidth": 2,
            "linecolor": "white",
            "showbackground": true,
            "ticks": "",
            "zerolinecolor": "white"
           },
           "zaxis": {
            "backgroundcolor": "#E5ECF6",
            "gridcolor": "white",
            "gridwidth": 2,
            "linecolor": "white",
            "showbackground": true,
            "ticks": "",
            "zerolinecolor": "white"
           }
          },
          "shapedefaults": {
           "line": {
            "color": "#2a3f5f"
           }
          },
          "ternary": {
           "aaxis": {
            "gridcolor": "white",
            "linecolor": "white",
            "ticks": ""
           },
           "baxis": {
            "gridcolor": "white",
            "linecolor": "white",
            "ticks": ""
           },
           "bgcolor": "#E5ECF6",
           "caxis": {
            "gridcolor": "white",
            "linecolor": "white",
            "ticks": ""
           }
          },
          "title": {
           "x": 0.05
          },
          "xaxis": {
           "automargin": true,
           "gridcolor": "white",
           "linecolor": "white",
           "ticks": "",
           "title": {
            "standoff": 15
           },
           "zerolinecolor": "white",
           "zerolinewidth": 2
          },
          "yaxis": {
           "automargin": true,
           "gridcolor": "white",
           "linecolor": "white",
           "ticks": "",
           "title": {
            "standoff": 15
           },
           "zerolinecolor": "white",
           "zerolinewidth": 2
          }
         }
        },
        "title": {
         "font": {
          "size": 16
         }
        },
        "xaxis": {
         "showgrid": true,
         "showticklabels": true,
         "zeroline": true
        },
        "yaxis": {
         "scaleanchor": "x",
         "scaleratio": 1,
         "showgrid": true,
         "showticklabels": true,
         "zeroline": true
        }
       }
      },
      "text/html": [
       "<div>                            <div id=\"3d331305-b6c8-4427-a2df-37cc1e97f0a1\" class=\"plotly-graph-div\" style=\"height:500px; width:100%;\"></div>            <script type=\"text/javascript\">                require([\"plotly\"], function(Plotly) {                    window.PLOTLYENV=window.PLOTLYENV || {};                                    if (document.getElementById(\"3d331305-b6c8-4427-a2df-37cc1e97f0a1\")) {                    Plotly.newPlot(                        \"3d331305-b6c8-4427-a2df-37cc1e97f0a1\",                        [{\"hoverinfo\":\"text\",\"marker\":{\"color\":\"white\",\"opacity\":0.0,\"size\":10},\"mode\":\"markers\",\"text\":[\"Line_10003<br>Loading = 4.289802219545046<br>bus0 = Bus_MVStation_1<br>bus1 = Bus_BranchTee_MVGrid_1_1<br>length = 0.083904310632546<br>x = 0.031103993574751<br>r = 0.031044594934042<br>s_nom = 7.27461339178928<br>num_parallel = 1.0<br>type_info = 48-AL1/8-ST1A<br>kind = line\",\"Line_10004<br>Loading = 0.15658759101092978<br>bus0 = Bus_MVStation_1<br>bus1 = Bus_BranchTee_MVGrid_1_4<br>length = 0.226148217025158<br>x = 0.083834938112983<br>r = 0.083674840299309<br>s_nom = 7.27461339178928<br>num_parallel = 1.0<br>type_info = 48-AL1/8-ST1A<br>kind = line\",\"Line_10005<br>Loading = 7.741373355518216<br>bus0 = Bus_MVStation_1<br>bus1 = Bus_BranchTee_MVGrid_1_5<br>length = 0.543380191002877<br>x = 0.201435347506981<br>r = 0.201050670671064<br>s_nom = 7.27461339178928<br>num_parallel = 1.0<br>type_info = 48-AL1/8-ST1A<br>kind = line\",\"Line_10006<br>Loading = 8.469545208335326<br>bus0 = Bus_MVStation_1<br>bus1 = Bus_BranchTee_MVGrid_1_6<br>length = 0.297650465459542<br>x = 0.110341388843783<br>r = 0.110130672220031<br>s_nom = 7.27461339178928<br>num_parallel = 1.0<br>type_info = NA2XS2Y 3x1x185 RM/25<br>kind = line\",\"Line_10011<br>Loading = 0.8611111111118184<br>bus0 = BusBar_MVGrid_1_LVGrid_2_MV<br>bus1 = Bus_Generator_1<br>length = 0.138872233591103<br>x = 0.051481038682815<br>r = 0.051382726428708<br>s_nom = 7.27461339178928<br>num_parallel = 1.0<br>type_info = 48-AL1/8-ST1A<br>kind = line\",\"Line_10025<br>Loading = 2.5555555555576777<br>bus0 = Bus_GeneratorFluctuating_2<br>bus1 = BusBar_MVGrid_1_LVGrid_3_MV<br>length = 1.26723954<br>x = 0.469775750645896<br>r = 0.4688786298<br>s_nom = 7.27461339178928<br>num_parallel = 1.0<br>type_info = 48-AL1/8-ST1A<br>kind = cable\",\"Line_10029<br>Loading = 2.5216666666673677<br>bus0 = Bus_BranchTee_MVGrid_1_11<br>bus1 = Bus_GeneratorFluctuating_3<br>length = 0.203355255541373<br>x = 0.075385406471563<br>r = 0.075241444550308<br>s_nom = 7.27461339178928<br>num_parallel = 1.0<br>type_info = 48-AL1/8-ST1A<br>kind = cable\",\"Line_10027<br>Loading = 1.822777777777603<br>bus0 = Bus_GeneratorFluctuating_4<br>bus1 = Bus_BranchTee_MVGrid_1_10<br>length = 0.322656877175863<br>x = 0.119611464045978<br>r = 0.119383044555069<br>s_nom = 7.27461339178928<br>num_parallel = 1.0<br>type_info = 48-AL1/8-ST1A<br>kind = cable\",\"Line_10020<br>Loading = 2.55555555560692<br>bus0 = Bus_BranchTee_MVGrid_1_8<br>bus1 = Bus_GeneratorFluctuating_5<br>length = 0.001<br>x = 0.000370707933124<br>r = 0.00037<br>s_nom = 7.27461339178928<br>num_parallel = 1.0<br>type_info = 48-AL1/8-ST1A<br>kind = cable\",\"Line_10013<br>Loading = 3.3888888888892987<br>bus0 = Bus_BranchTee_MVGrid_1_3<br>bus1 = Bus_GeneratorFluctuating_6<br>length = 0.307472748812273<br>x = 0.113982587204028<br>r = 0.113764917060541<br>s_nom = 7.27461339178928<br>num_parallel = 1.0<br>type_info = 48-AL1/8-ST1A<br>kind = cable\",\"Line_10018<br>Loading = 3.3333333333336523<br>bus0 = Bus_GeneratorFluctuating_7<br>bus1 = Bus_BranchTee_MVGrid_1_7<br>length = 0.468278333841994<br>x = 0.173594493265127<br>r = 0.173262983521538<br>s_nom = 7.27461339178928<br>num_parallel = 1.0<br>type_info = 48-AL1/8-ST1A<br>kind = cable\",\"Line_10032<br>Loading = 3.3333333333210007<br>bus0 = BusBar_MVGrid_1_LVGrid_4_MV<br>bus1 = Bus_GeneratorFluctuating_8<br>length = 0.001<br>x = 0.000370707933124<br>r = 0.00037<br>s_nom = 7.27461339178928<br>num_parallel = 1.0<br>type_info = 48-AL1/8-ST1A<br>kind = cable\",\"Line_10007<br>Loading = 4.295334806115695<br>bus0 = Bus_BranchTee_MVGrid_1_1<br>bus1 = BusBar_MVGrid_1_LVGrid_1_MV<br>length = 0.722445826838636<br>x = 0.267816399261118<br>r = 0.267304955930295<br>s_nom = 7.27461339178928<br>num_parallel = 1.0<br>type_info = NA2XS2Y 3x1x185 RM/25<br>kind = line\",\"Line_10008<br>Loading = 4.258336463748079<br>bus0 = Bus_BranchTee_MVGrid_1_2<br>bus1 = BusBar_MVGrid_1_LVGrid_1_MV<br>length = 0.132867031507129<br>x = 0.049254862630276<br>r = 0.049160801657638<br>s_nom = 7.27461339178928<br>num_parallel = 1.0<br>type_info = 48-AL1/8-ST1A<br>kind = line\",\"Line_10009<br>Loading = 0.8662193059088681<br>bus0 = Bus_BranchTee_MVGrid_1_2<br>bus1 = BusBar_MVGrid_1_LVGrid_2_MV<br>length = 0.705785336662554<br>x = 0.261640223383117<br>r = 0.261140574565145<br>s_nom = 7.27461339178928<br>num_parallel = 1.0<br>type_info = 48-AL1/8-ST1A<br>kind = line\",\"Line_10010<br>Loading = 3.3924192568716145<br>bus0 = Bus_BranchTee_MVGrid_1_2<br>bus1 = BusBar_MVGrid_1_LVGrid_5_MV<br>length = 0.012061682815469<br>x = 0.004471361506515<br>r = 0.004462822641724<br>s_nom = 7.27461339178928<br>num_parallel = 1.0<br>type_info = 48-AL1/8-ST1A<br>kind = line\",\"Line_10012<br>Loading = 3.38738888103316<br>bus0 = Bus_BranchTee_MVGrid_1_3<br>bus1 = BusBar_MVGrid_1_LVGrid_5_MV<br>length = 0.926662521213033<br>x = 0.343521147941983<br>r = 0.342865132848822<br>s_nom = 7.27461339178928<br>num_parallel = 1.0<br>type_info = 48-AL1/8-ST1A<br>kind = line\",\"Line_10016<br>Loading = 1.6126335350311464e-13<br>bus0 = Bus_BranchTee_MVGrid_1_3<br>bus1 = virtual_BusBar_MVGrid_1_LVGrid_9_MV<br>length = 0.661777693745236<br>x = 0.245326241035596<br>r = 0.244857746685737<br>s_nom = 7.27461339178928<br>num_parallel = 1.0<br>type_info = 48-AL1/8-ST1A<br>kind = cable\",\"Line_10014<br>Loading = 0.15658103965528467<br>bus0 = Bus_BranchTee_MVGrid_1_4<br>bus1 = BusBar_MVGrid_1_LVGrid_6_MV<br>length = 0.785931969351047<br>x = 0.291351215933884<br>r = 0.290794828659887<br>s_nom = 7.27461339178928<br>num_parallel = 1.0<br>type_info = 48-AL1/8-ST1A<br>kind = cable\",\"Line_10026<br>Loading = 7.751828050845921<br>bus0 = Bus_BranchTee_MVGrid_1_5<br>bus1 = Bus_BranchTee_MVGrid_1_10<br>length = 0.41419799375453<br>x = 0.153546482168682<br>r = 0.153253257689176<br>s_nom = 7.27461339178928<br>num_parallel = 1.0<br>type_info = 48-AL1/8-ST1A<br>kind = cable\",\"Line_10017<br>Loading = 8.49014386846336<br>bus0 = Bus_BranchTee_MVGrid_1_6<br>bus1 = Bus_BranchTee_MVGrid_1_7<br>length = 0.690714941884979<br>x = 0.256053508483765<br>r = 0.255564528497442<br>s_nom = 7.27461339178928<br>num_parallel = 1.0<br>type_info = 48-AL1/8-ST1A<br>kind = cable\",\"Line_10019<br>Loading = 5.163538697951342<br>bus0 = Bus_BranchTee_MVGrid_1_8<br>bus1 = Bus_BranchTee_MVGrid_1_7<br>length = 0.403852029<br>x = 0.14971115095836<br>r = 0.14942525073<br>s_nom = 7.27461339178928<br>num_parallel = 1.0<br>type_info = 48-AL1/8-ST1A<br>kind = cable\",\"Line_10021<br>Loading = 2.6119498024380228<br>bus0 = Bus_BranchTee_MVGrid_1_8<br>bus1 = BusBar_MVGrid_1_LVGrid_8_MV<br>length = 1.378502271<br>x = 0.511021727688593<br>r = 0.51004584027<br>s_nom = 7.27461339178928<br>num_parallel = 1.0<br>type_info = 48-AL1/8-ST1A<br>kind = cable\",\"Line_10022<br>Loading = 2.585246456583186<br>bus0 = Bus_BranchTee_MVGrid_1_9<br>bus1 = BusBar_MVGrid_1_LVGrid_8_MV<br>length = 0.437506744572693<br>x = 0.162187221008176<br>r = 0.161877495491896<br>s_nom = 7.27461339178928<br>num_parallel = 1.0<br>type_info = 48-AL1/8-ST1A<br>kind = cable\",\"Line_10023<br>Loading = 2.5859449805827626<br>bus0 = Bus_BranchTee_MVGrid_1_9<br>bus1 = BusBar_MVGrid_1_LVGrid_3_MV<br>length = 0.251147233966026<br>x = 0.093102272013254<br>r = 0.09292447656743<br>s_nom = 7.27461339178928<br>num_parallel = 1.0<br>type_info = 48-AL1/8-ST1A<br>kind = cable\",\"Line_10031<br>Loading = 0.0<br>bus0 = Bus_BranchTee_MVGrid_1_9<br>bus1 = virtual_BusBar_MVGrid_1_LVGrid_4_MV<br>length = 0.543380191002877<br>x = 0.201435347506981<br>r = 0.201050670671064<br>s_nom = 7.27461339178928<br>num_parallel = 1.0<br>type_info = 48-AL1/8-ST1A<br>kind = cable\",\"Line_10028<br>Loading = 5.93700350902972<br>bus0 = Bus_BranchTee_MVGrid_1_11<br>bus1 = Bus_BranchTee_MVGrid_1_10<br>length = 0.502639122266729<br>x = 0.186332310122557<br>r = 0.18597647523869<br>s_nom = 7.27461339178928<br>num_parallel = 1.0<br>type_info = 48-AL1/8-ST1A<br>kind = cable\",\"Line_10030<br>Loading = 3.4171931071523463<br>bus0 = Bus_BranchTee_MVGrid_1_11<br>bus1 = BusBar_MVGrid_1_LVGrid_4_MV<br>length = 0.262336104334286<br>x = 0.097250075021459<br>r = 0.097064358603686<br>s_nom = 7.27461339178928<br>num_parallel = 1.0<br>type_info = 48-AL1/8-ST1A<br>kind = cable\",\"Line_10024<br>Loading = 0.0693092429083005<br>bus0 = BusBar_MVGrid_1_LVGrid_7_MV<br>bus1 = BusBar_MVGrid_1_LVGrid_3_MV<br>length = 0.9840075060051<br>x = 0.364779388729255<br>r = 0.364082777221887<br>s_nom = 7.27461339178928<br>num_parallel = 1.0<br>type_info = 48-AL1/8-ST1A<br>kind = cable\",\"Line_10015<br>Loading = 0.06819180563578973<br>bus0 = BusBar_MVGrid_1_LVGrid_6_MV<br>bus1 = BusBar_MVGrid_1_LVGrid_9_MV<br>length = 0.491545784577804<br>x = 0.182219921836454<br>r = 0.181871940293787<br>s_nom = 7.27461339178928<br>num_parallel = 1.0<br>type_info = 48-AL1/8-ST1A<br>kind = cable\"],\"x\":[1081207.9922094196,1081375.814579037,1081648.668662732,1081787.7626315895,1079862.1723515382,1089926.6166197686,1085207.664445059,1083437.2243151003,1084368.2558014742,1080589.923052351,1083096.4361433163,1086846.3087923015,1080944.9983778745,1080565.9627882782,1080054.819966822,1080549.2756892983,1080904.736459082,1080987.6710673957,1081228.6302155023,1082641.0805019233,1082614.980788528,1083844.9732160307,1085622.3165294235,1087135.660176021,1088581.9986916706,1087305.3500541644,1084328.6573084593,1086087.8219274436,1089549.536575093,1081108.4611129179],\"y\":[5068859.676773131,5068828.261489303,5068886.213724926,5068509.278971788,5068108.302509077,5064785.560283304,5068019.753572989,5068796.773699408,5067335.053160445,5066737.340190534,5067216.180371832,5068345.636600375,5068639.664143086,5068289.196759984,5068102.902552589,5067674.5367030185,5067156.462354379,5066659.380815058,5067842.805404579,5068790.631506622,5067817.821262679,5067293.784598574,5066267.164877621,5065137.380109424,5064765.452979824,5066482.949256838,5068644.110480683,5068367.791333122,5064628.6782385735,5066669.390283436],\"type\":\"scatter\"},{\"hoverinfo\":\"none\",\"line\":{\"color\":\"#d9dce1\",\"width\":2},\"mode\":\"lines\",\"opacity\":0.4,\"x\":[1081450.5805416484,1080965.4038771912,null],\"y\":[5068919.790081119,5068799.563465143,null],\"type\":\"scatter\"},{\"hoverinfo\":\"none\",\"line\":{\"color\":\"#3b4cc0\",\"width\":2},\"mode\":\"lines\",\"opacity\":0.4,\"x\":[1081450.5805416484,1081301.048616426,null],\"y\":[5068919.790081119,5068736.732897487,null],\"type\":\"scatter\"},{\"hoverinfo\":\"none\",\"line\":{\"color\":\"#d44e41\",\"width\":2},\"mode\":\"lines\",\"opacity\":0.4,\"x\":[1081450.5805416484,1081846.7567838156,null],\"y\":[5068919.790081119,5068852.637368732,null],\"type\":\"scatter\"},{\"hoverinfo\":\"none\",\"line\":{\"color\":\"#b40426\",\"width\":2},\"mode\":\"lines\",\"opacity\":0.4,\"x\":[1081450.5805416484,1082124.9447215311,null],\"y\":[5068919.790081119,5068098.767862457,null],\"type\":\"scatter\"},{\"hoverinfo\":\"none\",\"line\":{\"color\":\"#4e68d8\",\"width\":2},\"mode\":\"lines\",\"opacity\":0.4,\"x\":[1079822.0374674322,1079902.3072356447,null],\"y\":[5068109.428611916,5068107.176406238,null],\"type\":\"scatter\"},{\"hoverinfo\":\"none\",\"line\":{\"color\":\"#94b6ff\",\"width\":2},\"mode\":\"lines\",\"opacity\":0.4,\"x\":[1090300.8527259273,1089552.3805136094,null],\"y\":[5064831.339604814,5064739.780961795,null],\"type\":\"scatter\"},{\"hoverinfo\":\"none\",\"line\":{\"color\":\"#93b5fe\",\"width\":2},\"mode\":\"lines\",\"opacity\":0.4,\"x\":[1085193.41849323,1085221.910396888,null],\"y\":[5067479.911829123,5068559.595316855,null],\"type\":\"scatter\"},{\"hoverinfo\":\"none\",\"line\":{\"color\":\"#7597f6\",\"width\":2},\"mode\":\"lines\",\"opacity\":0.4,\"x\":[1083439.0444101696,1083435.404220031,null],\"y\":[5068864.921754306,5068728.625644512,null],\"type\":\"scatter\"},{\"hoverinfo\":\"none\",\"line\":{\"color\":\"#94b6ff\",\"width\":2},\"mode\":\"lines\",\"opacity\":0.4,\"x\":[1084151.5820264118,1084584.9295765366,null],\"y\":[5067619.411786642,5067050.694534248,null],\"type\":\"scatter\"},{\"hoverinfo\":\"none\",\"line\":{\"color\":\"#b7cff9\",\"width\":2},\"mode\":\"lines\",\"opacity\":0.4,\"x\":[1080261.5918671354,1080918.2542375666,null],\"y\":[5066412.200379407,5067062.480001659,null],\"type\":\"scatter\"},{\"hoverinfo\":\"none\",\"line\":{\"color\":\"#b6cefa\",\"width\":2},\"mode\":\"lines\",\"opacity\":0.4,\"x\":[1083087.8554311087,1083105.0168555244,null],\"y\":[5066895.486080762,5067536.874662901,null],\"type\":\"scatter\"},{\"hoverinfo\":\"none\",\"line\":{\"color\":\"#b6cefa\",\"width\":2},\"mode\":\"lines\",\"opacity\":0.4,\"x\":[1086738.8841266031,1086953.7334579993,null],\"y\":[5068515.285851361,5068175.987349389,null],\"type\":\"scatter\"},{\"hoverinfo\":\"none\",\"line\":{\"color\":\"#d9dce1\",\"width\":2},\"mode\":\"lines\",\"opacity\":0.4,\"x\":[1080965.4038771912,1080924.5928785577,null],\"y\":[5068799.563465143,5068479.76482103,null],\"type\":\"scatter\"},{\"hoverinfo\":\"none\",\"line\":{\"color\":\"#d8dce2\",\"width\":2},\"mode\":\"lines\",\"opacity\":0.4,\"x\":[1080207.3326979992,1080924.5928785577,null],\"y\":[5068098.6286989385,5068479.76482103,null],\"type\":\"scatter\"},{\"hoverinfo\":\"none\",\"line\":{\"color\":\"#4e68d8\",\"width\":2},\"mode\":\"lines\",\"opacity\":0.4,\"x\":[1080207.3326979992,1079902.3072356447,null],\"y\":[5068098.6286989385,5068107.176406238,null],\"type\":\"scatter\"},{\"hoverinfo\":\"none\",\"line\":{\"color\":\"#b7cff9\",\"width\":2},\"mode\":\"lines\",\"opacity\":0.4,\"x\":[1080207.3326979992,1080891.2186805978,null],\"y\":[5068098.6286989385,5067250.4447070975,null],\"type\":\"scatter\"},{\"hoverinfo\":\"none\",\"line\":{\"color\":\"#b7cff9\",\"width\":2},\"mode\":\"lines\",\"opacity\":0.4,\"x\":[1080918.2542375666,1080891.2186805978,null],\"y\":[5067062.480001659,5067250.4447070975,null],\"type\":\"scatter\"},{\"hoverinfo\":\"none\",\"line\":{\"color\":\"#3b4cc0\",\"width\":2},\"mode\":\"lines\",\"opacity\":0.4,\"x\":[1080918.2542375666,1081057.0878972248,null],\"y\":[5067062.480001659,5066256.281628456,null],\"type\":\"scatter\"},{\"hoverinfo\":\"none\",\"line\":{\"color\":\"#3b4cc0\",\"width\":2},\"mode\":\"lines\",\"opacity\":0.4,\"x\":[1081301.048616426,1081156.2118145786,null],\"y\":[5068736.732897487,5066948.877911672,null],\"type\":\"scatter\"},{\"hoverinfo\":\"none\",\"line\":{\"color\":\"#d44e41\",\"width\":2},\"mode\":\"lines\",\"opacity\":0.4,\"x\":[1081846.7567838156,1083435.404220031,null],\"y\":[5068852.637368732,5068728.625644512,null],\"type\":\"scatter\"},{\"hoverinfo\":\"none\",\"line\":{\"color\":\"#b40426\",\"width\":2},\"mode\":\"lines\",\"opacity\":0.4,\"x\":[1082124.9447215311,1083105.0168555244,null],\"y\":[5068098.767862457,5067536.874662901,null],\"type\":\"scatter\"},{\"hoverinfo\":\"none\",\"line\":{\"color\":\"#f1cdba\",\"width\":2},\"mode\":\"lines\",\"opacity\":0.4,\"x\":[1083105.0168555244,1084584.9295765366,null],\"y\":[5067536.874662901,5067050.694534248,null],\"type\":\"scatter\"},{\"hoverinfo\":\"none\",\"line\":{\"color\":\"#97b8ff\",\"width\":2},\"mode\":\"lines\",\"opacity\":0.4,\"x\":[1084584.9295765366,1086659.7034823103,null],\"y\":[5067050.694534248,5065483.635220994,null],\"type\":\"scatter\"},{\"hoverinfo\":\"none\",\"line\":{\"color\":\"#96b7ff\",\"width\":2},\"mode\":\"lines\",\"opacity\":0.4,\"x\":[1087611.6168697318,1086659.7034823103,null],\"y\":[5064791.124997852,5065483.635220994,null],\"type\":\"scatter\"},{\"hoverinfo\":\"none\",\"line\":{\"color\":\"#96b7ff\",\"width\":2},\"mode\":\"lines\",\"opacity\":0.4,\"x\":[1087611.6168697318,1089552.3805136094,null],\"y\":[5064791.124997852,5064739.780961795,null],\"type\":\"scatter\"},{\"hoverinfo\":\"none\",\"line\":{\"color\":\"#3b4cc0\",\"width\":2},\"mode\":\"lines\",\"opacity\":0.4,\"x\":[1087611.6168697318,1086999.083238597,null],\"y\":[5064791.124997852,5068174.773515824,null],\"type\":\"scatter\"},{\"hoverinfo\":\"none\",\"line\":{\"color\":\"#f7b194\",\"width\":2},\"mode\":\"lines\",\"opacity\":0.4,\"x\":[1083435.404220031,1085221.910396888,null],\"y\":[5068728.625644512,5068559.595316855,null],\"type\":\"scatter\"},{\"hoverinfo\":\"none\",\"line\":{\"color\":\"#b9d0f9\",\"width\":2},\"mode\":\"lines\",\"opacity\":0.4,\"x\":[1085221.910396888,1086953.7334579993,null],\"y\":[5068559.595316855,5068175.987349389,null],\"type\":\"scatter\"},{\"hoverinfo\":\"none\",\"line\":{\"color\":\"#3b4cc0\",\"width\":2},\"mode\":\"lines\",\"opacity\":0.4,\"x\":[1089552.3805136094,1089546.692636576,null],\"y\":[5064739.780961795,5064517.575515352,null],\"type\":\"scatter\"},{\"hoverinfo\":\"none\",\"line\":{\"color\":\"#3b4cc0\",\"width\":2},\"mode\":\"lines\",\"opacity\":0.4,\"x\":[1081156.2118145786,1081060.710411257,null],\"y\":[5066948.877911672,5066389.9026552,null],\"type\":\"scatter\"},{\"hoverinfo\":\"text\",\"marker\":{\"cmid\":0,\"color\":[0.0,0.001989022620912939,0.007941703113786058,0.004589842192910032,0.003354723087970024,0.0043393987103281795,0.0034662604471278335,0.004131824626465885,0.004756695119327192,0.0001488486825891311,0.0016763361119582765,0.0030221009239523866,-4.18382861044897e-05,0.0017509347638440254,0.0010329174646699357,0.003467515348856587,0.004338308313716954,0.006300793187351106,0.003103795598323078,0.004371296881219067,0.001438747331785617,0.0019378896686015334,0.006572691927660301,0.004755273455521625,0.0016934629389968592,-0.000187235601876945,0.006588905106678755,0.005828655915325998,-0.00022656433361201156,0.0030221009239523866,0.006300793187351106],\"colorbar\":{\"thickness\":15,\"title\":{\"side\":\"right\",\"text\":\"Node Voltage Deviation\"},\"xanchor\":\"left\"},\"colorscale\":[[0.0,\"rgb(103,0,31)\"],[0.1,\"rgb(178,24,43)\"],[0.2,\"rgb(214,96,77)\"],[0.3,\"rgb(244,165,130)\"],[0.4,\"rgb(253,219,199)\"],[0.5,\"rgb(247,247,247)\"],[0.6,\"rgb(209,229,240)\"],[0.7,\"rgb(146,197,222)\"],[0.8,\"rgb(67,147,195)\"],[0.9,\"rgb(33,102,172)\"],[1.0,\"rgb(5,48,97)\"]],\"line\":{\"width\":2},\"reversescale\":true,\"showscale\":true,\"size\":8},\"mode\":\"markers\",\"text\":[\"Bus_MVStation_1<br>peak_load = 0.0<br>p_nom_gen = 0.0<br>v = 1.0<br>Neighbors = 4<br>v_nom = 20.0<br>x = 7.94859122759009<br>y = 48.0844553685898<br>mv_grid_id = 1<br>lv_grid_id = nan<br>in_building = False\",\"Bus_Generator_1<br>peak_load = 0.0<br>p_nom_gen = 0.775<br>v = 1.001989022620913<br>Neighbors = 1<br>v_nom = 20.0<br>x = 7.9270478194687<br>y = 48.076758003523<br>mv_grid_id = 1<br>lv_grid_id = nan<br>in_building = False\",\"Bus_GeneratorFluctuating_2<br>peak_load = 0.0<br>p_nom_gen = 2.3<br>v = 1.007941703113786<br>Neighbors = 1<br>v_nom = 20.0<br>x = 8.06868539549975<br>y = 48.0498283526783<br>mv_grid_id = 1<br>lv_grid_id = nan<br>in_building = False\",\"Bus_GeneratorFluctuating_3<br>peak_load = 0.0<br>p_nom_gen = 2.67<br>v = 1.00458984219291<br>Neighbors = 1<br>v_nom = 20.0<br>x = 7.99929765404084<br>y = 48.0724282356729<br>mv_grid_id = 1<br>lv_grid_id = nan<br>in_building = False\",\"Bus_GeneratorFluctuating_4<br>peak_load = 0.0<br>p_nom_gen = 1.93<br>v = 1.00335472308797<br>Neighbors = 1<br>v_nom = 20.0<br>x = 7.9752788204589<br>y = 48.0844553685898<br>mv_grid_id = 1<br>lv_grid_id = nan<br>in_building = False\",\"Bus_GeneratorFluctuating_5<br>peak_load = 0.0<br>p_nom_gen = 2.3<br>v = 1.0043393987103282<br>Neighbors = 1<br>v_nom = 20.0<br>x = 7.9852788204589<br>y = 48.0734282356729<br>mv_grid_id = 1<br>lv_grid_id = nan<br>in_building = False\",\"Bus_GeneratorFluctuating_6<br>peak_load = 0.0<br>p_nom_gen = 3.05<br>v = 1.0034662604471278<br>Neighbors = 1<br>v_nom = 20.0<br>x = 7.93356211845248<br>y = 48.0616038160476<br>mv_grid_id = 1<br>lv_grid_id = nan<br>in_building = False\",\"Bus_GeneratorFluctuating_7<br>peak_load = 0.0<br>p_nom_gen = 3.0<br>v = 1.0041318246264659<br>Neighbors = 1<br>v_nom = 20.0<br>x = 7.97127568152858<br>y = 48.0666552118727<br>mv_grid_id = 1<br>lv_grid_id = nan<br>in_building = False\",\"Bus_GeneratorFluctuating_8<br>peak_load = 0.0<br>p_nom_gen = 3.0<br>v = 1.0047566951193272<br>Neighbors = 1<br>v_nom = 20.0<br>x = 8.01965714512685<br>y = 48.0821153215746<br>mv_grid_id = 1<br>lv_grid_id = nan<br>in_building = False\",\"Bus_BranchTee_MVGrid_1_1<br>peak_load = 0.0<br>p_nom_gen = 0.0<br>v = 1.0001488486825891<br>Neighbors = 2<br>v_nom = 20.0<br>x = 7.94212820515367<br>y = 48.0832526552981<br>mv_grid_id = 1<br>lv_grid_id = nan<br>in_building = False\",\"Bus_BranchTee_MVGrid_1_2<br>peak_load = 0.0<br>p_nom_gen = 0.0<br>v = 1.0016763361119583<br>Neighbors = 3<br>v_nom = 20.0<br>x = 7.93221823741783<br>y = 48.076758003523<br>mv_grid_id = 1<br>lv_grid_id = nan<br>in_building = False\",\"Bus_BranchTee_MVGrid_1_3<br>peak_load = 0.0<br>p_nom_gen = 0.0<br>v = 1.0030221009239524<br>Neighbors = 3<br>v_nom = 20.0<br>x = 7.94212820515367<br>y = 48.0676173825061<br>mv_grid_id = 1<br>lv_grid_id = nan<br>in_building = False\",\"Bus_BranchTee_MVGrid_1_4<br>peak_load = 0.0<br>p_nom_gen = 0.0<br>v = 0.9999581617138955<br>Neighbors = 2<br>v_nom = 20.0<br>x = 7.94665232085917<br>y = 48.0827715699814<br>mv_grid_id = 1<br>lv_grid_id = nan<br>in_building = False\",\"Bus_BranchTee_MVGrid_1_5<br>peak_load = 0.0<br>p_nom_gen = 0.0<br>v = 1.001750934763844<br>Neighbors = 2<br>v_nom = 20.0<br>x = 7.95392874616385<br>y = 48.0839502290073<br>mv_grid_id = 1<br>lv_grid_id = nan<br>in_building = False\",\"Bus_BranchTee_MVGrid_1_6<br>peak_load = 0.0<br>p_nom_gen = 0.0<br>v = 1.00103291746467<br>Neighbors = 2<br>v_nom = 20.0<br>x = 7.95793188509418<br>y = 48.0772390888396<br>mv_grid_id = 1<br>lv_grid_id = nan<br>in_building = False\",\"Bus_BranchTee_MVGrid_1_7<br>peak_load = 0.0<br>p_nom_gen = 0.0<br>v = 1.0034675153488566<br>Neighbors = 3<br>v_nom = 20.0<br>x = 7.97127568152858<br>y = 48.0724282356729<br>mv_grid_id = 1<br>lv_grid_id = nan<br>in_building = False\",\"Bus_BranchTee_MVGrid_1_8<br>peak_load = 0.0<br>p_nom_gen = 0.0<br>v = 1.004338308313717<br>Neighbors = 3<br>v_nom = 20.0<br>x = 7.99129137618019<br>y = 48.0684191913672<br>mv_grid_id = 1<br>lv_grid_id = nan<br>in_building = False\",\"Bus_BranchTee_MVGrid_1_9<br>peak_load = 0.0<br>p_nom_gen = 0.0<br>v = 1.006300793187351<br>Neighbors = 3<br>v_nom = 20.0<br>x = 8.03265714512685<br>y = 48.0488283526783<br>mv_grid_id = 1<br>lv_grid_id = nan<br>in_building = False\",\"Bus_BranchTee_MVGrid_1_10<br>peak_load = 0.0<br>p_nom_gen = 0.0<br>v = 1.003103795598323<br>Neighbors = 3<br>v_nom = 20.0<br>x = 7.9752788204589<br>y = 48.0832286010323<br>mv_grid_id = 1<br>lv_grid_id = nan<br>in_building = False\",\"Bus_BranchTee_MVGrid_1_11<br>peak_load = 0.0<br>p_nom_gen = 0.0<br>v = 1.004371296881219<br>Neighbors = 3<br>v_nom = 20.0<br>x = 7.99929765404084<br>y = 48.0821461590697<br>mv_grid_id = 1<br>lv_grid_id = nan<br>in_building = False\",\"BusBar_MVGrid_1_LVGrid_1_MV<br>peak_load = 0.0<br>p_nom_gen = 0.0<br>v = 1.0014387473317856<br>Neighbors = 2<br>v_nom = 20.0<br>x = 7.94169733699125<br>y = 48.080366143398<br>mv_grid_id = 1<br>lv_grid_id = nan<br>in_building = False\",\"BusBar_MVGrid_1_LVGrid_2_MV<br>peak_load = 0.0<br>p_nom_gen = 0.0<br>v = 1.0019378896686015<br>Neighbors = 2<br>v_nom = 20.0<br>x = 7.92812498987477<br>y = 48.076758003523<br>mv_grid_id = 1<br>lv_grid_id = nan<br>in_building = False\",\"BusBar_MVGrid_1_LVGrid_3_MV<br>peak_load = 0.0<br>p_nom_gen = 0.0<br>v = 1.0065726919276603<br>Neighbors = 3<br>v_nom = 20.0<br>x = 8.05868539549975<br>y = 48.0488283526783<br>mv_grid_id = 1<br>lv_grid_id = nan<br>in_building = False\",\"BusBar_MVGrid_1_LVGrid_4_MV<br>peak_load = 0.0<br>p_nom_gen = 0.0<br>v = 1.0047552734555216<br>Neighbors = 2<br>v_nom = 20.0<br>x = 8.02265714512685<br>y = 48.0791153215746<br>mv_grid_id = 1<br>lv_grid_id = nan<br>in_building = False\",\"BusBar_MVGrid_1_LVGrid_5_MV<br>peak_load = 0.0<br>p_nom_gen = 0.0<br>v = 1.0016934629389969<br>Neighbors = 2<br>v_nom = 20.0<br>x = 7.94169733699125<br>y = 48.0693011811144<br>mv_grid_id = 1<br>lv_grid_id = nan<br>in_building = False\",\"BusBar_MVGrid_1_LVGrid_6_MV<br>peak_load = 0.0<br>p_nom_gen = 0.0<br>v = 0.999812764398123<br>Neighbors = 2<br>v_nom = 20.0<br>x = 7.94535971637188<br>y = 48.0666552118727<br>mv_grid_id = 1<br>lv_grid_id = nan<br>in_building = False\",\"BusBar_MVGrid_1_LVGrid_7_MV<br>peak_load = 0.0<br>p_nom_gen = 0.0<br>v = 1.0065889051066788<br>Neighbors = 1<br>v_nom = 20.0<br>x = 8.05868539549975<br>y = 48.0468283526783<br>mv_grid_id = 1<br>lv_grid_id = nan<br>in_building = False\",\"BusBar_MVGrid_1_LVGrid_8_MV<br>peak_load = 0.0<br>p_nom_gen = 0.0<br>v = 1.005828655915326<br>Neighbors = 2<br>v_nom = 20.0<br>x = 8.01965714512685<br>y = 48.0548283526783<br>mv_grid_id = 1<br>lv_grid_id = nan<br>in_building = False\",\"BusBar_MVGrid_1_LVGrid_9_MV<br>peak_load = 0.0<br>p_nom_gen = 0.0<br>v = 0.999773435666388<br>Neighbors = 1<br>v_nom = 20.0<br>x = 7.94428254596581<br>y = 48.0616038160476<br>mv_grid_id = 1<br>lv_grid_id = nan<br>in_building = False\",\"virtual_BusBar_MVGrid_1_LVGrid_9_MV<br>peak_load = 0.0<br>p_nom_gen = 0.0<br>v = 1.0030221009239524<br>Neighbors = 1<br>v_nom = 20.0<br>x = 7.94428254596581<br>y = 48.0604011027559<br>mv_grid_id = 1<br>lv_grid_id = nan<br>in_building = False\",\"virtual_BusBar_MVGrid_1_LVGrid_4_MV<br>peak_load = 0.0<br>p_nom_gen = 0.0<br>v = 1.006300793187351<br>Neighbors = 1<br>v_nom = 20.0<br>x = 8.02326571451269<br>y = 48.0791153215746<br>mv_grid_id = 1<br>lv_grid_id = nan<br>in_building = False\"],\"x\":[1081450.5805416484,1079822.0374674322,1090300.8527259273,1085193.41849323,1083439.0444101696,1084151.5820264118,1080261.5918671354,1083087.8554311087,1086738.8841266031,1080965.4038771912,1080207.3326979992,1080918.2542375666,1081301.048616426,1081846.7567838156,1082124.9447215311,1083105.0168555244,1084584.9295765366,1087611.6168697318,1083435.404220031,1085221.910396888,1080924.5928785577,1079902.3072356447,1089552.3805136094,1086953.7334579993,1080891.2186805978,1081156.2118145786,1089546.692636576,1086659.7034823103,1081060.710411257,1081057.0878972248,1086999.083238597],\"y\":[5068919.790081119,5068109.428611916,5064831.339604814,5067479.911829123,5068864.921754306,5067619.411786642,5066412.200379407,5066895.486080762,5068515.285851361,5068799.563465143,5068098.6286989385,5067062.480001659,5068736.732897487,5068852.637368732,5068098.767862457,5067536.874662901,5067050.694534248,5064791.124997852,5068728.625644512,5068559.595316855,5068479.76482103,5068107.176406238,5064739.780961795,5068175.987349389,5067250.4447070975,5066948.877911672,5064517.575515352,5065483.635220994,5066389.9026552,5066256.281628456,5068174.773515824],\"type\":\"scatter\"}],                        {\"height\":500,\"hovermode\":\"closest\",\"margin\":{\"b\":20,\"l\":5,\"r\":5,\"t\":40},\"showlegend\":false,\"title\":{\"font\":{\"size\":16}},\"xaxis\":{\"showgrid\":true,\"showticklabels\":true,\"zeroline\":true},\"yaxis\":{\"showgrid\":true,\"showticklabels\":true,\"zeroline\":true,\"scaleanchor\":\"x\",\"scaleratio\":1},\"template\":{\"data\":{\"histogram2dcontour\":[{\"type\":\"histogram2dcontour\",\"colorbar\":{\"outlinewidth\":0,\"ticks\":\"\"},\"colorscale\":[[0.0,\"#0d0887\"],[0.1111111111111111,\"#46039f\"],[0.2222222222222222,\"#7201a8\"],[0.3333333333333333,\"#9c179e\"],[0.4444444444444444,\"#bd3786\"],[0.5555555555555556,\"#d8576b\"],[0.6666666666666666,\"#ed7953\"],[0.7777777777777778,\"#fb9f3a\"],[0.8888888888888888,\"#fdca26\"],[1.0,\"#f0f921\"]]}],\"choropleth\":[{\"type\":\"choropleth\",\"colorbar\":{\"outlinewidth\":0,\"ticks\":\"\"}}],\"histogram2d\":[{\"type\":\"histogram2d\",\"colorbar\":{\"outlinewidth\":0,\"ticks\":\"\"},\"colorscale\":[[0.0,\"#0d0887\"],[0.1111111111111111,\"#46039f\"],[0.2222222222222222,\"#7201a8\"],[0.3333333333333333,\"#9c179e\"],[0.4444444444444444,\"#bd3786\"],[0.5555555555555556,\"#d8576b\"],[0.6666666666666666,\"#ed7953\"],[0.7777777777777778,\"#fb9f3a\"],[0.8888888888888888,\"#fdca26\"],[1.0,\"#f0f921\"]]}],\"heatmap\":[{\"type\":\"heatmap\",\"colorbar\":{\"outlinewidth\":0,\"ticks\":\"\"},\"colorscale\":[[0.0,\"#0d0887\"],[0.1111111111111111,\"#46039f\"],[0.2222222222222222,\"#7201a8\"],[0.3333333333333333,\"#9c179e\"],[0.4444444444444444,\"#bd3786\"],[0.5555555555555556,\"#d8576b\"],[0.6666666666666666,\"#ed7953\"],[0.7777777777777778,\"#fb9f3a\"],[0.8888888888888888,\"#fdca26\"],[1.0,\"#f0f921\"]]}],\"heatmapgl\":[{\"type\":\"heatmapgl\",\"colorbar\":{\"outlinewidth\":0,\"ticks\":\"\"},\"colorscale\":[[0.0,\"#0d0887\"],[0.1111111111111111,\"#46039f\"],[0.2222222222222222,\"#7201a8\"],[0.3333333333333333,\"#9c179e\"],[0.4444444444444444,\"#bd3786\"],[0.5555555555555556,\"#d8576b\"],[0.6666666666666666,\"#ed7953\"],[0.7777777777777778,\"#fb9f3a\"],[0.8888888888888888,\"#fdca26\"],[1.0,\"#f0f921\"]]}],\"contourcarpet\":[{\"type\":\"contourcarpet\",\"colorbar\":{\"outlinewidth\":0,\"ticks\":\"\"}}],\"contour\":[{\"type\":\"contour\",\"colorbar\":{\"outlinewidth\":0,\"ticks\":\"\"},\"colorscale\":[[0.0,\"#0d0887\"],[0.1111111111111111,\"#46039f\"],[0.2222222222222222,\"#7201a8\"],[0.3333333333333333,\"#9c179e\"],[0.4444444444444444,\"#bd3786\"],[0.5555555555555556,\"#d8576b\"],[0.6666666666666666,\"#ed7953\"],[0.7777777777777778,\"#fb9f3a\"],[0.8888888888888888,\"#fdca26\"],[1.0,\"#f0f921\"]]}],\"surface\":[{\"type\":\"surface\",\"colorbar\":{\"outlinewidth\":0,\"ticks\":\"\"},\"colorscale\":[[0.0,\"#0d0887\"],[0.1111111111111111,\"#46039f\"],[0.2222222222222222,\"#7201a8\"],[0.3333333333333333,\"#9c179e\"],[0.4444444444444444,\"#bd3786\"],[0.5555555555555556,\"#d8576b\"],[0.6666666666666666,\"#ed7953\"],[0.7777777777777778,\"#fb9f3a\"],[0.8888888888888888,\"#fdca26\"],[1.0,\"#f0f921\"]]}],\"mesh3d\":[{\"type\":\"mesh3d\",\"colorbar\":{\"outlinewidth\":0,\"ticks\":\"\"}}],\"scatter\":[{\"fillpattern\":{\"fillmode\":\"overlay\",\"size\":10,\"solidity\":0.2},\"type\":\"scatter\"}],\"parcoords\":[{\"type\":\"parcoords\",\"line\":{\"colorbar\":{\"outlinewidth\":0,\"ticks\":\"\"}}}],\"scatterpolargl\":[{\"type\":\"scatterpolargl\",\"marker\":{\"colorbar\":{\"outlinewidth\":0,\"ticks\":\"\"}}}],\"bar\":[{\"error_x\":{\"color\":\"#2a3f5f\"},\"error_y\":{\"color\":\"#2a3f5f\"},\"marker\":{\"line\":{\"color\":\"#E5ECF6\",\"width\":0.5},\"pattern\":{\"fillmode\":\"overlay\",\"size\":10,\"solidity\":0.2}},\"type\":\"bar\"}],\"scattergeo\":[{\"type\":\"scattergeo\",\"marker\":{\"colorbar\":{\"outlinewidth\":0,\"ticks\":\"\"}}}],\"scatterpolar\":[{\"type\":\"scatterpolar\",\"marker\":{\"colorbar\":{\"outlinewidth\":0,\"ticks\":\"\"}}}],\"histogram\":[{\"marker\":{\"pattern\":{\"fillmode\":\"overlay\",\"size\":10,\"solidity\":0.2}},\"type\":\"histogram\"}],\"scattergl\":[{\"type\":\"scattergl\",\"marker\":{\"colorbar\":{\"outlinewidth\":0,\"ticks\":\"\"}}}],\"scatter3d\":[{\"type\":\"scatter3d\",\"line\":{\"colorbar\":{\"outlinewidth\":0,\"ticks\":\"\"}},\"marker\":{\"colorbar\":{\"outlinewidth\":0,\"ticks\":\"\"}}}],\"scattermapbox\":[{\"type\":\"scattermapbox\",\"marker\":{\"colorbar\":{\"outlinewidth\":0,\"ticks\":\"\"}}}],\"scatterternary\":[{\"type\":\"scatterternary\",\"marker\":{\"colorbar\":{\"outlinewidth\":0,\"ticks\":\"\"}}}],\"scattercarpet\":[{\"type\":\"scattercarpet\",\"marker\":{\"colorbar\":{\"outlinewidth\":0,\"ticks\":\"\"}}}],\"carpet\":[{\"aaxis\":{\"endlinecolor\":\"#2a3f5f\",\"gridcolor\":\"white\",\"linecolor\":\"white\",\"minorgridcolor\":\"white\",\"startlinecolor\":\"#2a3f5f\"},\"baxis\":{\"endlinecolor\":\"#2a3f5f\",\"gridcolor\":\"white\",\"linecolor\":\"white\",\"minorgridcolor\":\"white\",\"startlinecolor\":\"#2a3f5f\"},\"type\":\"carpet\"}],\"table\":[{\"cells\":{\"fill\":{\"color\":\"#EBF0F8\"},\"line\":{\"color\":\"white\"}},\"header\":{\"fill\":{\"color\":\"#C8D4E3\"},\"line\":{\"color\":\"white\"}},\"type\":\"table\"}],\"barpolar\":[{\"marker\":{\"line\":{\"color\":\"#E5ECF6\",\"width\":0.5},\"pattern\":{\"fillmode\":\"overlay\",\"size\":10,\"solidity\":0.2}},\"type\":\"barpolar\"}],\"pie\":[{\"automargin\":true,\"type\":\"pie\"}]},\"layout\":{\"autotypenumbers\":\"strict\",\"colorway\":[\"#636efa\",\"#EF553B\",\"#00cc96\",\"#ab63fa\",\"#FFA15A\",\"#19d3f3\",\"#FF6692\",\"#B6E880\",\"#FF97FF\",\"#FECB52\"],\"font\":{\"color\":\"#2a3f5f\"},\"hovermode\":\"closest\",\"hoverlabel\":{\"align\":\"left\"},\"paper_bgcolor\":\"white\",\"plot_bgcolor\":\"#E5ECF6\",\"polar\":{\"bgcolor\":\"#E5ECF6\",\"angularaxis\":{\"gridcolor\":\"white\",\"linecolor\":\"white\",\"ticks\":\"\"},\"radialaxis\":{\"gridcolor\":\"white\",\"linecolor\":\"white\",\"ticks\":\"\"}},\"ternary\":{\"bgcolor\":\"#E5ECF6\",\"aaxis\":{\"gridcolor\":\"white\",\"linecolor\":\"white\",\"ticks\":\"\"},\"baxis\":{\"gridcolor\":\"white\",\"linecolor\":\"white\",\"ticks\":\"\"},\"caxis\":{\"gridcolor\":\"white\",\"linecolor\":\"white\",\"ticks\":\"\"}},\"coloraxis\":{\"colorbar\":{\"outlinewidth\":0,\"ticks\":\"\"}},\"colorscale\":{\"sequential\":[[0.0,\"#0d0887\"],[0.1111111111111111,\"#46039f\"],[0.2222222222222222,\"#7201a8\"],[0.3333333333333333,\"#9c179e\"],[0.4444444444444444,\"#bd3786\"],[0.5555555555555556,\"#d8576b\"],[0.6666666666666666,\"#ed7953\"],[0.7777777777777778,\"#fb9f3a\"],[0.8888888888888888,\"#fdca26\"],[1.0,\"#f0f921\"]],\"sequentialminus\":[[0.0,\"#0d0887\"],[0.1111111111111111,\"#46039f\"],[0.2222222222222222,\"#7201a8\"],[0.3333333333333333,\"#9c179e\"],[0.4444444444444444,\"#bd3786\"],[0.5555555555555556,\"#d8576b\"],[0.6666666666666666,\"#ed7953\"],[0.7777777777777778,\"#fb9f3a\"],[0.8888888888888888,\"#fdca26\"],[1.0,\"#f0f921\"]],\"diverging\":[[0,\"#8e0152\"],[0.1,\"#c51b7d\"],[0.2,\"#de77ae\"],[0.3,\"#f1b6da\"],[0.4,\"#fde0ef\"],[0.5,\"#f7f7f7\"],[0.6,\"#e6f5d0\"],[0.7,\"#b8e186\"],[0.8,\"#7fbc41\"],[0.9,\"#4d9221\"],[1,\"#276419\"]]},\"xaxis\":{\"gridcolor\":\"white\",\"linecolor\":\"white\",\"ticks\":\"\",\"title\":{\"standoff\":15},\"zerolinecolor\":\"white\",\"automargin\":true,\"zerolinewidth\":2},\"yaxis\":{\"gridcolor\":\"white\",\"linecolor\":\"white\",\"ticks\":\"\",\"title\":{\"standoff\":15},\"zerolinecolor\":\"white\",\"automargin\":true,\"zerolinewidth\":2},\"scene\":{\"xaxis\":{\"backgroundcolor\":\"#E5ECF6\",\"gridcolor\":\"white\",\"linecolor\":\"white\",\"showbackground\":true,\"ticks\":\"\",\"zerolinecolor\":\"white\",\"gridwidth\":2},\"yaxis\":{\"backgroundcolor\":\"#E5ECF6\",\"gridcolor\":\"white\",\"linecolor\":\"white\",\"showbackground\":true,\"ticks\":\"\",\"zerolinecolor\":\"white\",\"gridwidth\":2},\"zaxis\":{\"backgroundcolor\":\"#E5ECF6\",\"gridcolor\":\"white\",\"linecolor\":\"white\",\"showbackground\":true,\"ticks\":\"\",\"zerolinecolor\":\"white\",\"gridwidth\":2}},\"shapedefaults\":{\"line\":{\"color\":\"#2a3f5f\"}},\"annotationdefaults\":{\"arrowcolor\":\"#2a3f5f\",\"arrowhead\":0,\"arrowwidth\":1},\"geo\":{\"bgcolor\":\"white\",\"landcolor\":\"#E5ECF6\",\"subunitcolor\":\"white\",\"showland\":true,\"showlakes\":true,\"lakecolor\":\"white\"},\"title\":{\"x\":0.05},\"mapbox\":{\"style\":\"light\"}}}},                        {\"responsive\": true}                    ).then(function(){\n",
       "                            \n",
       "var gd = document.getElementById('3d331305-b6c8-4427-a2df-37cc1e97f0a1');\n",
       "var x = new MutationObserver(function (mutations, observer) {{\n",
       "        var display = window.getComputedStyle(gd).display;\n",
       "        if (!display || display === 'none') {{\n",
       "            console.log([gd, 'removed!']);\n",
       "            Plotly.purge(gd);\n",
       "            observer.disconnect();\n",
       "        }}\n",
       "}});\n",
       "\n",
       "// Listen for the removal of the full notebook cells\n",
       "var notebookContainer = gd.closest('#notebook-container');\n",
       "if (notebookContainer) {{\n",
       "    x.observe(notebookContainer, {childList: true});\n",
       "}}\n",
       "\n",
       "// Listen for the clearing of the current output cell\n",
       "var outputEl = gd.closest('.output');\n",
       "if (outputEl) {{\n",
       "    x.observe(outputEl, {childList: true});\n",
       "}}\n",
       "\n",
       "                        })                };                });            </script>        </div>"
      ]
     },
     "metadata": {},
     "output_type": "display_data"
    }
   ],
   "source": [
    "plot_plotly(\n",
    "    edisgo_obj=edisgo_analyzed,\n",
    "    grid=None,\n",
    "    line_color=\"loading\",\n",
    "    node_color=\"voltage_deviation\",\n",
    "    line_result_selection=\"max\",\n",
    "    node_result_selection=\"max\",\n",
    "    selected_timesteps='1970-01-01 03:00:00',\n",
    "    center_coordinates=True,\n",
    "    pseudo_coordinates=True,\n",
    "    node_selection=False\n",
    ")"
   ]
  },
  {
   "cell_type": "markdown",
   "metadata": {},
   "source": [
    "#### Plotting reinforced lines, node adjacencies and a node selection"
   ]
  },
  {
   "cell_type": "code",
   "execution_count": 11,
   "metadata": {},
   "outputs": [
    {
     "data": {
      "application/vnd.plotly.v1+json": {
       "config": {
        "plotlyServerURL": "https://plot.ly"
       },
       "data": [
        {
         "hoverinfo": "text",
         "marker": {
          "color": "white",
          "opacity": 0,
          "size": 10
         },
         "mode": "markers",
         "text": [
          "Line_10003<br>Loading = 4.289798241733044<br>bus0 = Bus_MVStation_1<br>bus1 = Bus_BranchTee_MVGrid_1_1<br>length = 0.083904310632546<br>x = 0.031103993574751<br>r = 0.031044594934042<br>s_nom = 7.27461339178928<br>num_parallel = 1.0<br>type_info = 48-AL1/8-ST1A<br>kind = line",
          "Line_10004<br>Loading = 0.15450263121854058<br>bus0 = Bus_MVStation_1<br>bus1 = Bus_BranchTee_MVGrid_1_4<br>length = 0.226148217025158<br>x = 0.083834938112983<br>r = 0.083674840299309<br>s_nom = 7.27461339178928<br>num_parallel = 1.0<br>type_info = 48-AL1/8-ST1A<br>kind = line",
          "Line_10005<br>Loading = 7.7464158971234465<br>bus0 = Bus_MVStation_1<br>bus1 = Bus_BranchTee_MVGrid_1_5<br>length = 0.543380191002877<br>x = 0.06486901021411257<br>r = 0.08911435132447183<br>s_nom = 12.366842766041781<br>num_parallel = 1.0<br>type_info = NA2XS2Y 3x1x185 RM/25<br>kind = cable",
          "Line_10006<br>Loading = 8.479697844991776<br>bus0 = Bus_MVStation_1<br>bus1 = Bus_BranchTee_MVGrid_1_6<br>length = 0.297650465459542<br>x = 0.0551706944218915<br>r = 0.0550653361100155<br>s_nom = 14.54922678357856<br>num_parallel = 2.0<br>type_info = NA2XS2Y 3x1x185 RM/25<br>kind = line",
          "Line_10011<br>Loading = 0.861111111111287<br>bus0 = BusBar_MVGrid_1_LVGrid_2_MV<br>bus1 = Bus_Generator_1<br>length = 0.138872233591103<br>x = 0.051481038682815<br>r = 0.051382726428708<br>s_nom = 7.27461339178928<br>num_parallel = 1.0<br>type_info = 48-AL1/8-ST1A<br>kind = line",
          "Line_10025<br>Loading = 2.5555555555560843<br>bus0 = Bus_GeneratorFluctuating_2<br>bus1 = BusBar_MVGrid_1_LVGrid_3_MV<br>length = 1.26723954<br>x = 0.469775750645896<br>r = 0.4688786298<br>s_nom = 7.27461339178928<br>num_parallel = 1.0<br>type_info = 48-AL1/8-ST1A<br>kind = cable",
          "Line_10029<br>Loading = 2.5216666666668943<br>bus0 = Bus_BranchTee_MVGrid_1_11<br>bus1 = Bus_GeneratorFluctuating_3<br>length = 0.203355255541373<br>x = 0.075385406471563<br>r = 0.075241444550308<br>s_nom = 7.27461339178928<br>num_parallel = 1.0<br>type_info = 48-AL1/8-ST1A<br>kind = cable",
          "Line_10027<br>Loading = 1.8227777777775702<br>bus0 = Bus_GeneratorFluctuating_4<br>bus1 = Bus_BranchTee_MVGrid_1_10<br>length = 0.322656877175863<br>x = 0.119611464045978<br>r = 0.119383044555069<br>s_nom = 7.27461339178928<br>num_parallel = 1.0<br>type_info = 48-AL1/8-ST1A<br>kind = cable",
          "Line_10020<br>Loading = 2.55555555563524<br>bus0 = Bus_BranchTee_MVGrid_1_8<br>bus1 = Bus_GeneratorFluctuating_5<br>length = 0.001<br>x = 0.000370707933124<br>r = 0.00037<br>s_nom = 7.27461339178928<br>num_parallel = 1.0<br>type_info = 48-AL1/8-ST1A<br>kind = cable",
          "Line_10013<br>Loading = 3.388888888889109<br>bus0 = Bus_BranchTee_MVGrid_1_3<br>bus1 = Bus_GeneratorFluctuating_6<br>length = 0.307472748812273<br>x = 0.113982587204028<br>r = 0.113764917060541<br>s_nom = 7.27461339178928<br>num_parallel = 1.0<br>type_info = 48-AL1/8-ST1A<br>kind = cable",
          "Line_10018<br>Loading = 3.3333333333336754<br>bus0 = Bus_GeneratorFluctuating_7<br>bus1 = Bus_BranchTee_MVGrid_1_7<br>length = 0.468278333841994<br>x = 0.173594493265127<br>r = 0.173262983521538<br>s_nom = 7.27461339178928<br>num_parallel = 1.0<br>type_info = 48-AL1/8-ST1A<br>kind = cable",
          "Line_10032<br>Loading = 3.3333333334540964<br>bus0 = BusBar_MVGrid_1_LVGrid_4_MV<br>bus1 = Bus_GeneratorFluctuating_8<br>length = 0.001<br>x = 0.000370707933124<br>r = 0.00037<br>s_nom = 7.27461339178928<br>num_parallel = 1.0<br>type_info = 48-AL1/8-ST1A<br>kind = cable",
          "Line_10007<br>Loading = 4.295331181276145<br>bus0 = Bus_BranchTee_MVGrid_1_1<br>bus1 = BusBar_MVGrid_1_LVGrid_1_MV<br>length = 0.722445826838636<br>x = 0.267816399261118<br>r = 0.267304955930295<br>s_nom = 7.27461339178928<br>num_parallel = 1.0<br>type_info = NA2XS2Y 3x1x185 RM/25<br>kind = line",
          "Line_10008<br>Loading = 4.258340932470252<br>bus0 = Bus_BranchTee_MVGrid_1_2<br>bus1 = BusBar_MVGrid_1_LVGrid_1_MV<br>length = 0.132867031507129<br>x = 0.049254862630276<br>r = 0.049160801657638<br>s_nom = 7.27461339178928<br>num_parallel = 1.0<br>type_info = 48-AL1/8-ST1A<br>kind = line",
          "Line_10009<br>Loading = 0.8662193059188412<br>bus0 = Bus_BranchTee_MVGrid_1_2<br>bus1 = BusBar_MVGrid_1_LVGrid_2_MV<br>length = 0.705785336662554<br>x = 0.261640223383117<br>r = 0.261140574565145<br>s_nom = 7.27461339178928<br>num_parallel = 1.0<br>type_info = 48-AL1/8-ST1A<br>kind = line",
          "Line_10010<br>Loading = 3.3924237024958175<br>bus0 = Bus_BranchTee_MVGrid_1_2<br>bus1 = BusBar_MVGrid_1_LVGrid_5_MV<br>length = 0.012061682815469<br>x = 0.004471361506515<br>r = 0.004462822641724<br>s_nom = 7.27461339178928<br>num_parallel = 1.0<br>type_info = 48-AL1/8-ST1A<br>kind = line",
          "Line_10012<br>Loading = 3.387388881320882<br>bus0 = Bus_BranchTee_MVGrid_1_3<br>bus1 = BusBar_MVGrid_1_LVGrid_5_MV<br>length = 0.926662521213033<br>x = 0.343521147941983<br>r = 0.342865132848822<br>s_nom = 7.27461339178928<br>num_parallel = 1.0<br>type_info = 48-AL1/8-ST1A<br>kind = line",
          "Line_10016<br>Loading = 0.0<br>bus0 = Bus_BranchTee_MVGrid_1_3<br>bus1 = virtual_BusBar_MVGrid_1_LVGrid_9_MV<br>length = 0.661777693745236<br>x = 0.245326241035596<br>r = 0.244857746685737<br>s_nom = 7.27461339178928<br>num_parallel = 1.0<br>type_info = 48-AL1/8-ST1A<br>kind = cable",
          "Line_10014<br>Loading = 0.15449628252570394<br>bus0 = Bus_BranchTee_MVGrid_1_4<br>bus1 = BusBar_MVGrid_1_LVGrid_6_MV<br>length = 0.785931969351047<br>x = 0.291351215933884<br>r = 0.290794828659887<br>s_nom = 7.27461339178928<br>num_parallel = 1.0<br>type_info = 48-AL1/8-ST1A<br>kind = cable",
          "Line_10026<br>Loading = 7.7516762238504064<br>bus0 = Bus_BranchTee_MVGrid_1_5<br>bus1 = Bus_BranchTee_MVGrid_1_10<br>length = 0.41419799375453<br>x = 0.076773241084341<br>r = 0.076626628844588<br>s_nom = 14.54922678357856<br>num_parallel = 2.0<br>type_info = 48-AL1/8-ST1A<br>kind = cable",
          "Line_10017<br>Loading = 8.490087323796033<br>bus0 = Bus_BranchTee_MVGrid_1_6<br>bus1 = Bus_BranchTee_MVGrid_1_7<br>length = 0.690714941884979<br>x = 0.1280267542418825<br>r = 0.127782264248721<br>s_nom = 14.54922678357856<br>num_parallel = 2.0<br>type_info = 48-AL1/8-ST1A<br>kind = cable",
          "Line_10019<br>Loading = 5.1635049484575575<br>bus0 = Bus_BranchTee_MVGrid_1_8<br>bus1 = Bus_BranchTee_MVGrid_1_7<br>length = 0.403852029<br>x = 0.14971115095836<br>r = 0.14942525073<br>s_nom = 7.27461339178928<br>num_parallel = 1.0<br>type_info = 48-AL1/8-ST1A<br>kind = cable",
          "Line_10021<br>Loading = 2.6119294581633925<br>bus0 = Bus_BranchTee_MVGrid_1_8<br>bus1 = BusBar_MVGrid_1_LVGrid_8_MV<br>length = 1.378502271<br>x = 0.511021727688593<br>r = 0.51004584027<br>s_nom = 7.27461339178928<br>num_parallel = 1.0<br>type_info = 48-AL1/8-ST1A<br>kind = cable",
          "Line_10022<br>Loading = 2.5852304202593177<br>bus0 = Bus_BranchTee_MVGrid_1_9<br>bus1 = BusBar_MVGrid_1_LVGrid_8_MV<br>length = 0.437506744572693<br>x = 0.162187221008176<br>r = 0.161877495491896<br>s_nom = 7.27461339178928<br>num_parallel = 1.0<br>type_info = 48-AL1/8-ST1A<br>kind = cable",
          "Line_10023<br>Loading = 2.585931287061067<br>bus0 = Bus_BranchTee_MVGrid_1_9<br>bus1 = BusBar_MVGrid_1_LVGrid_3_MV<br>length = 0.251147233966026<br>x = 0.093102272013254<br>r = 0.09292447656743<br>s_nom = 7.27461339178928<br>num_parallel = 1.0<br>type_info = 48-AL1/8-ST1A<br>kind = cable",
          "Line_10031<br>Loading = 0.0<br>bus0 = Bus_BranchTee_MVGrid_1_9<br>bus1 = virtual_BusBar_MVGrid_1_LVGrid_4_MV<br>length = 0.543380191002877<br>x = 0.201435347506981<br>r = 0.201050670671064<br>s_nom = 7.27461339178928<br>num_parallel = 1.0<br>type_info = 48-AL1/8-ST1A<br>kind = cable",
          "Line_10028<br>Loading = 5.936878912504851<br>bus0 = Bus_BranchTee_MVGrid_1_11<br>bus1 = Bus_BranchTee_MVGrid_1_10<br>length = 0.502639122266729<br>x = 0.186332310122557<br>r = 0.18597647523869<br>s_nom = 7.27461339178928<br>num_parallel = 1.0<br>type_info = 48-AL1/8-ST1A<br>kind = cable",
          "Line_10030<br>Loading = 3.417076743368679<br>bus0 = Bus_BranchTee_MVGrid_1_11<br>bus1 = BusBar_MVGrid_1_LVGrid_4_MV<br>length = 0.262336104334286<br>x = 0.097250075021459<br>r = 0.097064358603686<br>s_nom = 7.27461339178928<br>num_parallel = 1.0<br>type_info = 48-AL1/8-ST1A<br>kind = cable",
          "Line_10024<br>Loading = 0.06930884905074822<br>bus0 = BusBar_MVGrid_1_LVGrid_7_MV<br>bus1 = BusBar_MVGrid_1_LVGrid_3_MV<br>length = 0.9840075060051<br>x = 0.364779388729255<br>r = 0.364082777221887<br>s_nom = 7.27461339178928<br>num_parallel = 1.0<br>type_info = 48-AL1/8-ST1A<br>kind = cable",
          "Line_10015<br>Loading = 0.06819179761647355<br>bus0 = BusBar_MVGrid_1_LVGrid_6_MV<br>bus1 = BusBar_MVGrid_1_LVGrid_9_MV<br>length = 0.491545784577804<br>x = 0.182219921836454<br>r = 0.181871940293787<br>s_nom = 7.27461339178928<br>num_parallel = 1.0<br>type_info = 48-AL1/8-ST1A<br>kind = cable"
         ],
         "type": "scatter",
         "x": [
          1081207.9922094196,
          1081375.814579037,
          1081648.668662732,
          1081787.7626315895,
          1079862.1723515382,
          1089926.6166197686,
          1085207.664445059,
          1083437.2243151003,
          1084368.2558014742,
          1080589.923052351,
          1083096.4361433163,
          1086846.3087923015,
          1080944.9983778745,
          1080565.9627882782,
          1080054.819966822,
          1080549.2756892983,
          1080904.736459082,
          1080987.6710673957,
          1081228.6302155023,
          1082641.0805019233,
          1082614.980788528,
          1083844.9732160307,
          1085622.3165294235,
          1087135.660176021,
          1088581.9986916706,
          1087305.3500541644,
          1084328.6573084593,
          1086087.8219274436,
          1089549.536575093,
          1081108.4611129179
         ],
         "y": [
          5068859.676773131,
          5068828.261489303,
          5068886.213724926,
          5068509.278971788,
          5068108.302509077,
          5064785.560283304,
          5068019.753572989,
          5068796.773699408,
          5067335.053160445,
          5066737.340190534,
          5067216.180371832,
          5068345.636600375,
          5068639.664143086,
          5068289.196759984,
          5068102.902552589,
          5067674.5367030185,
          5067156.462354379,
          5066659.380815058,
          5067842.805404579,
          5068790.631506622,
          5067817.821262679,
          5067293.784598574,
          5066267.164877621,
          5065137.380109424,
          5064765.452979824,
          5066482.949256838,
          5068644.110480683,
          5068367.791333122,
          5064628.6782385735,
          5066669.390283436
         ]
        },
        {
         "hoverinfo": "none",
         "line": {
          "color": "black",
          "width": 2
         },
         "mode": "lines",
         "opacity": 0.4,
         "type": "scatter",
         "x": [
          1081450.5805416484,
          1080965.4038771912,
          null
         ],
         "y": [
          5068919.790081119,
          5068799.563465143,
          null
         ]
        },
        {
         "hoverinfo": "none",
         "line": {
          "color": "black",
          "width": 2
         },
         "mode": "lines",
         "opacity": 0.4,
         "type": "scatter",
         "x": [
          1081450.5805416484,
          1081301.048616426,
          null
         ],
         "y": [
          5068919.790081119,
          5068736.732897487,
          null
         ]
        },
        {
         "hoverinfo": "none",
         "line": {
          "color": "lightgreen",
          "width": 2
         },
         "mode": "lines",
         "opacity": 0.4,
         "type": "scatter",
         "x": [
          1081450.5805416484,
          1081846.7567838156,
          null
         ],
         "y": [
          5068919.790081119,
          5068852.637368732,
          null
         ]
        },
        {
         "hoverinfo": "none",
         "line": {
          "color": "lightgreen",
          "width": 2
         },
         "mode": "lines",
         "opacity": 0.4,
         "type": "scatter",
         "x": [
          1081450.5805416484,
          1082124.9447215311,
          null
         ],
         "y": [
          5068919.790081119,
          5068098.767862457,
          null
         ]
        },
        {
         "hoverinfo": "none",
         "line": {
          "color": "black",
          "width": 2
         },
         "mode": "lines",
         "opacity": 0.4,
         "type": "scatter",
         "x": [
          1079822.0374674322,
          1079902.3072356447,
          null
         ],
         "y": [
          5068109.428611916,
          5068107.176406238,
          null
         ]
        },
        {
         "hoverinfo": "none",
         "line": {
          "color": "black",
          "width": 2
         },
         "mode": "lines",
         "opacity": 0.4,
         "type": "scatter",
         "x": [
          1090300.8527259273,
          1089552.3805136094,
          null
         ],
         "y": [
          5064831.339604814,
          5064739.780961795,
          null
         ]
        },
        {
         "hoverinfo": "none",
         "line": {
          "color": "black",
          "width": 2
         },
         "mode": "lines",
         "opacity": 0.4,
         "type": "scatter",
         "x": [
          1085193.41849323,
          1085221.910396888,
          null
         ],
         "y": [
          5067479.911829123,
          5068559.595316855,
          null
         ]
        },
        {
         "hoverinfo": "none",
         "line": {
          "color": "black",
          "width": 2
         },
         "mode": "lines",
         "opacity": 0.4,
         "type": "scatter",
         "x": [
          1083439.0444101696,
          1083435.404220031,
          null
         ],
         "y": [
          5068864.921754306,
          5068728.625644512,
          null
         ]
        },
        {
         "hoverinfo": "none",
         "line": {
          "color": "black",
          "width": 2
         },
         "mode": "lines",
         "opacity": 0.4,
         "type": "scatter",
         "x": [
          1084151.5820264118,
          1084584.9295765366,
          null
         ],
         "y": [
          5067619.411786642,
          5067050.694534248,
          null
         ]
        },
        {
         "hoverinfo": "none",
         "line": {
          "color": "black",
          "width": 2
         },
         "mode": "lines",
         "opacity": 0.4,
         "type": "scatter",
         "x": [
          1080261.5918671354,
          1080918.2542375666,
          null
         ],
         "y": [
          5066412.200379407,
          5067062.480001659,
          null
         ]
        },
        {
         "hoverinfo": "none",
         "line": {
          "color": "black",
          "width": 2
         },
         "mode": "lines",
         "opacity": 0.4,
         "type": "scatter",
         "x": [
          1083087.8554311087,
          1083105.0168555244,
          null
         ],
         "y": [
          5066895.486080762,
          5067536.874662901,
          null
         ]
        },
        {
         "hoverinfo": "none",
         "line": {
          "color": "black",
          "width": 2
         },
         "mode": "lines",
         "opacity": 0.4,
         "type": "scatter",
         "x": [
          1086738.8841266031,
          1086953.7334579993,
          null
         ],
         "y": [
          5068515.285851361,
          5068175.987349389,
          null
         ]
        },
        {
         "hoverinfo": "none",
         "line": {
          "color": "black",
          "width": 2
         },
         "mode": "lines",
         "opacity": 0.4,
         "type": "scatter",
         "x": [
          1080965.4038771912,
          1080924.5928785577,
          null
         ],
         "y": [
          5068799.563465143,
          5068479.76482103,
          null
         ]
        },
        {
         "hoverinfo": "none",
         "line": {
          "color": "black",
          "width": 2
         },
         "mode": "lines",
         "opacity": 0.4,
         "type": "scatter",
         "x": [
          1080207.3326979992,
          1080924.5928785577,
          null
         ],
         "y": [
          5068098.6286989385,
          5068479.76482103,
          null
         ]
        },
        {
         "hoverinfo": "none",
         "line": {
          "color": "black",
          "width": 2
         },
         "mode": "lines",
         "opacity": 0.4,
         "type": "scatter",
         "x": [
          1080207.3326979992,
          1079902.3072356447,
          null
         ],
         "y": [
          5068098.6286989385,
          5068107.176406238,
          null
         ]
        },
        {
         "hoverinfo": "none",
         "line": {
          "color": "black",
          "width": 2
         },
         "mode": "lines",
         "opacity": 0.4,
         "type": "scatter",
         "x": [
          1080207.3326979992,
          1080891.2186805978,
          null
         ],
         "y": [
          5068098.6286989385,
          5067250.4447070975,
          null
         ]
        },
        {
         "hoverinfo": "none",
         "line": {
          "color": "black",
          "width": 2
         },
         "mode": "lines",
         "opacity": 0.4,
         "type": "scatter",
         "x": [
          1080918.2542375666,
          1080891.2186805978,
          null
         ],
         "y": [
          5067062.480001659,
          5067250.4447070975,
          null
         ]
        },
        {
         "hoverinfo": "none",
         "line": {
          "color": "black",
          "width": 2
         },
         "mode": "lines",
         "opacity": 0.4,
         "type": "scatter",
         "x": [
          1080918.2542375666,
          1081057.0878972248,
          null
         ],
         "y": [
          5067062.480001659,
          5066256.281628456,
          null
         ]
        },
        {
         "hoverinfo": "none",
         "line": {
          "color": "black",
          "width": 2
         },
         "mode": "lines",
         "opacity": 0.4,
         "type": "scatter",
         "x": [
          1081301.048616426,
          1081156.2118145786,
          null
         ],
         "y": [
          5068736.732897487,
          5066948.877911672,
          null
         ]
        },
        {
         "hoverinfo": "none",
         "line": {
          "color": "lightgreen",
          "width": 2
         },
         "mode": "lines",
         "opacity": 0.4,
         "type": "scatter",
         "x": [
          1081846.7567838156,
          1083435.404220031,
          null
         ],
         "y": [
          5068852.637368732,
          5068728.625644512,
          null
         ]
        },
        {
         "hoverinfo": "none",
         "line": {
          "color": "lightgreen",
          "width": 2
         },
         "mode": "lines",
         "opacity": 0.4,
         "type": "scatter",
         "x": [
          1082124.9447215311,
          1083105.0168555244,
          null
         ],
         "y": [
          5068098.767862457,
          5067536.874662901,
          null
         ]
        },
        {
         "hoverinfo": "none",
         "line": {
          "color": "black",
          "width": 2
         },
         "mode": "lines",
         "opacity": 0.4,
         "type": "scatter",
         "x": [
          1083105.0168555244,
          1084584.9295765366,
          null
         ],
         "y": [
          5067536.874662901,
          5067050.694534248,
          null
         ]
        },
        {
         "hoverinfo": "none",
         "line": {
          "color": "black",
          "width": 2
         },
         "mode": "lines",
         "opacity": 0.4,
         "type": "scatter",
         "x": [
          1084584.9295765366,
          1086659.7034823103,
          null
         ],
         "y": [
          5067050.694534248,
          5065483.635220994,
          null
         ]
        },
        {
         "hoverinfo": "none",
         "line": {
          "color": "black",
          "width": 2
         },
         "mode": "lines",
         "opacity": 0.4,
         "type": "scatter",
         "x": [
          1087611.6168697318,
          1086659.7034823103,
          null
         ],
         "y": [
          5064791.124997852,
          5065483.635220994,
          null
         ]
        },
        {
         "hoverinfo": "none",
         "line": {
          "color": "black",
          "width": 2
         },
         "mode": "lines",
         "opacity": 0.4,
         "type": "scatter",
         "x": [
          1087611.6168697318,
          1089552.3805136094,
          null
         ],
         "y": [
          5064791.124997852,
          5064739.780961795,
          null
         ]
        },
        {
         "hoverinfo": "none",
         "line": {
          "color": "black",
          "width": 2
         },
         "mode": "lines",
         "opacity": 0.4,
         "type": "scatter",
         "x": [
          1087611.6168697318,
          1086999.083238597,
          null
         ],
         "y": [
          5064791.124997852,
          5068174.773515824,
          null
         ]
        },
        {
         "hoverinfo": "none",
         "line": {
          "color": "black",
          "width": 2
         },
         "mode": "lines",
         "opacity": 0.4,
         "type": "scatter",
         "x": [
          1083435.404220031,
          1085221.910396888,
          null
         ],
         "y": [
          5068728.625644512,
          5068559.595316855,
          null
         ]
        },
        {
         "hoverinfo": "none",
         "line": {
          "color": "black",
          "width": 2
         },
         "mode": "lines",
         "opacity": 0.4,
         "type": "scatter",
         "x": [
          1085221.910396888,
          1086953.7334579993,
          null
         ],
         "y": [
          5068559.595316855,
          5068175.987349389,
          null
         ]
        },
        {
         "hoverinfo": "none",
         "line": {
          "color": "black",
          "width": 2
         },
         "mode": "lines",
         "opacity": 0.4,
         "type": "scatter",
         "x": [
          1089552.3805136094,
          1089546.692636576,
          null
         ],
         "y": [
          5064739.780961795,
          5064517.575515352,
          null
         ]
        },
        {
         "hoverinfo": "none",
         "line": {
          "color": "black",
          "width": 2
         },
         "mode": "lines",
         "opacity": 0.4,
         "type": "scatter",
         "x": [
          1081156.2118145786,
          1081060.710411257,
          null
         ],
         "y": [
          5066948.877911672,
          5066389.9026552,
          null
         ]
        },
        {
         "hoverinfo": "text",
         "marker": {
          "color": [
           4,
           1,
           1,
           1,
           1,
           1,
           1,
           1,
           1,
           2,
           3,
           3,
           2,
           2,
           2,
           3,
           3,
           3,
           3,
           3,
           2,
           2,
           3,
           2,
           2,
           2,
           1,
           2,
           1,
           1,
           1
          ],
          "colorbar": {
           "thickness": 15,
           "title": {
            "side": "right",
            "text": "Node Connections"
           },
           "xanchor": "left"
          },
          "colorscale": [
           [
            0,
            "rgb(255,255,217)"
           ],
           [
            0.125,
            "rgb(237,248,177)"
           ],
           [
            0.25,
            "rgb(199,233,180)"
           ],
           [
            0.375,
            "rgb(127,205,187)"
           ],
           [
            0.5,
            "rgb(65,182,196)"
           ],
           [
            0.625,
            "rgb(29,145,192)"
           ],
           [
            0.75,
            "rgb(34,94,168)"
           ],
           [
            0.875,
            "rgb(37,52,148)"
           ],
           [
            1,
            "rgb(8,29,88)"
           ]
          ],
          "line": {
           "width": 2
          },
          "reversescale": true,
          "showscale": true,
          "size": 8
         },
         "mode": "markers",
         "text": [
          "Bus_MVStation_1<br>peak_load = 0.0<br>p_nom_gen = 0.0<br>v = 1.0<br>Neighbors = 4<br>v_nom = 20.0<br>x = 7.94859122759009<br>y = 48.0844553685898<br>mv_grid_id = 1<br>lv_grid_id = nan<br>in_building = False",
          "Bus_Generator_1<br>peak_load = 0.0<br>p_nom_gen = 0.775<br>v = 1.001989118723874<br>Neighbors = 1<br>v_nom = 20.0<br>x = 7.9270478194687<br>y = 48.076758003523<br>mv_grid_id = 1<br>lv_grid_id = nan<br>in_building = False",
          "Bus_GeneratorFluctuating_2<br>peak_load = 0.0<br>p_nom_gen = 2.3<br>v = 1.0062315934515431<br>Neighbors = 1<br>v_nom = 20.0<br>x = 8.06868539549975<br>y = 48.0498283526783<br>mv_grid_id = 1<br>lv_grid_id = nan<br>in_building = False",
          "Bus_GeneratorFluctuating_3<br>peak_load = 0.0<br>p_nom_gen = 2.67<br>v = 1.0031631446086093<br>Neighbors = 1<br>v_nom = 20.0<br>x = 7.99929765404084<br>y = 48.0724282356729<br>mv_grid_id = 1<br>lv_grid_id = nan<br>in_building = False",
          "Bus_GeneratorFluctuating_4<br>peak_load = 0.0<br>p_nom_gen = 1.93<br>v = 1.001925307708865<br>Neighbors = 1<br>v_nom = 20.0<br>x = 7.9752788204589<br>y = 48.0844553685898<br>mv_grid_id = 1<br>lv_grid_id = nan<br>in_building = False",
          "Bus_GeneratorFluctuating_5<br>peak_load = 0.0<br>p_nom_gen = 2.3<br>v = 1.0026233663681856<br>Neighbors = 1<br>v_nom = 20.0<br>x = 7.9852788204589<br>y = 48.0734282356729<br>mv_grid_id = 1<br>lv_grid_id = nan<br>in_building = False",
          "Bus_GeneratorFluctuating_6<br>peak_load = 0.0<br>p_nom_gen = 3.05<br>v = 1.0034663566776956<br>Neighbors = 1<br>v_nom = 20.0<br>x = 7.93356211845248<br>y = 48.0616038160476<br>mv_grid_id = 1<br>lv_grid_id = nan<br>in_building = False",
          "Bus_GeneratorFluctuating_7<br>peak_load = 0.0<br>p_nom_gen = 3.0<br>v = 1.0024154963440217<br>Neighbors = 1<br>v_nom = 20.0<br>x = 7.97127568152858<br>y = 48.0666552118727<br>mv_grid_id = 1<br>lv_grid_id = nan<br>in_building = False",
          "Bus_GeneratorFluctuating_8<br>peak_load = 0.0<br>p_nom_gen = 3.0<br>v = 1.0033307497286326<br>Neighbors = 1<br>v_nom = 20.0<br>x = 8.01965714512685<br>y = 48.0821153215746<br>mv_grid_id = 1<br>lv_grid_id = nan<br>in_building = False",
          "Bus_BranchTee_MVGrid_1_1<br>peak_load = 0.0<br>p_nom_gen = 0.0<br>v = 1.00014885839648<br>Neighbors = 2<br>v_nom = 20.0<br>x = 7.94212820515367<br>y = 48.0832526552981<br>mv_grid_id = 1<br>lv_grid_id = nan<br>in_building = False",
          "Bus_BranchTee_MVGrid_1_2<br>peak_load = 0.0<br>p_nom_gen = 0.0<br>v = 1.0016764322448268<br>Neighbors = 3<br>v_nom = 20.0<br>x = 7.93221823741783<br>y = 48.076758003523<br>mv_grid_id = 1<br>lv_grid_id = nan<br>in_building = False",
          "Bus_BranchTee_MVGrid_1_3<br>peak_load = 0.0<br>p_nom_gen = 0.0<br>v = 1.0030221971969562<br>Neighbors = 3<br>v_nom = 20.0<br>x = 7.94212820515367<br>y = 48.0676173825061<br>mv_grid_id = 1<br>lv_grid_id = nan<br>in_building = False",
          "Bus_BranchTee_MVGrid_1_4<br>peak_load = 0.0<br>p_nom_gen = 0.0<br>v = 0.9999589088360669<br>Neighbors = 2<br>v_nom = 20.0<br>x = 7.94665232085917<br>y = 48.0827715699814<br>mv_grid_id = 1<br>lv_grid_id = nan<br>in_building = False",
          "Bus_BranchTee_MVGrid_1_5<br>peak_load = 0.0<br>p_nom_gen = 0.0<br>v = 1.0009942819158217<br>Neighbors = 2<br>v_nom = 20.0<br>x = 7.95392874616385<br>y = 48.0839502290073<br>mv_grid_id = 1<br>lv_grid_id = nan<br>in_building = False",
          "Bus_BranchTee_MVGrid_1_6<br>peak_load = 0.0<br>p_nom_gen = 0.0<br>v = 1.0005241956759994<br>Neighbors = 2<br>v_nom = 20.0<br>x = 7.95793188509418<br>y = 48.0772390888396<br>mv_grid_id = 1<br>lv_grid_id = nan<br>in_building = False",
          "Bus_BranchTee_MVGrid_1_7<br>peak_load = 0.0<br>p_nom_gen = 0.0<br>v = 1.0017500559736352<br>Neighbors = 3<br>v_nom = 20.0<br>x = 7.97127568152858<br>y = 48.0724282356729<br>mv_grid_id = 1<br>lv_grid_id = nan<br>in_building = False",
          "Bus_BranchTee_MVGrid_1_8<br>peak_load = 0.0<br>p_nom_gen = 0.0<br>v = 1.0026222741053312<br>Neighbors = 3<br>v_nom = 20.0<br>x = 7.99129137618019<br>y = 48.0684191913672<br>mv_grid_id = 1<br>lv_grid_id = nan<br>in_building = False",
          "Bus_BranchTee_MVGrid_1_9<br>peak_load = 0.0<br>p_nom_gen = 0.0<br>v = 1.0045879343939914<br>Neighbors = 3<br>v_nom = 20.0<br>x = 8.03265714512685<br>y = 48.0488283526783<br>mv_grid_id = 1<br>lv_grid_id = nan<br>in_building = False",
          "Bus_BranchTee_MVGrid_1_10<br>peak_load = 0.0<br>p_nom_gen = 0.0<br>v = 1.0016740229787398<br>Neighbors = 3<br>v_nom = 20.0<br>x = 7.9752788204589<br>y = 48.0832286010323<br>mv_grid_id = 1<br>lv_grid_id = nan<br>in_building = False",
          "Bus_BranchTee_MVGrid_1_11<br>peak_load = 0.0<br>p_nom_gen = 0.0<br>v = 1.0029442890481626<br>Neighbors = 3<br>v_nom = 20.0<br>x = 7.99929765404084<br>y = 48.0821461590697<br>mv_grid_id = 1<br>lv_grid_id = nan<br>in_building = False",
          "BusBar_MVGrid_1_LVGrid_1_MV<br>peak_load = 0.0<br>p_nom_gen = 0.0<br>v = 1.001438840548276<br>Neighbors = 2<br>v_nom = 20.0<br>x = 7.94169733699125<br>y = 48.080366143398<br>mv_grid_id = 1<br>lv_grid_id = nan<br>in_building = False",
          "BusBar_MVGrid_1_LVGrid_2_MV<br>peak_load = 0.0<br>p_nom_gen = 0.0<br>v = 1.0019379857764648<br>Neighbors = 2<br>v_nom = 20.0<br>x = 7.92812498987477<br>y = 48.076758003523<br>mv_grid_id = 1<br>lv_grid_id = nan<br>in_building = False",
          "BusBar_MVGrid_1_LVGrid_3_MV<br>peak_load = 0.0<br>p_nom_gen = 0.0<br>v = 1.0048602823930775<br>Neighbors = 3<br>v_nom = 20.0<br>x = 8.05868539549975<br>y = 48.0488283526783<br>mv_grid_id = 1<br>lv_grid_id = nan<br>in_building = False",
          "BusBar_MVGrid_1_LVGrid_4_MV<br>peak_load = 0.0<br>p_nom_gen = 0.0<br>v = 1.0033293260443654<br>Neighbors = 2<br>v_nom = 20.0<br>x = 8.02265714512685<br>y = 48.0791153215746<br>mv_grid_id = 1<br>lv_grid_id = nan<br>in_building = False",
          "BusBar_MVGrid_1_LVGrid_5_MV<br>peak_load = 0.0<br>p_nom_gen = 0.0<br>v = 1.0016935593370215<br>Neighbors = 2<br>v_nom = 20.0<br>x = 7.94169733699125<br>y = 48.0693011811144<br>mv_grid_id = 1<br>lv_grid_id = nan<br>in_building = False",
          "BusBar_MVGrid_1_LVGrid_6_MV<br>peak_load = 0.0<br>p_nom_gen = 0.0<br>v = 0.999816108030442<br>Neighbors = 2<br>v_nom = 20.0<br>x = 7.94535971637188<br>y = 48.0666552118727<br>mv_grid_id = 1<br>lv_grid_id = nan<br>in_building = False",
          "BusBar_MVGrid_1_LVGrid_7_MV<br>peak_load = 0.0<br>p_nom_gen = 0.0<br>v = 1.0048765188347117<br>Neighbors = 1<br>v_nom = 20.0<br>x = 8.05868539549975<br>y = 48.0468283526783<br>mv_grid_id = 1<br>lv_grid_id = nan<br>in_building = False",
          "BusBar_MVGrid_1_LVGrid_8_MV<br>peak_load = 0.0<br>p_nom_gen = 0.0<br>v = 1.0041150222827842<br>Neighbors = 2<br>v_nom = 20.0<br>x = 8.01965714512685<br>y = 48.0548283526783<br>mv_grid_id = 1<br>lv_grid_id = nan<br>in_building = False",
          "BusBar_MVGrid_1_LVGrid_9_MV<br>peak_load = 0.0<br>p_nom_gen = 0.0<br>v = 0.9997767794359788<br>Neighbors = 1<br>v_nom = 20.0<br>x = 7.94428254596581<br>y = 48.0616038160476<br>mv_grid_id = 1<br>lv_grid_id = nan<br>in_building = False",
          "virtual_BusBar_MVGrid_1_LVGrid_9_MV<br>peak_load = 0.0<br>p_nom_gen = 0.0<br>v = 1.0030221971969562<br>Neighbors = 1<br>v_nom = 20.0<br>x = 7.94428254596581<br>y = 48.0604011027559<br>mv_grid_id = 1<br>lv_grid_id = nan<br>in_building = False",
          "virtual_BusBar_MVGrid_1_LVGrid_4_MV<br>peak_load = 0.0<br>p_nom_gen = 0.0<br>v = 1.0045879343939914<br>Neighbors = 1<br>v_nom = 20.0<br>x = 8.02326571451269<br>y = 48.0791153215746<br>mv_grid_id = 1<br>lv_grid_id = nan<br>in_building = False"
         ],
         "type": "scatter",
         "x": [
          1081450.5805416484,
          1079822.0374674322,
          1090300.8527259273,
          1085193.41849323,
          1083439.0444101696,
          1084151.5820264118,
          1080261.5918671354,
          1083087.8554311087,
          1086738.8841266031,
          1080965.4038771912,
          1080207.3326979992,
          1080918.2542375666,
          1081301.048616426,
          1081846.7567838156,
          1082124.9447215311,
          1083105.0168555244,
          1084584.9295765366,
          1087611.6168697318,
          1083435.404220031,
          1085221.910396888,
          1080924.5928785577,
          1079902.3072356447,
          1089552.3805136094,
          1086953.7334579993,
          1080891.2186805978,
          1081156.2118145786,
          1089546.692636576,
          1086659.7034823103,
          1081060.710411257,
          1081057.0878972248,
          1086999.083238597
         ],
         "y": [
          5068919.790081119,
          5068109.428611916,
          5064831.339604814,
          5067479.911829123,
          5068864.921754306,
          5067619.411786642,
          5066412.200379407,
          5066895.486080762,
          5068515.285851361,
          5068799.563465143,
          5068098.6286989385,
          5067062.480001659,
          5068736.732897487,
          5068852.637368732,
          5068098.767862457,
          5067536.874662901,
          5067050.694534248,
          5064791.124997852,
          5068728.625644512,
          5068559.595316855,
          5068479.76482103,
          5068107.176406238,
          5064739.780961795,
          5068175.987349389,
          5067250.4447070975,
          5066948.877911672,
          5064517.575515352,
          5065483.635220994,
          5066389.9026552,
          5066256.281628456,
          5068174.773515824
         ]
        }
       ],
       "layout": {
        "height": 500,
        "hovermode": "closest",
        "margin": {
         "b": 20,
         "l": 5,
         "r": 5,
         "t": 40
        },
        "showlegend": false,
        "template": {
         "data": {
          "bar": [
           {
            "error_x": {
             "color": "#2a3f5f"
            },
            "error_y": {
             "color": "#2a3f5f"
            },
            "marker": {
             "line": {
              "color": "#E5ECF6",
              "width": 0.5
             },
             "pattern": {
              "fillmode": "overlay",
              "size": 10,
              "solidity": 0.2
             }
            },
            "type": "bar"
           }
          ],
          "barpolar": [
           {
            "marker": {
             "line": {
              "color": "#E5ECF6",
              "width": 0.5
             },
             "pattern": {
              "fillmode": "overlay",
              "size": 10,
              "solidity": 0.2
             }
            },
            "type": "barpolar"
           }
          ],
          "carpet": [
           {
            "aaxis": {
             "endlinecolor": "#2a3f5f",
             "gridcolor": "white",
             "linecolor": "white",
             "minorgridcolor": "white",
             "startlinecolor": "#2a3f5f"
            },
            "baxis": {
             "endlinecolor": "#2a3f5f",
             "gridcolor": "white",
             "linecolor": "white",
             "minorgridcolor": "white",
             "startlinecolor": "#2a3f5f"
            },
            "type": "carpet"
           }
          ],
          "choropleth": [
           {
            "colorbar": {
             "outlinewidth": 0,
             "ticks": ""
            },
            "type": "choropleth"
           }
          ],
          "contour": [
           {
            "colorbar": {
             "outlinewidth": 0,
             "ticks": ""
            },
            "colorscale": [
             [
              0,
              "#0d0887"
             ],
             [
              0.1111111111111111,
              "#46039f"
             ],
             [
              0.2222222222222222,
              "#7201a8"
             ],
             [
              0.3333333333333333,
              "#9c179e"
             ],
             [
              0.4444444444444444,
              "#bd3786"
             ],
             [
              0.5555555555555556,
              "#d8576b"
             ],
             [
              0.6666666666666666,
              "#ed7953"
             ],
             [
              0.7777777777777778,
              "#fb9f3a"
             ],
             [
              0.8888888888888888,
              "#fdca26"
             ],
             [
              1,
              "#f0f921"
             ]
            ],
            "type": "contour"
           }
          ],
          "contourcarpet": [
           {
            "colorbar": {
             "outlinewidth": 0,
             "ticks": ""
            },
            "type": "contourcarpet"
           }
          ],
          "heatmap": [
           {
            "colorbar": {
             "outlinewidth": 0,
             "ticks": ""
            },
            "colorscale": [
             [
              0,
              "#0d0887"
             ],
             [
              0.1111111111111111,
              "#46039f"
             ],
             [
              0.2222222222222222,
              "#7201a8"
             ],
             [
              0.3333333333333333,
              "#9c179e"
             ],
             [
              0.4444444444444444,
              "#bd3786"
             ],
             [
              0.5555555555555556,
              "#d8576b"
             ],
             [
              0.6666666666666666,
              "#ed7953"
             ],
             [
              0.7777777777777778,
              "#fb9f3a"
             ],
             [
              0.8888888888888888,
              "#fdca26"
             ],
             [
              1,
              "#f0f921"
             ]
            ],
            "type": "heatmap"
           }
          ],
          "heatmapgl": [
           {
            "colorbar": {
             "outlinewidth": 0,
             "ticks": ""
            },
            "colorscale": [
             [
              0,
              "#0d0887"
             ],
             [
              0.1111111111111111,
              "#46039f"
             ],
             [
              0.2222222222222222,
              "#7201a8"
             ],
             [
              0.3333333333333333,
              "#9c179e"
             ],
             [
              0.4444444444444444,
              "#bd3786"
             ],
             [
              0.5555555555555556,
              "#d8576b"
             ],
             [
              0.6666666666666666,
              "#ed7953"
             ],
             [
              0.7777777777777778,
              "#fb9f3a"
             ],
             [
              0.8888888888888888,
              "#fdca26"
             ],
             [
              1,
              "#f0f921"
             ]
            ],
            "type": "heatmapgl"
           }
          ],
          "histogram": [
           {
            "marker": {
             "pattern": {
              "fillmode": "overlay",
              "size": 10,
              "solidity": 0.2
             }
            },
            "type": "histogram"
           }
          ],
          "histogram2d": [
           {
            "colorbar": {
             "outlinewidth": 0,
             "ticks": ""
            },
            "colorscale": [
             [
              0,
              "#0d0887"
             ],
             [
              0.1111111111111111,
              "#46039f"
             ],
             [
              0.2222222222222222,
              "#7201a8"
             ],
             [
              0.3333333333333333,
              "#9c179e"
             ],
             [
              0.4444444444444444,
              "#bd3786"
             ],
             [
              0.5555555555555556,
              "#d8576b"
             ],
             [
              0.6666666666666666,
              "#ed7953"
             ],
             [
              0.7777777777777778,
              "#fb9f3a"
             ],
             [
              0.8888888888888888,
              "#fdca26"
             ],
             [
              1,
              "#f0f921"
             ]
            ],
            "type": "histogram2d"
           }
          ],
          "histogram2dcontour": [
           {
            "colorbar": {
             "outlinewidth": 0,
             "ticks": ""
            },
            "colorscale": [
             [
              0,
              "#0d0887"
             ],
             [
              0.1111111111111111,
              "#46039f"
             ],
             [
              0.2222222222222222,
              "#7201a8"
             ],
             [
              0.3333333333333333,
              "#9c179e"
             ],
             [
              0.4444444444444444,
              "#bd3786"
             ],
             [
              0.5555555555555556,
              "#d8576b"
             ],
             [
              0.6666666666666666,
              "#ed7953"
             ],
             [
              0.7777777777777778,
              "#fb9f3a"
             ],
             [
              0.8888888888888888,
              "#fdca26"
             ],
             [
              1,
              "#f0f921"
             ]
            ],
            "type": "histogram2dcontour"
           }
          ],
          "mesh3d": [
           {
            "colorbar": {
             "outlinewidth": 0,
             "ticks": ""
            },
            "type": "mesh3d"
           }
          ],
          "parcoords": [
           {
            "line": {
             "colorbar": {
              "outlinewidth": 0,
              "ticks": ""
             }
            },
            "type": "parcoords"
           }
          ],
          "pie": [
           {
            "automargin": true,
            "type": "pie"
           }
          ],
          "scatter": [
           {
            "fillpattern": {
             "fillmode": "overlay",
             "size": 10,
             "solidity": 0.2
            },
            "type": "scatter"
           }
          ],
          "scatter3d": [
           {
            "line": {
             "colorbar": {
              "outlinewidth": 0,
              "ticks": ""
             }
            },
            "marker": {
             "colorbar": {
              "outlinewidth": 0,
              "ticks": ""
             }
            },
            "type": "scatter3d"
           }
          ],
          "scattercarpet": [
           {
            "marker": {
             "colorbar": {
              "outlinewidth": 0,
              "ticks": ""
             }
            },
            "type": "scattercarpet"
           }
          ],
          "scattergeo": [
           {
            "marker": {
             "colorbar": {
              "outlinewidth": 0,
              "ticks": ""
             }
            },
            "type": "scattergeo"
           }
          ],
          "scattergl": [
           {
            "marker": {
             "colorbar": {
              "outlinewidth": 0,
              "ticks": ""
             }
            },
            "type": "scattergl"
           }
          ],
          "scattermapbox": [
           {
            "marker": {
             "colorbar": {
              "outlinewidth": 0,
              "ticks": ""
             }
            },
            "type": "scattermapbox"
           }
          ],
          "scatterpolar": [
           {
            "marker": {
             "colorbar": {
              "outlinewidth": 0,
              "ticks": ""
             }
            },
            "type": "scatterpolar"
           }
          ],
          "scatterpolargl": [
           {
            "marker": {
             "colorbar": {
              "outlinewidth": 0,
              "ticks": ""
             }
            },
            "type": "scatterpolargl"
           }
          ],
          "scatterternary": [
           {
            "marker": {
             "colorbar": {
              "outlinewidth": 0,
              "ticks": ""
             }
            },
            "type": "scatterternary"
           }
          ],
          "surface": [
           {
            "colorbar": {
             "outlinewidth": 0,
             "ticks": ""
            },
            "colorscale": [
             [
              0,
              "#0d0887"
             ],
             [
              0.1111111111111111,
              "#46039f"
             ],
             [
              0.2222222222222222,
              "#7201a8"
             ],
             [
              0.3333333333333333,
              "#9c179e"
             ],
             [
              0.4444444444444444,
              "#bd3786"
             ],
             [
              0.5555555555555556,
              "#d8576b"
             ],
             [
              0.6666666666666666,
              "#ed7953"
             ],
             [
              0.7777777777777778,
              "#fb9f3a"
             ],
             [
              0.8888888888888888,
              "#fdca26"
             ],
             [
              1,
              "#f0f921"
             ]
            ],
            "type": "surface"
           }
          ],
          "table": [
           {
            "cells": {
             "fill": {
              "color": "#EBF0F8"
             },
             "line": {
              "color": "white"
             }
            },
            "header": {
             "fill": {
              "color": "#C8D4E3"
             },
             "line": {
              "color": "white"
             }
            },
            "type": "table"
           }
          ]
         },
         "layout": {
          "annotationdefaults": {
           "arrowcolor": "#2a3f5f",
           "arrowhead": 0,
           "arrowwidth": 1
          },
          "autotypenumbers": "strict",
          "coloraxis": {
           "colorbar": {
            "outlinewidth": 0,
            "ticks": ""
           }
          },
          "colorscale": {
           "diverging": [
            [
             0,
             "#8e0152"
            ],
            [
             0.1,
             "#c51b7d"
            ],
            [
             0.2,
             "#de77ae"
            ],
            [
             0.3,
             "#f1b6da"
            ],
            [
             0.4,
             "#fde0ef"
            ],
            [
             0.5,
             "#f7f7f7"
            ],
            [
             0.6,
             "#e6f5d0"
            ],
            [
             0.7,
             "#b8e186"
            ],
            [
             0.8,
             "#7fbc41"
            ],
            [
             0.9,
             "#4d9221"
            ],
            [
             1,
             "#276419"
            ]
           ],
           "sequential": [
            [
             0,
             "#0d0887"
            ],
            [
             0.1111111111111111,
             "#46039f"
            ],
            [
             0.2222222222222222,
             "#7201a8"
            ],
            [
             0.3333333333333333,
             "#9c179e"
            ],
            [
             0.4444444444444444,
             "#bd3786"
            ],
            [
             0.5555555555555556,
             "#d8576b"
            ],
            [
             0.6666666666666666,
             "#ed7953"
            ],
            [
             0.7777777777777778,
             "#fb9f3a"
            ],
            [
             0.8888888888888888,
             "#fdca26"
            ],
            [
             1,
             "#f0f921"
            ]
           ],
           "sequentialminus": [
            [
             0,
             "#0d0887"
            ],
            [
             0.1111111111111111,
             "#46039f"
            ],
            [
             0.2222222222222222,
             "#7201a8"
            ],
            [
             0.3333333333333333,
             "#9c179e"
            ],
            [
             0.4444444444444444,
             "#bd3786"
            ],
            [
             0.5555555555555556,
             "#d8576b"
            ],
            [
             0.6666666666666666,
             "#ed7953"
            ],
            [
             0.7777777777777778,
             "#fb9f3a"
            ],
            [
             0.8888888888888888,
             "#fdca26"
            ],
            [
             1,
             "#f0f921"
            ]
           ]
          },
          "colorway": [
           "#636efa",
           "#EF553B",
           "#00cc96",
           "#ab63fa",
           "#FFA15A",
           "#19d3f3",
           "#FF6692",
           "#B6E880",
           "#FF97FF",
           "#FECB52"
          ],
          "font": {
           "color": "#2a3f5f"
          },
          "geo": {
           "bgcolor": "white",
           "lakecolor": "white",
           "landcolor": "#E5ECF6",
           "showlakes": true,
           "showland": true,
           "subunitcolor": "white"
          },
          "hoverlabel": {
           "align": "left"
          },
          "hovermode": "closest",
          "mapbox": {
           "style": "light"
          },
          "paper_bgcolor": "white",
          "plot_bgcolor": "#E5ECF6",
          "polar": {
           "angularaxis": {
            "gridcolor": "white",
            "linecolor": "white",
            "ticks": ""
           },
           "bgcolor": "#E5ECF6",
           "radialaxis": {
            "gridcolor": "white",
            "linecolor": "white",
            "ticks": ""
           }
          },
          "scene": {
           "xaxis": {
            "backgroundcolor": "#E5ECF6",
            "gridcolor": "white",
            "gridwidth": 2,
            "linecolor": "white",
            "showbackground": true,
            "ticks": "",
            "zerolinecolor": "white"
           },
           "yaxis": {
            "backgroundcolor": "#E5ECF6",
            "gridcolor": "white",
            "gridwidth": 2,
            "linecolor": "white",
            "showbackground": true,
            "ticks": "",
            "zerolinecolor": "white"
           },
           "zaxis": {
            "backgroundcolor": "#E5ECF6",
            "gridcolor": "white",
            "gridwidth": 2,
            "linecolor": "white",
            "showbackground": true,
            "ticks": "",
            "zerolinecolor": "white"
           }
          },
          "shapedefaults": {
           "line": {
            "color": "#2a3f5f"
           }
          },
          "ternary": {
           "aaxis": {
            "gridcolor": "white",
            "linecolor": "white",
            "ticks": ""
           },
           "baxis": {
            "gridcolor": "white",
            "linecolor": "white",
            "ticks": ""
           },
           "bgcolor": "#E5ECF6",
           "caxis": {
            "gridcolor": "white",
            "linecolor": "white",
            "ticks": ""
           }
          },
          "title": {
           "x": 0.05
          },
          "xaxis": {
           "automargin": true,
           "gridcolor": "white",
           "linecolor": "white",
           "ticks": "",
           "title": {
            "standoff": 15
           },
           "zerolinecolor": "white",
           "zerolinewidth": 2
          },
          "yaxis": {
           "automargin": true,
           "gridcolor": "white",
           "linecolor": "white",
           "ticks": "",
           "title": {
            "standoff": 15
           },
           "zerolinecolor": "white",
           "zerolinewidth": 2
          }
         }
        },
        "title": {
         "font": {
          "size": 16
         }
        },
        "xaxis": {
         "showgrid": true,
         "showticklabels": true,
         "zeroline": true
        },
        "yaxis": {
         "scaleanchor": "x",
         "scaleratio": 1,
         "showgrid": true,
         "showticklabels": true,
         "zeroline": true
        }
       }
      },
      "text/html": [
       "<div>                            <div id=\"7c03434d-0782-416d-96ba-99a2a3c36a2c\" class=\"plotly-graph-div\" style=\"height:500px; width:100%;\"></div>            <script type=\"text/javascript\">                require([\"plotly\"], function(Plotly) {                    window.PLOTLYENV=window.PLOTLYENV || {};                                    if (document.getElementById(\"7c03434d-0782-416d-96ba-99a2a3c36a2c\")) {                    Plotly.newPlot(                        \"7c03434d-0782-416d-96ba-99a2a3c36a2c\",                        [{\"hoverinfo\":\"text\",\"marker\":{\"color\":\"white\",\"opacity\":0.0,\"size\":10},\"mode\":\"markers\",\"text\":[\"Line_10003<br>Loading = 4.289798241733044<br>bus0 = Bus_MVStation_1<br>bus1 = Bus_BranchTee_MVGrid_1_1<br>length = 0.083904310632546<br>x = 0.031103993574751<br>r = 0.031044594934042<br>s_nom = 7.27461339178928<br>num_parallel = 1.0<br>type_info = 48-AL1/8-ST1A<br>kind = line\",\"Line_10004<br>Loading = 0.15450263121854058<br>bus0 = Bus_MVStation_1<br>bus1 = Bus_BranchTee_MVGrid_1_4<br>length = 0.226148217025158<br>x = 0.083834938112983<br>r = 0.083674840299309<br>s_nom = 7.27461339178928<br>num_parallel = 1.0<br>type_info = 48-AL1/8-ST1A<br>kind = line\",\"Line_10005<br>Loading = 7.7464158971234465<br>bus0 = Bus_MVStation_1<br>bus1 = Bus_BranchTee_MVGrid_1_5<br>length = 0.543380191002877<br>x = 0.06486901021411257<br>r = 0.08911435132447183<br>s_nom = 12.366842766041781<br>num_parallel = 1.0<br>type_info = NA2XS2Y 3x1x185 RM/25<br>kind = cable\",\"Line_10006<br>Loading = 8.479697844991776<br>bus0 = Bus_MVStation_1<br>bus1 = Bus_BranchTee_MVGrid_1_6<br>length = 0.297650465459542<br>x = 0.0551706944218915<br>r = 0.0550653361100155<br>s_nom = 14.54922678357856<br>num_parallel = 2.0<br>type_info = NA2XS2Y 3x1x185 RM/25<br>kind = line\",\"Line_10011<br>Loading = 0.861111111111287<br>bus0 = BusBar_MVGrid_1_LVGrid_2_MV<br>bus1 = Bus_Generator_1<br>length = 0.138872233591103<br>x = 0.051481038682815<br>r = 0.051382726428708<br>s_nom = 7.27461339178928<br>num_parallel = 1.0<br>type_info = 48-AL1/8-ST1A<br>kind = line\",\"Line_10025<br>Loading = 2.5555555555560843<br>bus0 = Bus_GeneratorFluctuating_2<br>bus1 = BusBar_MVGrid_1_LVGrid_3_MV<br>length = 1.26723954<br>x = 0.469775750645896<br>r = 0.4688786298<br>s_nom = 7.27461339178928<br>num_parallel = 1.0<br>type_info = 48-AL1/8-ST1A<br>kind = cable\",\"Line_10029<br>Loading = 2.5216666666668943<br>bus0 = Bus_BranchTee_MVGrid_1_11<br>bus1 = Bus_GeneratorFluctuating_3<br>length = 0.203355255541373<br>x = 0.075385406471563<br>r = 0.075241444550308<br>s_nom = 7.27461339178928<br>num_parallel = 1.0<br>type_info = 48-AL1/8-ST1A<br>kind = cable\",\"Line_10027<br>Loading = 1.8227777777775702<br>bus0 = Bus_GeneratorFluctuating_4<br>bus1 = Bus_BranchTee_MVGrid_1_10<br>length = 0.322656877175863<br>x = 0.119611464045978<br>r = 0.119383044555069<br>s_nom = 7.27461339178928<br>num_parallel = 1.0<br>type_info = 48-AL1/8-ST1A<br>kind = cable\",\"Line_10020<br>Loading = 2.55555555563524<br>bus0 = Bus_BranchTee_MVGrid_1_8<br>bus1 = Bus_GeneratorFluctuating_5<br>length = 0.001<br>x = 0.000370707933124<br>r = 0.00037<br>s_nom = 7.27461339178928<br>num_parallel = 1.0<br>type_info = 48-AL1/8-ST1A<br>kind = cable\",\"Line_10013<br>Loading = 3.388888888889109<br>bus0 = Bus_BranchTee_MVGrid_1_3<br>bus1 = Bus_GeneratorFluctuating_6<br>length = 0.307472748812273<br>x = 0.113982587204028<br>r = 0.113764917060541<br>s_nom = 7.27461339178928<br>num_parallel = 1.0<br>type_info = 48-AL1/8-ST1A<br>kind = cable\",\"Line_10018<br>Loading = 3.3333333333336754<br>bus0 = Bus_GeneratorFluctuating_7<br>bus1 = Bus_BranchTee_MVGrid_1_7<br>length = 0.468278333841994<br>x = 0.173594493265127<br>r = 0.173262983521538<br>s_nom = 7.27461339178928<br>num_parallel = 1.0<br>type_info = 48-AL1/8-ST1A<br>kind = cable\",\"Line_10032<br>Loading = 3.3333333334540964<br>bus0 = BusBar_MVGrid_1_LVGrid_4_MV<br>bus1 = Bus_GeneratorFluctuating_8<br>length = 0.001<br>x = 0.000370707933124<br>r = 0.00037<br>s_nom = 7.27461339178928<br>num_parallel = 1.0<br>type_info = 48-AL1/8-ST1A<br>kind = cable\",\"Line_10007<br>Loading = 4.295331181276145<br>bus0 = Bus_BranchTee_MVGrid_1_1<br>bus1 = BusBar_MVGrid_1_LVGrid_1_MV<br>length = 0.722445826838636<br>x = 0.267816399261118<br>r = 0.267304955930295<br>s_nom = 7.27461339178928<br>num_parallel = 1.0<br>type_info = NA2XS2Y 3x1x185 RM/25<br>kind = line\",\"Line_10008<br>Loading = 4.258340932470252<br>bus0 = Bus_BranchTee_MVGrid_1_2<br>bus1 = BusBar_MVGrid_1_LVGrid_1_MV<br>length = 0.132867031507129<br>x = 0.049254862630276<br>r = 0.049160801657638<br>s_nom = 7.27461339178928<br>num_parallel = 1.0<br>type_info = 48-AL1/8-ST1A<br>kind = line\",\"Line_10009<br>Loading = 0.8662193059188412<br>bus0 = Bus_BranchTee_MVGrid_1_2<br>bus1 = BusBar_MVGrid_1_LVGrid_2_MV<br>length = 0.705785336662554<br>x = 0.261640223383117<br>r = 0.261140574565145<br>s_nom = 7.27461339178928<br>num_parallel = 1.0<br>type_info = 48-AL1/8-ST1A<br>kind = line\",\"Line_10010<br>Loading = 3.3924237024958175<br>bus0 = Bus_BranchTee_MVGrid_1_2<br>bus1 = BusBar_MVGrid_1_LVGrid_5_MV<br>length = 0.012061682815469<br>x = 0.004471361506515<br>r = 0.004462822641724<br>s_nom = 7.27461339178928<br>num_parallel = 1.0<br>type_info = 48-AL1/8-ST1A<br>kind = line\",\"Line_10012<br>Loading = 3.387388881320882<br>bus0 = Bus_BranchTee_MVGrid_1_3<br>bus1 = BusBar_MVGrid_1_LVGrid_5_MV<br>length = 0.926662521213033<br>x = 0.343521147941983<br>r = 0.342865132848822<br>s_nom = 7.27461339178928<br>num_parallel = 1.0<br>type_info = 48-AL1/8-ST1A<br>kind = line\",\"Line_10016<br>Loading = 0.0<br>bus0 = Bus_BranchTee_MVGrid_1_3<br>bus1 = virtual_BusBar_MVGrid_1_LVGrid_9_MV<br>length = 0.661777693745236<br>x = 0.245326241035596<br>r = 0.244857746685737<br>s_nom = 7.27461339178928<br>num_parallel = 1.0<br>type_info = 48-AL1/8-ST1A<br>kind = cable\",\"Line_10014<br>Loading = 0.15449628252570394<br>bus0 = Bus_BranchTee_MVGrid_1_4<br>bus1 = BusBar_MVGrid_1_LVGrid_6_MV<br>length = 0.785931969351047<br>x = 0.291351215933884<br>r = 0.290794828659887<br>s_nom = 7.27461339178928<br>num_parallel = 1.0<br>type_info = 48-AL1/8-ST1A<br>kind = cable\",\"Line_10026<br>Loading = 7.7516762238504064<br>bus0 = Bus_BranchTee_MVGrid_1_5<br>bus1 = Bus_BranchTee_MVGrid_1_10<br>length = 0.41419799375453<br>x = 0.076773241084341<br>r = 0.076626628844588<br>s_nom = 14.54922678357856<br>num_parallel = 2.0<br>type_info = 48-AL1/8-ST1A<br>kind = cable\",\"Line_10017<br>Loading = 8.490087323796033<br>bus0 = Bus_BranchTee_MVGrid_1_6<br>bus1 = Bus_BranchTee_MVGrid_1_7<br>length = 0.690714941884979<br>x = 0.1280267542418825<br>r = 0.127782264248721<br>s_nom = 14.54922678357856<br>num_parallel = 2.0<br>type_info = 48-AL1/8-ST1A<br>kind = cable\",\"Line_10019<br>Loading = 5.1635049484575575<br>bus0 = Bus_BranchTee_MVGrid_1_8<br>bus1 = Bus_BranchTee_MVGrid_1_7<br>length = 0.403852029<br>x = 0.14971115095836<br>r = 0.14942525073<br>s_nom = 7.27461339178928<br>num_parallel = 1.0<br>type_info = 48-AL1/8-ST1A<br>kind = cable\",\"Line_10021<br>Loading = 2.6119294581633925<br>bus0 = Bus_BranchTee_MVGrid_1_8<br>bus1 = BusBar_MVGrid_1_LVGrid_8_MV<br>length = 1.378502271<br>x = 0.511021727688593<br>r = 0.51004584027<br>s_nom = 7.27461339178928<br>num_parallel = 1.0<br>type_info = 48-AL1/8-ST1A<br>kind = cable\",\"Line_10022<br>Loading = 2.5852304202593177<br>bus0 = Bus_BranchTee_MVGrid_1_9<br>bus1 = BusBar_MVGrid_1_LVGrid_8_MV<br>length = 0.437506744572693<br>x = 0.162187221008176<br>r = 0.161877495491896<br>s_nom = 7.27461339178928<br>num_parallel = 1.0<br>type_info = 48-AL1/8-ST1A<br>kind = cable\",\"Line_10023<br>Loading = 2.585931287061067<br>bus0 = Bus_BranchTee_MVGrid_1_9<br>bus1 = BusBar_MVGrid_1_LVGrid_3_MV<br>length = 0.251147233966026<br>x = 0.093102272013254<br>r = 0.09292447656743<br>s_nom = 7.27461339178928<br>num_parallel = 1.0<br>type_info = 48-AL1/8-ST1A<br>kind = cable\",\"Line_10031<br>Loading = 0.0<br>bus0 = Bus_BranchTee_MVGrid_1_9<br>bus1 = virtual_BusBar_MVGrid_1_LVGrid_4_MV<br>length = 0.543380191002877<br>x = 0.201435347506981<br>r = 0.201050670671064<br>s_nom = 7.27461339178928<br>num_parallel = 1.0<br>type_info = 48-AL1/8-ST1A<br>kind = cable\",\"Line_10028<br>Loading = 5.936878912504851<br>bus0 = Bus_BranchTee_MVGrid_1_11<br>bus1 = Bus_BranchTee_MVGrid_1_10<br>length = 0.502639122266729<br>x = 0.186332310122557<br>r = 0.18597647523869<br>s_nom = 7.27461339178928<br>num_parallel = 1.0<br>type_info = 48-AL1/8-ST1A<br>kind = cable\",\"Line_10030<br>Loading = 3.417076743368679<br>bus0 = Bus_BranchTee_MVGrid_1_11<br>bus1 = BusBar_MVGrid_1_LVGrid_4_MV<br>length = 0.262336104334286<br>x = 0.097250075021459<br>r = 0.097064358603686<br>s_nom = 7.27461339178928<br>num_parallel = 1.0<br>type_info = 48-AL1/8-ST1A<br>kind = cable\",\"Line_10024<br>Loading = 0.06930884905074822<br>bus0 = BusBar_MVGrid_1_LVGrid_7_MV<br>bus1 = BusBar_MVGrid_1_LVGrid_3_MV<br>length = 0.9840075060051<br>x = 0.364779388729255<br>r = 0.364082777221887<br>s_nom = 7.27461339178928<br>num_parallel = 1.0<br>type_info = 48-AL1/8-ST1A<br>kind = cable\",\"Line_10015<br>Loading = 0.06819179761647355<br>bus0 = BusBar_MVGrid_1_LVGrid_6_MV<br>bus1 = BusBar_MVGrid_1_LVGrid_9_MV<br>length = 0.491545784577804<br>x = 0.182219921836454<br>r = 0.181871940293787<br>s_nom = 7.27461339178928<br>num_parallel = 1.0<br>type_info = 48-AL1/8-ST1A<br>kind = cable\"],\"x\":[1081207.9922094196,1081375.814579037,1081648.668662732,1081787.7626315895,1079862.1723515382,1089926.6166197686,1085207.664445059,1083437.2243151003,1084368.2558014742,1080589.923052351,1083096.4361433163,1086846.3087923015,1080944.9983778745,1080565.9627882782,1080054.819966822,1080549.2756892983,1080904.736459082,1080987.6710673957,1081228.6302155023,1082641.0805019233,1082614.980788528,1083844.9732160307,1085622.3165294235,1087135.660176021,1088581.9986916706,1087305.3500541644,1084328.6573084593,1086087.8219274436,1089549.536575093,1081108.4611129179],\"y\":[5068859.676773131,5068828.261489303,5068886.213724926,5068509.278971788,5068108.302509077,5064785.560283304,5068019.753572989,5068796.773699408,5067335.053160445,5066737.340190534,5067216.180371832,5068345.636600375,5068639.664143086,5068289.196759984,5068102.902552589,5067674.5367030185,5067156.462354379,5066659.380815058,5067842.805404579,5068790.631506622,5067817.821262679,5067293.784598574,5066267.164877621,5065137.380109424,5064765.452979824,5066482.949256838,5068644.110480683,5068367.791333122,5064628.6782385735,5066669.390283436],\"type\":\"scatter\"},{\"hoverinfo\":\"none\",\"line\":{\"color\":\"black\",\"width\":2},\"mode\":\"lines\",\"opacity\":0.4,\"x\":[1081450.5805416484,1080965.4038771912,null],\"y\":[5068919.790081119,5068799.563465143,null],\"type\":\"scatter\"},{\"hoverinfo\":\"none\",\"line\":{\"color\":\"black\",\"width\":2},\"mode\":\"lines\",\"opacity\":0.4,\"x\":[1081450.5805416484,1081301.048616426,null],\"y\":[5068919.790081119,5068736.732897487,null],\"type\":\"scatter\"},{\"hoverinfo\":\"none\",\"line\":{\"color\":\"lightgreen\",\"width\":2},\"mode\":\"lines\",\"opacity\":0.4,\"x\":[1081450.5805416484,1081846.7567838156,null],\"y\":[5068919.790081119,5068852.637368732,null],\"type\":\"scatter\"},{\"hoverinfo\":\"none\",\"line\":{\"color\":\"lightgreen\",\"width\":2},\"mode\":\"lines\",\"opacity\":0.4,\"x\":[1081450.5805416484,1082124.9447215311,null],\"y\":[5068919.790081119,5068098.767862457,null],\"type\":\"scatter\"},{\"hoverinfo\":\"none\",\"line\":{\"color\":\"black\",\"width\":2},\"mode\":\"lines\",\"opacity\":0.4,\"x\":[1079822.0374674322,1079902.3072356447,null],\"y\":[5068109.428611916,5068107.176406238,null],\"type\":\"scatter\"},{\"hoverinfo\":\"none\",\"line\":{\"color\":\"black\",\"width\":2},\"mode\":\"lines\",\"opacity\":0.4,\"x\":[1090300.8527259273,1089552.3805136094,null],\"y\":[5064831.339604814,5064739.780961795,null],\"type\":\"scatter\"},{\"hoverinfo\":\"none\",\"line\":{\"color\":\"black\",\"width\":2},\"mode\":\"lines\",\"opacity\":0.4,\"x\":[1085193.41849323,1085221.910396888,null],\"y\":[5067479.911829123,5068559.595316855,null],\"type\":\"scatter\"},{\"hoverinfo\":\"none\",\"line\":{\"color\":\"black\",\"width\":2},\"mode\":\"lines\",\"opacity\":0.4,\"x\":[1083439.0444101696,1083435.404220031,null],\"y\":[5068864.921754306,5068728.625644512,null],\"type\":\"scatter\"},{\"hoverinfo\":\"none\",\"line\":{\"color\":\"black\",\"width\":2},\"mode\":\"lines\",\"opacity\":0.4,\"x\":[1084151.5820264118,1084584.9295765366,null],\"y\":[5067619.411786642,5067050.694534248,null],\"type\":\"scatter\"},{\"hoverinfo\":\"none\",\"line\":{\"color\":\"black\",\"width\":2},\"mode\":\"lines\",\"opacity\":0.4,\"x\":[1080261.5918671354,1080918.2542375666,null],\"y\":[5066412.200379407,5067062.480001659,null],\"type\":\"scatter\"},{\"hoverinfo\":\"none\",\"line\":{\"color\":\"black\",\"width\":2},\"mode\":\"lines\",\"opacity\":0.4,\"x\":[1083087.8554311087,1083105.0168555244,null],\"y\":[5066895.486080762,5067536.874662901,null],\"type\":\"scatter\"},{\"hoverinfo\":\"none\",\"line\":{\"color\":\"black\",\"width\":2},\"mode\":\"lines\",\"opacity\":0.4,\"x\":[1086738.8841266031,1086953.7334579993,null],\"y\":[5068515.285851361,5068175.987349389,null],\"type\":\"scatter\"},{\"hoverinfo\":\"none\",\"line\":{\"color\":\"black\",\"width\":2},\"mode\":\"lines\",\"opacity\":0.4,\"x\":[1080965.4038771912,1080924.5928785577,null],\"y\":[5068799.563465143,5068479.76482103,null],\"type\":\"scatter\"},{\"hoverinfo\":\"none\",\"line\":{\"color\":\"black\",\"width\":2},\"mode\":\"lines\",\"opacity\":0.4,\"x\":[1080207.3326979992,1080924.5928785577,null],\"y\":[5068098.6286989385,5068479.76482103,null],\"type\":\"scatter\"},{\"hoverinfo\":\"none\",\"line\":{\"color\":\"black\",\"width\":2},\"mode\":\"lines\",\"opacity\":0.4,\"x\":[1080207.3326979992,1079902.3072356447,null],\"y\":[5068098.6286989385,5068107.176406238,null],\"type\":\"scatter\"},{\"hoverinfo\":\"none\",\"line\":{\"color\":\"black\",\"width\":2},\"mode\":\"lines\",\"opacity\":0.4,\"x\":[1080207.3326979992,1080891.2186805978,null],\"y\":[5068098.6286989385,5067250.4447070975,null],\"type\":\"scatter\"},{\"hoverinfo\":\"none\",\"line\":{\"color\":\"black\",\"width\":2},\"mode\":\"lines\",\"opacity\":0.4,\"x\":[1080918.2542375666,1080891.2186805978,null],\"y\":[5067062.480001659,5067250.4447070975,null],\"type\":\"scatter\"},{\"hoverinfo\":\"none\",\"line\":{\"color\":\"black\",\"width\":2},\"mode\":\"lines\",\"opacity\":0.4,\"x\":[1080918.2542375666,1081057.0878972248,null],\"y\":[5067062.480001659,5066256.281628456,null],\"type\":\"scatter\"},{\"hoverinfo\":\"none\",\"line\":{\"color\":\"black\",\"width\":2},\"mode\":\"lines\",\"opacity\":0.4,\"x\":[1081301.048616426,1081156.2118145786,null],\"y\":[5068736.732897487,5066948.877911672,null],\"type\":\"scatter\"},{\"hoverinfo\":\"none\",\"line\":{\"color\":\"lightgreen\",\"width\":2},\"mode\":\"lines\",\"opacity\":0.4,\"x\":[1081846.7567838156,1083435.404220031,null],\"y\":[5068852.637368732,5068728.625644512,null],\"type\":\"scatter\"},{\"hoverinfo\":\"none\",\"line\":{\"color\":\"lightgreen\",\"width\":2},\"mode\":\"lines\",\"opacity\":0.4,\"x\":[1082124.9447215311,1083105.0168555244,null],\"y\":[5068098.767862457,5067536.874662901,null],\"type\":\"scatter\"},{\"hoverinfo\":\"none\",\"line\":{\"color\":\"black\",\"width\":2},\"mode\":\"lines\",\"opacity\":0.4,\"x\":[1083105.0168555244,1084584.9295765366,null],\"y\":[5067536.874662901,5067050.694534248,null],\"type\":\"scatter\"},{\"hoverinfo\":\"none\",\"line\":{\"color\":\"black\",\"width\":2},\"mode\":\"lines\",\"opacity\":0.4,\"x\":[1084584.9295765366,1086659.7034823103,null],\"y\":[5067050.694534248,5065483.635220994,null],\"type\":\"scatter\"},{\"hoverinfo\":\"none\",\"line\":{\"color\":\"black\",\"width\":2},\"mode\":\"lines\",\"opacity\":0.4,\"x\":[1087611.6168697318,1086659.7034823103,null],\"y\":[5064791.124997852,5065483.635220994,null],\"type\":\"scatter\"},{\"hoverinfo\":\"none\",\"line\":{\"color\":\"black\",\"width\":2},\"mode\":\"lines\",\"opacity\":0.4,\"x\":[1087611.6168697318,1089552.3805136094,null],\"y\":[5064791.124997852,5064739.780961795,null],\"type\":\"scatter\"},{\"hoverinfo\":\"none\",\"line\":{\"color\":\"black\",\"width\":2},\"mode\":\"lines\",\"opacity\":0.4,\"x\":[1087611.6168697318,1086999.083238597,null],\"y\":[5064791.124997852,5068174.773515824,null],\"type\":\"scatter\"},{\"hoverinfo\":\"none\",\"line\":{\"color\":\"black\",\"width\":2},\"mode\":\"lines\",\"opacity\":0.4,\"x\":[1083435.404220031,1085221.910396888,null],\"y\":[5068728.625644512,5068559.595316855,null],\"type\":\"scatter\"},{\"hoverinfo\":\"none\",\"line\":{\"color\":\"black\",\"width\":2},\"mode\":\"lines\",\"opacity\":0.4,\"x\":[1085221.910396888,1086953.7334579993,null],\"y\":[5068559.595316855,5068175.987349389,null],\"type\":\"scatter\"},{\"hoverinfo\":\"none\",\"line\":{\"color\":\"black\",\"width\":2},\"mode\":\"lines\",\"opacity\":0.4,\"x\":[1089552.3805136094,1089546.692636576,null],\"y\":[5064739.780961795,5064517.575515352,null],\"type\":\"scatter\"},{\"hoverinfo\":\"none\",\"line\":{\"color\":\"black\",\"width\":2},\"mode\":\"lines\",\"opacity\":0.4,\"x\":[1081156.2118145786,1081060.710411257,null],\"y\":[5066948.877911672,5066389.9026552,null],\"type\":\"scatter\"},{\"hoverinfo\":\"text\",\"marker\":{\"color\":[4,1,1,1,1,1,1,1,1,2,3,3,2,2,2,3,3,3,3,3,2,2,3,2,2,2,1,2,1,1,1],\"colorbar\":{\"thickness\":15,\"title\":{\"side\":\"right\",\"text\":\"Node Connections\"},\"xanchor\":\"left\"},\"colorscale\":[[0.0,\"rgb(255,255,217)\"],[0.125,\"rgb(237,248,177)\"],[0.25,\"rgb(199,233,180)\"],[0.375,\"rgb(127,205,187)\"],[0.5,\"rgb(65,182,196)\"],[0.625,\"rgb(29,145,192)\"],[0.75,\"rgb(34,94,168)\"],[0.875,\"rgb(37,52,148)\"],[1.0,\"rgb(8,29,88)\"]],\"line\":{\"width\":2},\"reversescale\":true,\"showscale\":true,\"size\":8},\"mode\":\"markers\",\"text\":[\"Bus_MVStation_1<br>peak_load = 0.0<br>p_nom_gen = 0.0<br>v = 1.0<br>Neighbors = 4<br>v_nom = 20.0<br>x = 7.94859122759009<br>y = 48.0844553685898<br>mv_grid_id = 1<br>lv_grid_id = nan<br>in_building = False\",\"Bus_Generator_1<br>peak_load = 0.0<br>p_nom_gen = 0.775<br>v = 1.001989118723874<br>Neighbors = 1<br>v_nom = 20.0<br>x = 7.9270478194687<br>y = 48.076758003523<br>mv_grid_id = 1<br>lv_grid_id = nan<br>in_building = False\",\"Bus_GeneratorFluctuating_2<br>peak_load = 0.0<br>p_nom_gen = 2.3<br>v = 1.0062315934515431<br>Neighbors = 1<br>v_nom = 20.0<br>x = 8.06868539549975<br>y = 48.0498283526783<br>mv_grid_id = 1<br>lv_grid_id = nan<br>in_building = False\",\"Bus_GeneratorFluctuating_3<br>peak_load = 0.0<br>p_nom_gen = 2.67<br>v = 1.0031631446086093<br>Neighbors = 1<br>v_nom = 20.0<br>x = 7.99929765404084<br>y = 48.0724282356729<br>mv_grid_id = 1<br>lv_grid_id = nan<br>in_building = False\",\"Bus_GeneratorFluctuating_4<br>peak_load = 0.0<br>p_nom_gen = 1.93<br>v = 1.001925307708865<br>Neighbors = 1<br>v_nom = 20.0<br>x = 7.9752788204589<br>y = 48.0844553685898<br>mv_grid_id = 1<br>lv_grid_id = nan<br>in_building = False\",\"Bus_GeneratorFluctuating_5<br>peak_load = 0.0<br>p_nom_gen = 2.3<br>v = 1.0026233663681856<br>Neighbors = 1<br>v_nom = 20.0<br>x = 7.9852788204589<br>y = 48.0734282356729<br>mv_grid_id = 1<br>lv_grid_id = nan<br>in_building = False\",\"Bus_GeneratorFluctuating_6<br>peak_load = 0.0<br>p_nom_gen = 3.05<br>v = 1.0034663566776956<br>Neighbors = 1<br>v_nom = 20.0<br>x = 7.93356211845248<br>y = 48.0616038160476<br>mv_grid_id = 1<br>lv_grid_id = nan<br>in_building = False\",\"Bus_GeneratorFluctuating_7<br>peak_load = 0.0<br>p_nom_gen = 3.0<br>v = 1.0024154963440217<br>Neighbors = 1<br>v_nom = 20.0<br>x = 7.97127568152858<br>y = 48.0666552118727<br>mv_grid_id = 1<br>lv_grid_id = nan<br>in_building = False\",\"Bus_GeneratorFluctuating_8<br>peak_load = 0.0<br>p_nom_gen = 3.0<br>v = 1.0033307497286326<br>Neighbors = 1<br>v_nom = 20.0<br>x = 8.01965714512685<br>y = 48.0821153215746<br>mv_grid_id = 1<br>lv_grid_id = nan<br>in_building = False\",\"Bus_BranchTee_MVGrid_1_1<br>peak_load = 0.0<br>p_nom_gen = 0.0<br>v = 1.00014885839648<br>Neighbors = 2<br>v_nom = 20.0<br>x = 7.94212820515367<br>y = 48.0832526552981<br>mv_grid_id = 1<br>lv_grid_id = nan<br>in_building = False\",\"Bus_BranchTee_MVGrid_1_2<br>peak_load = 0.0<br>p_nom_gen = 0.0<br>v = 1.0016764322448268<br>Neighbors = 3<br>v_nom = 20.0<br>x = 7.93221823741783<br>y = 48.076758003523<br>mv_grid_id = 1<br>lv_grid_id = nan<br>in_building = False\",\"Bus_BranchTee_MVGrid_1_3<br>peak_load = 0.0<br>p_nom_gen = 0.0<br>v = 1.0030221971969562<br>Neighbors = 3<br>v_nom = 20.0<br>x = 7.94212820515367<br>y = 48.0676173825061<br>mv_grid_id = 1<br>lv_grid_id = nan<br>in_building = False\",\"Bus_BranchTee_MVGrid_1_4<br>peak_load = 0.0<br>p_nom_gen = 0.0<br>v = 0.9999589088360669<br>Neighbors = 2<br>v_nom = 20.0<br>x = 7.94665232085917<br>y = 48.0827715699814<br>mv_grid_id = 1<br>lv_grid_id = nan<br>in_building = False\",\"Bus_BranchTee_MVGrid_1_5<br>peak_load = 0.0<br>p_nom_gen = 0.0<br>v = 1.0009942819158217<br>Neighbors = 2<br>v_nom = 20.0<br>x = 7.95392874616385<br>y = 48.0839502290073<br>mv_grid_id = 1<br>lv_grid_id = nan<br>in_building = False\",\"Bus_BranchTee_MVGrid_1_6<br>peak_load = 0.0<br>p_nom_gen = 0.0<br>v = 1.0005241956759994<br>Neighbors = 2<br>v_nom = 20.0<br>x = 7.95793188509418<br>y = 48.0772390888396<br>mv_grid_id = 1<br>lv_grid_id = nan<br>in_building = False\",\"Bus_BranchTee_MVGrid_1_7<br>peak_load = 0.0<br>p_nom_gen = 0.0<br>v = 1.0017500559736352<br>Neighbors = 3<br>v_nom = 20.0<br>x = 7.97127568152858<br>y = 48.0724282356729<br>mv_grid_id = 1<br>lv_grid_id = nan<br>in_building = False\",\"Bus_BranchTee_MVGrid_1_8<br>peak_load = 0.0<br>p_nom_gen = 0.0<br>v = 1.0026222741053312<br>Neighbors = 3<br>v_nom = 20.0<br>x = 7.99129137618019<br>y = 48.0684191913672<br>mv_grid_id = 1<br>lv_grid_id = nan<br>in_building = False\",\"Bus_BranchTee_MVGrid_1_9<br>peak_load = 0.0<br>p_nom_gen = 0.0<br>v = 1.0045879343939914<br>Neighbors = 3<br>v_nom = 20.0<br>x = 8.03265714512685<br>y = 48.0488283526783<br>mv_grid_id = 1<br>lv_grid_id = nan<br>in_building = False\",\"Bus_BranchTee_MVGrid_1_10<br>peak_load = 0.0<br>p_nom_gen = 0.0<br>v = 1.0016740229787398<br>Neighbors = 3<br>v_nom = 20.0<br>x = 7.9752788204589<br>y = 48.0832286010323<br>mv_grid_id = 1<br>lv_grid_id = nan<br>in_building = False\",\"Bus_BranchTee_MVGrid_1_11<br>peak_load = 0.0<br>p_nom_gen = 0.0<br>v = 1.0029442890481626<br>Neighbors = 3<br>v_nom = 20.0<br>x = 7.99929765404084<br>y = 48.0821461590697<br>mv_grid_id = 1<br>lv_grid_id = nan<br>in_building = False\",\"BusBar_MVGrid_1_LVGrid_1_MV<br>peak_load = 0.0<br>p_nom_gen = 0.0<br>v = 1.001438840548276<br>Neighbors = 2<br>v_nom = 20.0<br>x = 7.94169733699125<br>y = 48.080366143398<br>mv_grid_id = 1<br>lv_grid_id = nan<br>in_building = False\",\"BusBar_MVGrid_1_LVGrid_2_MV<br>peak_load = 0.0<br>p_nom_gen = 0.0<br>v = 1.0019379857764648<br>Neighbors = 2<br>v_nom = 20.0<br>x = 7.92812498987477<br>y = 48.076758003523<br>mv_grid_id = 1<br>lv_grid_id = nan<br>in_building = False\",\"BusBar_MVGrid_1_LVGrid_3_MV<br>peak_load = 0.0<br>p_nom_gen = 0.0<br>v = 1.0048602823930775<br>Neighbors = 3<br>v_nom = 20.0<br>x = 8.05868539549975<br>y = 48.0488283526783<br>mv_grid_id = 1<br>lv_grid_id = nan<br>in_building = False\",\"BusBar_MVGrid_1_LVGrid_4_MV<br>peak_load = 0.0<br>p_nom_gen = 0.0<br>v = 1.0033293260443654<br>Neighbors = 2<br>v_nom = 20.0<br>x = 8.02265714512685<br>y = 48.0791153215746<br>mv_grid_id = 1<br>lv_grid_id = nan<br>in_building = False\",\"BusBar_MVGrid_1_LVGrid_5_MV<br>peak_load = 0.0<br>p_nom_gen = 0.0<br>v = 1.0016935593370215<br>Neighbors = 2<br>v_nom = 20.0<br>x = 7.94169733699125<br>y = 48.0693011811144<br>mv_grid_id = 1<br>lv_grid_id = nan<br>in_building = False\",\"BusBar_MVGrid_1_LVGrid_6_MV<br>peak_load = 0.0<br>p_nom_gen = 0.0<br>v = 0.999816108030442<br>Neighbors = 2<br>v_nom = 20.0<br>x = 7.94535971637188<br>y = 48.0666552118727<br>mv_grid_id = 1<br>lv_grid_id = nan<br>in_building = False\",\"BusBar_MVGrid_1_LVGrid_7_MV<br>peak_load = 0.0<br>p_nom_gen = 0.0<br>v = 1.0048765188347117<br>Neighbors = 1<br>v_nom = 20.0<br>x = 8.05868539549975<br>y = 48.0468283526783<br>mv_grid_id = 1<br>lv_grid_id = nan<br>in_building = False\",\"BusBar_MVGrid_1_LVGrid_8_MV<br>peak_load = 0.0<br>p_nom_gen = 0.0<br>v = 1.0041150222827842<br>Neighbors = 2<br>v_nom = 20.0<br>x = 8.01965714512685<br>y = 48.0548283526783<br>mv_grid_id = 1<br>lv_grid_id = nan<br>in_building = False\",\"BusBar_MVGrid_1_LVGrid_9_MV<br>peak_load = 0.0<br>p_nom_gen = 0.0<br>v = 0.9997767794359788<br>Neighbors = 1<br>v_nom = 20.0<br>x = 7.94428254596581<br>y = 48.0616038160476<br>mv_grid_id = 1<br>lv_grid_id = nan<br>in_building = False\",\"virtual_BusBar_MVGrid_1_LVGrid_9_MV<br>peak_load = 0.0<br>p_nom_gen = 0.0<br>v = 1.0030221971969562<br>Neighbors = 1<br>v_nom = 20.0<br>x = 7.94428254596581<br>y = 48.0604011027559<br>mv_grid_id = 1<br>lv_grid_id = nan<br>in_building = False\",\"virtual_BusBar_MVGrid_1_LVGrid_4_MV<br>peak_load = 0.0<br>p_nom_gen = 0.0<br>v = 1.0045879343939914<br>Neighbors = 1<br>v_nom = 20.0<br>x = 8.02326571451269<br>y = 48.0791153215746<br>mv_grid_id = 1<br>lv_grid_id = nan<br>in_building = False\"],\"x\":[1081450.5805416484,1079822.0374674322,1090300.8527259273,1085193.41849323,1083439.0444101696,1084151.5820264118,1080261.5918671354,1083087.8554311087,1086738.8841266031,1080965.4038771912,1080207.3326979992,1080918.2542375666,1081301.048616426,1081846.7567838156,1082124.9447215311,1083105.0168555244,1084584.9295765366,1087611.6168697318,1083435.404220031,1085221.910396888,1080924.5928785577,1079902.3072356447,1089552.3805136094,1086953.7334579993,1080891.2186805978,1081156.2118145786,1089546.692636576,1086659.7034823103,1081060.710411257,1081057.0878972248,1086999.083238597],\"y\":[5068919.790081119,5068109.428611916,5064831.339604814,5067479.911829123,5068864.921754306,5067619.411786642,5066412.200379407,5066895.486080762,5068515.285851361,5068799.563465143,5068098.6286989385,5067062.480001659,5068736.732897487,5068852.637368732,5068098.767862457,5067536.874662901,5067050.694534248,5064791.124997852,5068728.625644512,5068559.595316855,5068479.76482103,5068107.176406238,5064739.780961795,5068175.987349389,5067250.4447070975,5066948.877911672,5064517.575515352,5065483.635220994,5066389.9026552,5066256.281628456,5068174.773515824],\"type\":\"scatter\"}],                        {\"height\":500,\"hovermode\":\"closest\",\"margin\":{\"b\":20,\"l\":5,\"r\":5,\"t\":40},\"showlegend\":false,\"title\":{\"font\":{\"size\":16}},\"xaxis\":{\"showgrid\":true,\"showticklabels\":true,\"zeroline\":true},\"yaxis\":{\"showgrid\":true,\"showticklabels\":true,\"zeroline\":true,\"scaleanchor\":\"x\",\"scaleratio\":1},\"template\":{\"data\":{\"histogram2dcontour\":[{\"type\":\"histogram2dcontour\",\"colorbar\":{\"outlinewidth\":0,\"ticks\":\"\"},\"colorscale\":[[0.0,\"#0d0887\"],[0.1111111111111111,\"#46039f\"],[0.2222222222222222,\"#7201a8\"],[0.3333333333333333,\"#9c179e\"],[0.4444444444444444,\"#bd3786\"],[0.5555555555555556,\"#d8576b\"],[0.6666666666666666,\"#ed7953\"],[0.7777777777777778,\"#fb9f3a\"],[0.8888888888888888,\"#fdca26\"],[1.0,\"#f0f921\"]]}],\"choropleth\":[{\"type\":\"choropleth\",\"colorbar\":{\"outlinewidth\":0,\"ticks\":\"\"}}],\"histogram2d\":[{\"type\":\"histogram2d\",\"colorbar\":{\"outlinewidth\":0,\"ticks\":\"\"},\"colorscale\":[[0.0,\"#0d0887\"],[0.1111111111111111,\"#46039f\"],[0.2222222222222222,\"#7201a8\"],[0.3333333333333333,\"#9c179e\"],[0.4444444444444444,\"#bd3786\"],[0.5555555555555556,\"#d8576b\"],[0.6666666666666666,\"#ed7953\"],[0.7777777777777778,\"#fb9f3a\"],[0.8888888888888888,\"#fdca26\"],[1.0,\"#f0f921\"]]}],\"heatmap\":[{\"type\":\"heatmap\",\"colorbar\":{\"outlinewidth\":0,\"ticks\":\"\"},\"colorscale\":[[0.0,\"#0d0887\"],[0.1111111111111111,\"#46039f\"],[0.2222222222222222,\"#7201a8\"],[0.3333333333333333,\"#9c179e\"],[0.4444444444444444,\"#bd3786\"],[0.5555555555555556,\"#d8576b\"],[0.6666666666666666,\"#ed7953\"],[0.7777777777777778,\"#fb9f3a\"],[0.8888888888888888,\"#fdca26\"],[1.0,\"#f0f921\"]]}],\"heatmapgl\":[{\"type\":\"heatmapgl\",\"colorbar\":{\"outlinewidth\":0,\"ticks\":\"\"},\"colorscale\":[[0.0,\"#0d0887\"],[0.1111111111111111,\"#46039f\"],[0.2222222222222222,\"#7201a8\"],[0.3333333333333333,\"#9c179e\"],[0.4444444444444444,\"#bd3786\"],[0.5555555555555556,\"#d8576b\"],[0.6666666666666666,\"#ed7953\"],[0.7777777777777778,\"#fb9f3a\"],[0.8888888888888888,\"#fdca26\"],[1.0,\"#f0f921\"]]}],\"contourcarpet\":[{\"type\":\"contourcarpet\",\"colorbar\":{\"outlinewidth\":0,\"ticks\":\"\"}}],\"contour\":[{\"type\":\"contour\",\"colorbar\":{\"outlinewidth\":0,\"ticks\":\"\"},\"colorscale\":[[0.0,\"#0d0887\"],[0.1111111111111111,\"#46039f\"],[0.2222222222222222,\"#7201a8\"],[0.3333333333333333,\"#9c179e\"],[0.4444444444444444,\"#bd3786\"],[0.5555555555555556,\"#d8576b\"],[0.6666666666666666,\"#ed7953\"],[0.7777777777777778,\"#fb9f3a\"],[0.8888888888888888,\"#fdca26\"],[1.0,\"#f0f921\"]]}],\"surface\":[{\"type\":\"surface\",\"colorbar\":{\"outlinewidth\":0,\"ticks\":\"\"},\"colorscale\":[[0.0,\"#0d0887\"],[0.1111111111111111,\"#46039f\"],[0.2222222222222222,\"#7201a8\"],[0.3333333333333333,\"#9c179e\"],[0.4444444444444444,\"#bd3786\"],[0.5555555555555556,\"#d8576b\"],[0.6666666666666666,\"#ed7953\"],[0.7777777777777778,\"#fb9f3a\"],[0.8888888888888888,\"#fdca26\"],[1.0,\"#f0f921\"]]}],\"mesh3d\":[{\"type\":\"mesh3d\",\"colorbar\":{\"outlinewidth\":0,\"ticks\":\"\"}}],\"scatter\":[{\"fillpattern\":{\"fillmode\":\"overlay\",\"size\":10,\"solidity\":0.2},\"type\":\"scatter\"}],\"parcoords\":[{\"type\":\"parcoords\",\"line\":{\"colorbar\":{\"outlinewidth\":0,\"ticks\":\"\"}}}],\"scatterpolargl\":[{\"type\":\"scatterpolargl\",\"marker\":{\"colorbar\":{\"outlinewidth\":0,\"ticks\":\"\"}}}],\"bar\":[{\"error_x\":{\"color\":\"#2a3f5f\"},\"error_y\":{\"color\":\"#2a3f5f\"},\"marker\":{\"line\":{\"color\":\"#E5ECF6\",\"width\":0.5},\"pattern\":{\"fillmode\":\"overlay\",\"size\":10,\"solidity\":0.2}},\"type\":\"bar\"}],\"scattergeo\":[{\"type\":\"scattergeo\",\"marker\":{\"colorbar\":{\"outlinewidth\":0,\"ticks\":\"\"}}}],\"scatterpolar\":[{\"type\":\"scatterpolar\",\"marker\":{\"colorbar\":{\"outlinewidth\":0,\"ticks\":\"\"}}}],\"histogram\":[{\"marker\":{\"pattern\":{\"fillmode\":\"overlay\",\"size\":10,\"solidity\":0.2}},\"type\":\"histogram\"}],\"scattergl\":[{\"type\":\"scattergl\",\"marker\":{\"colorbar\":{\"outlinewidth\":0,\"ticks\":\"\"}}}],\"scatter3d\":[{\"type\":\"scatter3d\",\"line\":{\"colorbar\":{\"outlinewidth\":0,\"ticks\":\"\"}},\"marker\":{\"colorbar\":{\"outlinewidth\":0,\"ticks\":\"\"}}}],\"scattermapbox\":[{\"type\":\"scattermapbox\",\"marker\":{\"colorbar\":{\"outlinewidth\":0,\"ticks\":\"\"}}}],\"scatterternary\":[{\"type\":\"scatterternary\",\"marker\":{\"colorbar\":{\"outlinewidth\":0,\"ticks\":\"\"}}}],\"scattercarpet\":[{\"type\":\"scattercarpet\",\"marker\":{\"colorbar\":{\"outlinewidth\":0,\"ticks\":\"\"}}}],\"carpet\":[{\"aaxis\":{\"endlinecolor\":\"#2a3f5f\",\"gridcolor\":\"white\",\"linecolor\":\"white\",\"minorgridcolor\":\"white\",\"startlinecolor\":\"#2a3f5f\"},\"baxis\":{\"endlinecolor\":\"#2a3f5f\",\"gridcolor\":\"white\",\"linecolor\":\"white\",\"minorgridcolor\":\"white\",\"startlinecolor\":\"#2a3f5f\"},\"type\":\"carpet\"}],\"table\":[{\"cells\":{\"fill\":{\"color\":\"#EBF0F8\"},\"line\":{\"color\":\"white\"}},\"header\":{\"fill\":{\"color\":\"#C8D4E3\"},\"line\":{\"color\":\"white\"}},\"type\":\"table\"}],\"barpolar\":[{\"marker\":{\"line\":{\"color\":\"#E5ECF6\",\"width\":0.5},\"pattern\":{\"fillmode\":\"overlay\",\"size\":10,\"solidity\":0.2}},\"type\":\"barpolar\"}],\"pie\":[{\"automargin\":true,\"type\":\"pie\"}]},\"layout\":{\"autotypenumbers\":\"strict\",\"colorway\":[\"#636efa\",\"#EF553B\",\"#00cc96\",\"#ab63fa\",\"#FFA15A\",\"#19d3f3\",\"#FF6692\",\"#B6E880\",\"#FF97FF\",\"#FECB52\"],\"font\":{\"color\":\"#2a3f5f\"},\"hovermode\":\"closest\",\"hoverlabel\":{\"align\":\"left\"},\"paper_bgcolor\":\"white\",\"plot_bgcolor\":\"#E5ECF6\",\"polar\":{\"bgcolor\":\"#E5ECF6\",\"angularaxis\":{\"gridcolor\":\"white\",\"linecolor\":\"white\",\"ticks\":\"\"},\"radialaxis\":{\"gridcolor\":\"white\",\"linecolor\":\"white\",\"ticks\":\"\"}},\"ternary\":{\"bgcolor\":\"#E5ECF6\",\"aaxis\":{\"gridcolor\":\"white\",\"linecolor\":\"white\",\"ticks\":\"\"},\"baxis\":{\"gridcolor\":\"white\",\"linecolor\":\"white\",\"ticks\":\"\"},\"caxis\":{\"gridcolor\":\"white\",\"linecolor\":\"white\",\"ticks\":\"\"}},\"coloraxis\":{\"colorbar\":{\"outlinewidth\":0,\"ticks\":\"\"}},\"colorscale\":{\"sequential\":[[0.0,\"#0d0887\"],[0.1111111111111111,\"#46039f\"],[0.2222222222222222,\"#7201a8\"],[0.3333333333333333,\"#9c179e\"],[0.4444444444444444,\"#bd3786\"],[0.5555555555555556,\"#d8576b\"],[0.6666666666666666,\"#ed7953\"],[0.7777777777777778,\"#fb9f3a\"],[0.8888888888888888,\"#fdca26\"],[1.0,\"#f0f921\"]],\"sequentialminus\":[[0.0,\"#0d0887\"],[0.1111111111111111,\"#46039f\"],[0.2222222222222222,\"#7201a8\"],[0.3333333333333333,\"#9c179e\"],[0.4444444444444444,\"#bd3786\"],[0.5555555555555556,\"#d8576b\"],[0.6666666666666666,\"#ed7953\"],[0.7777777777777778,\"#fb9f3a\"],[0.8888888888888888,\"#fdca26\"],[1.0,\"#f0f921\"]],\"diverging\":[[0,\"#8e0152\"],[0.1,\"#c51b7d\"],[0.2,\"#de77ae\"],[0.3,\"#f1b6da\"],[0.4,\"#fde0ef\"],[0.5,\"#f7f7f7\"],[0.6,\"#e6f5d0\"],[0.7,\"#b8e186\"],[0.8,\"#7fbc41\"],[0.9,\"#4d9221\"],[1,\"#276419\"]]},\"xaxis\":{\"gridcolor\":\"white\",\"linecolor\":\"white\",\"ticks\":\"\",\"title\":{\"standoff\":15},\"zerolinecolor\":\"white\",\"automargin\":true,\"zerolinewidth\":2},\"yaxis\":{\"gridcolor\":\"white\",\"linecolor\":\"white\",\"ticks\":\"\",\"title\":{\"standoff\":15},\"zerolinecolor\":\"white\",\"automargin\":true,\"zerolinewidth\":2},\"scene\":{\"xaxis\":{\"backgroundcolor\":\"#E5ECF6\",\"gridcolor\":\"white\",\"linecolor\":\"white\",\"showbackground\":true,\"ticks\":\"\",\"zerolinecolor\":\"white\",\"gridwidth\":2},\"yaxis\":{\"backgroundcolor\":\"#E5ECF6\",\"gridcolor\":\"white\",\"linecolor\":\"white\",\"showbackground\":true,\"ticks\":\"\",\"zerolinecolor\":\"white\",\"gridwidth\":2},\"zaxis\":{\"backgroundcolor\":\"#E5ECF6\",\"gridcolor\":\"white\",\"linecolor\":\"white\",\"showbackground\":true,\"ticks\":\"\",\"zerolinecolor\":\"white\",\"gridwidth\":2}},\"shapedefaults\":{\"line\":{\"color\":\"#2a3f5f\"}},\"annotationdefaults\":{\"arrowcolor\":\"#2a3f5f\",\"arrowhead\":0,\"arrowwidth\":1},\"geo\":{\"bgcolor\":\"white\",\"landcolor\":\"#E5ECF6\",\"subunitcolor\":\"white\",\"showland\":true,\"showlakes\":true,\"lakecolor\":\"white\"},\"title\":{\"x\":0.05},\"mapbox\":{\"style\":\"light\"}}}},                        {\"responsive\": true}                    ).then(function(){\n",
       "                            \n",
       "var gd = document.getElementById('7c03434d-0782-416d-96ba-99a2a3c36a2c');\n",
       "var x = new MutationObserver(function (mutations, observer) {{\n",
       "        var display = window.getComputedStyle(gd).display;\n",
       "        if (!display || display === 'none') {{\n",
       "            console.log([gd, 'removed!']);\n",
       "            Plotly.purge(gd);\n",
       "            observer.disconnect();\n",
       "        }}\n",
       "}});\n",
       "\n",
       "// Listen for the removal of the full notebook cells\n",
       "var notebookContainer = gd.closest('#notebook-container');\n",
       "if (notebookContainer) {{\n",
       "    x.observe(notebookContainer, {childList: true});\n",
       "}}\n",
       "\n",
       "// Listen for the clearing of the current output cell\n",
       "var outputEl = gd.closest('.output');\n",
       "if (outputEl) {{\n",
       "    x.observe(outputEl, {childList: true});\n",
       "}}\n",
       "\n",
       "                        })                };                });            </script>        </div>"
      ]
     },
     "metadata": {},
     "output_type": "display_data"
    }
   ],
   "source": [
    "plot_plotly(\n",
    "    edisgo_obj=edisgo_reinforced,\n",
    "    grid=None,\n",
    "    line_color=\"reinforce\",\n",
    "    node_color=\"adjacencies\",\n",
    "    line_result_selection=\"max\",\n",
    "    node_result_selection=\"max\",\n",
    "    selected_timesteps=None,\n",
    "    center_coordinates=True,\n",
    "    pseudo_coordinates=False,\n",
    "    node_selection=[\n",
    "        'Bus_MVStation_1',\n",
    "        'Bus_BranchTee_MVGrid_1_5',\n",
    "        'Bus_BranchTee_MVGrid_1_10',\n",
    "        'Bus_GeneratorFluctuating_4',\n",
    "        'Bus_BranchTee_MVGrid_1_11',\n",
    "        'Bus_GeneratorFluctuating_3',\n",
    "        'BusBar_MVGrid_1_LVGrid_4_MV'\n",
    "    ]\n",
    ")"
   ]
  },
  {
   "cell_type": "markdown",
   "metadata": {
    "tags": []
   },
   "source": [
    "### Dash plot app which calls plot_plotly\n",
    "One edisgo object creates one large plot. Two or more edisgo objects create two adjacent plots, where the objects to be plotted are selected in the dropdown menu."
   ]
  },
  {
   "cell_type": "markdown",
   "metadata": {
    "tags": []
   },
   "source": [
    "#### One interactive plot"
   ]
  },
  {
   "cell_type": "code",
<<<<<<< HEAD
   "execution_count": 12,
   "metadata": {},
=======
   "execution_count": null,
   "metadata": {
    "scrolled": true
   },
>>>>>>> 10d0b3bf
   "outputs": [],
   "source": [
    "plot_dash(edisgo_objects=edisgo_analyzed)\n",
    "time.sleep(2)"
   ]
  },
  {
   "cell_type": "markdown",
   "metadata": {},
   "source": [
    "#### Two interactives plots side by side"
   ]
  },
  {
   "cell_type": "code",
   "execution_count": null,
   "metadata": {},
   "outputs": [],
   "source": [
    "plot_dash(edisgo_objects={\"edisgo_analyzed\": edisgo_analyzed, \"edisgo_reinforced\": edisgo_reinforced})\n",
    "time.sleep(1)"
   ]
  },
  {
   "cell_type": "markdown",
   "metadata": {},
   "source": [
    "#### Two interactives plots side by side with 3 EDisGo objects\n",
    "\n",
    "Choose your edisgo objects in the drop down menu."
   ]
  },
  {
   "cell_type": "code",
   "execution_count": null,
   "metadata": {},
   "outputs": [],
   "source": [
    "plot_dash(\n",
    "    edisgo_objects={\n",
    "        \"edisgo_root\": edisgo_root,\n",
    "        \"edisgo_analyzed\": edisgo_analyzed,\n",
    "        \"edisgo_reinforced\": edisgo_reinforced\n",
    "    }\n",
    ")"
   ]
  }
 ],
 "metadata": {
  "kernelspec": {
   "display_name": "Python 3 (ipykernel)",
   "language": "python",
   "name": "python3"
  },
  "language_info": {
   "codemirror_mode": {
    "name": "ipython",
    "version": 3
   },
   "file_extension": ".py",
   "mimetype": "text/x-python",
   "name": "python",
   "nbconvert_exporter": "python",
   "pygments_lexer": "ipython3",
   "version": "3.8.10"
  },
  "toc": {
   "base_numbering": 1,
   "nav_menu": {},
   "number_sections": true,
   "sideBar": true,
   "skip_h1_title": false,
   "title_cell": "Table of Contents",
   "title_sidebar": "Contents",
   "toc_cell": false,
   "toc_position": {},
   "toc_section_display": true,
   "toc_window_display": false
  }
 },
 "nbformat": 4,
 "nbformat_minor": 4
}<|MERGE_RESOLUTION|>--- conflicted
+++ resolved
@@ -257,1800 +257,9 @@
   },
   {
    "cell_type": "code",
-   "execution_count": 10,
-   "metadata": {},
-   "outputs": [
-    {
-     "data": {
-      "application/vnd.plotly.v1+json": {
-       "config": {
-        "plotlyServerURL": "https://plot.ly"
-       },
-       "data": [
-        {
-         "hoverinfo": "text",
-         "marker": {
-          "color": "white",
-          "opacity": 0,
-          "size": 10
-         },
-         "mode": "markers",
-         "text": [
-          "Line_10003<br>Loading = 4.289802219545046<br>bus0 = Bus_MVStation_1<br>bus1 = Bus_BranchTee_MVGrid_1_1<br>length = 0.083904310632546<br>x = 0.031103993574751<br>r = 0.031044594934042<br>s_nom = 7.27461339178928<br>num_parallel = 1.0<br>type_info = 48-AL1/8-ST1A<br>kind = line",
-          "Line_10004<br>Loading = 0.15658759101092978<br>bus0 = Bus_MVStation_1<br>bus1 = Bus_BranchTee_MVGrid_1_4<br>length = 0.226148217025158<br>x = 0.083834938112983<br>r = 0.083674840299309<br>s_nom = 7.27461339178928<br>num_parallel = 1.0<br>type_info = 48-AL1/8-ST1A<br>kind = line",
-          "Line_10005<br>Loading = 7.741373355518216<br>bus0 = Bus_MVStation_1<br>bus1 = Bus_BranchTee_MVGrid_1_5<br>length = 0.543380191002877<br>x = 0.201435347506981<br>r = 0.201050670671064<br>s_nom = 7.27461339178928<br>num_parallel = 1.0<br>type_info = 48-AL1/8-ST1A<br>kind = line",
-          "Line_10006<br>Loading = 8.469545208335326<br>bus0 = Bus_MVStation_1<br>bus1 = Bus_BranchTee_MVGrid_1_6<br>length = 0.297650465459542<br>x = 0.110341388843783<br>r = 0.110130672220031<br>s_nom = 7.27461339178928<br>num_parallel = 1.0<br>type_info = NA2XS2Y 3x1x185 RM/25<br>kind = line",
-          "Line_10011<br>Loading = 0.8611111111118184<br>bus0 = BusBar_MVGrid_1_LVGrid_2_MV<br>bus1 = Bus_Generator_1<br>length = 0.138872233591103<br>x = 0.051481038682815<br>r = 0.051382726428708<br>s_nom = 7.27461339178928<br>num_parallel = 1.0<br>type_info = 48-AL1/8-ST1A<br>kind = line",
-          "Line_10025<br>Loading = 2.5555555555576777<br>bus0 = Bus_GeneratorFluctuating_2<br>bus1 = BusBar_MVGrid_1_LVGrid_3_MV<br>length = 1.26723954<br>x = 0.469775750645896<br>r = 0.4688786298<br>s_nom = 7.27461339178928<br>num_parallel = 1.0<br>type_info = 48-AL1/8-ST1A<br>kind = cable",
-          "Line_10029<br>Loading = 2.5216666666673677<br>bus0 = Bus_BranchTee_MVGrid_1_11<br>bus1 = Bus_GeneratorFluctuating_3<br>length = 0.203355255541373<br>x = 0.075385406471563<br>r = 0.075241444550308<br>s_nom = 7.27461339178928<br>num_parallel = 1.0<br>type_info = 48-AL1/8-ST1A<br>kind = cable",
-          "Line_10027<br>Loading = 1.822777777777603<br>bus0 = Bus_GeneratorFluctuating_4<br>bus1 = Bus_BranchTee_MVGrid_1_10<br>length = 0.322656877175863<br>x = 0.119611464045978<br>r = 0.119383044555069<br>s_nom = 7.27461339178928<br>num_parallel = 1.0<br>type_info = 48-AL1/8-ST1A<br>kind = cable",
-          "Line_10020<br>Loading = 2.55555555560692<br>bus0 = Bus_BranchTee_MVGrid_1_8<br>bus1 = Bus_GeneratorFluctuating_5<br>length = 0.001<br>x = 0.000370707933124<br>r = 0.00037<br>s_nom = 7.27461339178928<br>num_parallel = 1.0<br>type_info = 48-AL1/8-ST1A<br>kind = cable",
-          "Line_10013<br>Loading = 3.3888888888892987<br>bus0 = Bus_BranchTee_MVGrid_1_3<br>bus1 = Bus_GeneratorFluctuating_6<br>length = 0.307472748812273<br>x = 0.113982587204028<br>r = 0.113764917060541<br>s_nom = 7.27461339178928<br>num_parallel = 1.0<br>type_info = 48-AL1/8-ST1A<br>kind = cable",
-          "Line_10018<br>Loading = 3.3333333333336523<br>bus0 = Bus_GeneratorFluctuating_7<br>bus1 = Bus_BranchTee_MVGrid_1_7<br>length = 0.468278333841994<br>x = 0.173594493265127<br>r = 0.173262983521538<br>s_nom = 7.27461339178928<br>num_parallel = 1.0<br>type_info = 48-AL1/8-ST1A<br>kind = cable",
-          "Line_10032<br>Loading = 3.3333333333210007<br>bus0 = BusBar_MVGrid_1_LVGrid_4_MV<br>bus1 = Bus_GeneratorFluctuating_8<br>length = 0.001<br>x = 0.000370707933124<br>r = 0.00037<br>s_nom = 7.27461339178928<br>num_parallel = 1.0<br>type_info = 48-AL1/8-ST1A<br>kind = cable",
-          "Line_10007<br>Loading = 4.295334806115695<br>bus0 = Bus_BranchTee_MVGrid_1_1<br>bus1 = BusBar_MVGrid_1_LVGrid_1_MV<br>length = 0.722445826838636<br>x = 0.267816399261118<br>r = 0.267304955930295<br>s_nom = 7.27461339178928<br>num_parallel = 1.0<br>type_info = NA2XS2Y 3x1x185 RM/25<br>kind = line",
-          "Line_10008<br>Loading = 4.258336463748079<br>bus0 = Bus_BranchTee_MVGrid_1_2<br>bus1 = BusBar_MVGrid_1_LVGrid_1_MV<br>length = 0.132867031507129<br>x = 0.049254862630276<br>r = 0.049160801657638<br>s_nom = 7.27461339178928<br>num_parallel = 1.0<br>type_info = 48-AL1/8-ST1A<br>kind = line",
-          "Line_10009<br>Loading = 0.8662193059088681<br>bus0 = Bus_BranchTee_MVGrid_1_2<br>bus1 = BusBar_MVGrid_1_LVGrid_2_MV<br>length = 0.705785336662554<br>x = 0.261640223383117<br>r = 0.261140574565145<br>s_nom = 7.27461339178928<br>num_parallel = 1.0<br>type_info = 48-AL1/8-ST1A<br>kind = line",
-          "Line_10010<br>Loading = 3.3924192568716145<br>bus0 = Bus_BranchTee_MVGrid_1_2<br>bus1 = BusBar_MVGrid_1_LVGrid_5_MV<br>length = 0.012061682815469<br>x = 0.004471361506515<br>r = 0.004462822641724<br>s_nom = 7.27461339178928<br>num_parallel = 1.0<br>type_info = 48-AL1/8-ST1A<br>kind = line",
-          "Line_10012<br>Loading = 3.38738888103316<br>bus0 = Bus_BranchTee_MVGrid_1_3<br>bus1 = BusBar_MVGrid_1_LVGrid_5_MV<br>length = 0.926662521213033<br>x = 0.343521147941983<br>r = 0.342865132848822<br>s_nom = 7.27461339178928<br>num_parallel = 1.0<br>type_info = 48-AL1/8-ST1A<br>kind = line",
-          "Line_10016<br>Loading = 1.6126335350311464e-13<br>bus0 = Bus_BranchTee_MVGrid_1_3<br>bus1 = virtual_BusBar_MVGrid_1_LVGrid_9_MV<br>length = 0.661777693745236<br>x = 0.245326241035596<br>r = 0.244857746685737<br>s_nom = 7.27461339178928<br>num_parallel = 1.0<br>type_info = 48-AL1/8-ST1A<br>kind = cable",
-          "Line_10014<br>Loading = 0.15658103965528467<br>bus0 = Bus_BranchTee_MVGrid_1_4<br>bus1 = BusBar_MVGrid_1_LVGrid_6_MV<br>length = 0.785931969351047<br>x = 0.291351215933884<br>r = 0.290794828659887<br>s_nom = 7.27461339178928<br>num_parallel = 1.0<br>type_info = 48-AL1/8-ST1A<br>kind = cable",
-          "Line_10026<br>Loading = 7.751828050845921<br>bus0 = Bus_BranchTee_MVGrid_1_5<br>bus1 = Bus_BranchTee_MVGrid_1_10<br>length = 0.41419799375453<br>x = 0.153546482168682<br>r = 0.153253257689176<br>s_nom = 7.27461339178928<br>num_parallel = 1.0<br>type_info = 48-AL1/8-ST1A<br>kind = cable",
-          "Line_10017<br>Loading = 8.49014386846336<br>bus0 = Bus_BranchTee_MVGrid_1_6<br>bus1 = Bus_BranchTee_MVGrid_1_7<br>length = 0.690714941884979<br>x = 0.256053508483765<br>r = 0.255564528497442<br>s_nom = 7.27461339178928<br>num_parallel = 1.0<br>type_info = 48-AL1/8-ST1A<br>kind = cable",
-          "Line_10019<br>Loading = 5.163538697951342<br>bus0 = Bus_BranchTee_MVGrid_1_8<br>bus1 = Bus_BranchTee_MVGrid_1_7<br>length = 0.403852029<br>x = 0.14971115095836<br>r = 0.14942525073<br>s_nom = 7.27461339178928<br>num_parallel = 1.0<br>type_info = 48-AL1/8-ST1A<br>kind = cable",
-          "Line_10021<br>Loading = 2.6119498024380228<br>bus0 = Bus_BranchTee_MVGrid_1_8<br>bus1 = BusBar_MVGrid_1_LVGrid_8_MV<br>length = 1.378502271<br>x = 0.511021727688593<br>r = 0.51004584027<br>s_nom = 7.27461339178928<br>num_parallel = 1.0<br>type_info = 48-AL1/8-ST1A<br>kind = cable",
-          "Line_10022<br>Loading = 2.585246456583186<br>bus0 = Bus_BranchTee_MVGrid_1_9<br>bus1 = BusBar_MVGrid_1_LVGrid_8_MV<br>length = 0.437506744572693<br>x = 0.162187221008176<br>r = 0.161877495491896<br>s_nom = 7.27461339178928<br>num_parallel = 1.0<br>type_info = 48-AL1/8-ST1A<br>kind = cable",
-          "Line_10023<br>Loading = 2.5859449805827626<br>bus0 = Bus_BranchTee_MVGrid_1_9<br>bus1 = BusBar_MVGrid_1_LVGrid_3_MV<br>length = 0.251147233966026<br>x = 0.093102272013254<br>r = 0.09292447656743<br>s_nom = 7.27461339178928<br>num_parallel = 1.0<br>type_info = 48-AL1/8-ST1A<br>kind = cable",
-          "Line_10031<br>Loading = 0.0<br>bus0 = Bus_BranchTee_MVGrid_1_9<br>bus1 = virtual_BusBar_MVGrid_1_LVGrid_4_MV<br>length = 0.543380191002877<br>x = 0.201435347506981<br>r = 0.201050670671064<br>s_nom = 7.27461339178928<br>num_parallel = 1.0<br>type_info = 48-AL1/8-ST1A<br>kind = cable",
-          "Line_10028<br>Loading = 5.93700350902972<br>bus0 = Bus_BranchTee_MVGrid_1_11<br>bus1 = Bus_BranchTee_MVGrid_1_10<br>length = 0.502639122266729<br>x = 0.186332310122557<br>r = 0.18597647523869<br>s_nom = 7.27461339178928<br>num_parallel = 1.0<br>type_info = 48-AL1/8-ST1A<br>kind = cable",
-          "Line_10030<br>Loading = 3.4171931071523463<br>bus0 = Bus_BranchTee_MVGrid_1_11<br>bus1 = BusBar_MVGrid_1_LVGrid_4_MV<br>length = 0.262336104334286<br>x = 0.097250075021459<br>r = 0.097064358603686<br>s_nom = 7.27461339178928<br>num_parallel = 1.0<br>type_info = 48-AL1/8-ST1A<br>kind = cable",
-          "Line_10024<br>Loading = 0.0693092429083005<br>bus0 = BusBar_MVGrid_1_LVGrid_7_MV<br>bus1 = BusBar_MVGrid_1_LVGrid_3_MV<br>length = 0.9840075060051<br>x = 0.364779388729255<br>r = 0.364082777221887<br>s_nom = 7.27461339178928<br>num_parallel = 1.0<br>type_info = 48-AL1/8-ST1A<br>kind = cable",
-          "Line_10015<br>Loading = 0.06819180563578973<br>bus0 = BusBar_MVGrid_1_LVGrid_6_MV<br>bus1 = BusBar_MVGrid_1_LVGrid_9_MV<br>length = 0.491545784577804<br>x = 0.182219921836454<br>r = 0.181871940293787<br>s_nom = 7.27461339178928<br>num_parallel = 1.0<br>type_info = 48-AL1/8-ST1A<br>kind = cable"
-         ],
-         "type": "scatter",
-         "x": [
-          1081207.9922094196,
-          1081375.814579037,
-          1081648.668662732,
-          1081787.7626315895,
-          1079862.1723515382,
-          1089926.6166197686,
-          1085207.664445059,
-          1083437.2243151003,
-          1084368.2558014742,
-          1080589.923052351,
-          1083096.4361433163,
-          1086846.3087923015,
-          1080944.9983778745,
-          1080565.9627882782,
-          1080054.819966822,
-          1080549.2756892983,
-          1080904.736459082,
-          1080987.6710673957,
-          1081228.6302155023,
-          1082641.0805019233,
-          1082614.980788528,
-          1083844.9732160307,
-          1085622.3165294235,
-          1087135.660176021,
-          1088581.9986916706,
-          1087305.3500541644,
-          1084328.6573084593,
-          1086087.8219274436,
-          1089549.536575093,
-          1081108.4611129179
-         ],
-         "y": [
-          5068859.676773131,
-          5068828.261489303,
-          5068886.213724926,
-          5068509.278971788,
-          5068108.302509077,
-          5064785.560283304,
-          5068019.753572989,
-          5068796.773699408,
-          5067335.053160445,
-          5066737.340190534,
-          5067216.180371832,
-          5068345.636600375,
-          5068639.664143086,
-          5068289.196759984,
-          5068102.902552589,
-          5067674.5367030185,
-          5067156.462354379,
-          5066659.380815058,
-          5067842.805404579,
-          5068790.631506622,
-          5067817.821262679,
-          5067293.784598574,
-          5066267.164877621,
-          5065137.380109424,
-          5064765.452979824,
-          5066482.949256838,
-          5068644.110480683,
-          5068367.791333122,
-          5064628.6782385735,
-          5066669.390283436
-         ]
-        },
-        {
-         "hoverinfo": "none",
-         "line": {
-          "color": "#d9dce1",
-          "width": 2
-         },
-         "mode": "lines",
-         "opacity": 0.4,
-         "type": "scatter",
-         "x": [
-          1081450.5805416484,
-          1080965.4038771912,
-          null
-         ],
-         "y": [
-          5068919.790081119,
-          5068799.563465143,
-          null
-         ]
-        },
-        {
-         "hoverinfo": "none",
-         "line": {
-          "color": "#3b4cc0",
-          "width": 2
-         },
-         "mode": "lines",
-         "opacity": 0.4,
-         "type": "scatter",
-         "x": [
-          1081450.5805416484,
-          1081301.048616426,
-          null
-         ],
-         "y": [
-          5068919.790081119,
-          5068736.732897487,
-          null
-         ]
-        },
-        {
-         "hoverinfo": "none",
-         "line": {
-          "color": "#d44e41",
-          "width": 2
-         },
-         "mode": "lines",
-         "opacity": 0.4,
-         "type": "scatter",
-         "x": [
-          1081450.5805416484,
-          1081846.7567838156,
-          null
-         ],
-         "y": [
-          5068919.790081119,
-          5068852.637368732,
-          null
-         ]
-        },
-        {
-         "hoverinfo": "none",
-         "line": {
-          "color": "#b40426",
-          "width": 2
-         },
-         "mode": "lines",
-         "opacity": 0.4,
-         "type": "scatter",
-         "x": [
-          1081450.5805416484,
-          1082124.9447215311,
-          null
-         ],
-         "y": [
-          5068919.790081119,
-          5068098.767862457,
-          null
-         ]
-        },
-        {
-         "hoverinfo": "none",
-         "line": {
-          "color": "#4e68d8",
-          "width": 2
-         },
-         "mode": "lines",
-         "opacity": 0.4,
-         "type": "scatter",
-         "x": [
-          1079822.0374674322,
-          1079902.3072356447,
-          null
-         ],
-         "y": [
-          5068109.428611916,
-          5068107.176406238,
-          null
-         ]
-        },
-        {
-         "hoverinfo": "none",
-         "line": {
-          "color": "#94b6ff",
-          "width": 2
-         },
-         "mode": "lines",
-         "opacity": 0.4,
-         "type": "scatter",
-         "x": [
-          1090300.8527259273,
-          1089552.3805136094,
-          null
-         ],
-         "y": [
-          5064831.339604814,
-          5064739.780961795,
-          null
-         ]
-        },
-        {
-         "hoverinfo": "none",
-         "line": {
-          "color": "#93b5fe",
-          "width": 2
-         },
-         "mode": "lines",
-         "opacity": 0.4,
-         "type": "scatter",
-         "x": [
-          1085193.41849323,
-          1085221.910396888,
-          null
-         ],
-         "y": [
-          5067479.911829123,
-          5068559.595316855,
-          null
-         ]
-        },
-        {
-         "hoverinfo": "none",
-         "line": {
-          "color": "#7597f6",
-          "width": 2
-         },
-         "mode": "lines",
-         "opacity": 0.4,
-         "type": "scatter",
-         "x": [
-          1083439.0444101696,
-          1083435.404220031,
-          null
-         ],
-         "y": [
-          5068864.921754306,
-          5068728.625644512,
-          null
-         ]
-        },
-        {
-         "hoverinfo": "none",
-         "line": {
-          "color": "#94b6ff",
-          "width": 2
-         },
-         "mode": "lines",
-         "opacity": 0.4,
-         "type": "scatter",
-         "x": [
-          1084151.5820264118,
-          1084584.9295765366,
-          null
-         ],
-         "y": [
-          5067619.411786642,
-          5067050.694534248,
-          null
-         ]
-        },
-        {
-         "hoverinfo": "none",
-         "line": {
-          "color": "#b7cff9",
-          "width": 2
-         },
-         "mode": "lines",
-         "opacity": 0.4,
-         "type": "scatter",
-         "x": [
-          1080261.5918671354,
-          1080918.2542375666,
-          null
-         ],
-         "y": [
-          5066412.200379407,
-          5067062.480001659,
-          null
-         ]
-        },
-        {
-         "hoverinfo": "none",
-         "line": {
-          "color": "#b6cefa",
-          "width": 2
-         },
-         "mode": "lines",
-         "opacity": 0.4,
-         "type": "scatter",
-         "x": [
-          1083087.8554311087,
-          1083105.0168555244,
-          null
-         ],
-         "y": [
-          5066895.486080762,
-          5067536.874662901,
-          null
-         ]
-        },
-        {
-         "hoverinfo": "none",
-         "line": {
-          "color": "#b6cefa",
-          "width": 2
-         },
-         "mode": "lines",
-         "opacity": 0.4,
-         "type": "scatter",
-         "x": [
-          1086738.8841266031,
-          1086953.7334579993,
-          null
-         ],
-         "y": [
-          5068515.285851361,
-          5068175.987349389,
-          null
-         ]
-        },
-        {
-         "hoverinfo": "none",
-         "line": {
-          "color": "#d9dce1",
-          "width": 2
-         },
-         "mode": "lines",
-         "opacity": 0.4,
-         "type": "scatter",
-         "x": [
-          1080965.4038771912,
-          1080924.5928785577,
-          null
-         ],
-         "y": [
-          5068799.563465143,
-          5068479.76482103,
-          null
-         ]
-        },
-        {
-         "hoverinfo": "none",
-         "line": {
-          "color": "#d8dce2",
-          "width": 2
-         },
-         "mode": "lines",
-         "opacity": 0.4,
-         "type": "scatter",
-         "x": [
-          1080207.3326979992,
-          1080924.5928785577,
-          null
-         ],
-         "y": [
-          5068098.6286989385,
-          5068479.76482103,
-          null
-         ]
-        },
-        {
-         "hoverinfo": "none",
-         "line": {
-          "color": "#4e68d8",
-          "width": 2
-         },
-         "mode": "lines",
-         "opacity": 0.4,
-         "type": "scatter",
-         "x": [
-          1080207.3326979992,
-          1079902.3072356447,
-          null
-         ],
-         "y": [
-          5068098.6286989385,
-          5068107.176406238,
-          null
-         ]
-        },
-        {
-         "hoverinfo": "none",
-         "line": {
-          "color": "#b7cff9",
-          "width": 2
-         },
-         "mode": "lines",
-         "opacity": 0.4,
-         "type": "scatter",
-         "x": [
-          1080207.3326979992,
-          1080891.2186805978,
-          null
-         ],
-         "y": [
-          5068098.6286989385,
-          5067250.4447070975,
-          null
-         ]
-        },
-        {
-         "hoverinfo": "none",
-         "line": {
-          "color": "#b7cff9",
-          "width": 2
-         },
-         "mode": "lines",
-         "opacity": 0.4,
-         "type": "scatter",
-         "x": [
-          1080918.2542375666,
-          1080891.2186805978,
-          null
-         ],
-         "y": [
-          5067062.480001659,
-          5067250.4447070975,
-          null
-         ]
-        },
-        {
-         "hoverinfo": "none",
-         "line": {
-          "color": "#3b4cc0",
-          "width": 2
-         },
-         "mode": "lines",
-         "opacity": 0.4,
-         "type": "scatter",
-         "x": [
-          1080918.2542375666,
-          1081057.0878972248,
-          null
-         ],
-         "y": [
-          5067062.480001659,
-          5066256.281628456,
-          null
-         ]
-        },
-        {
-         "hoverinfo": "none",
-         "line": {
-          "color": "#3b4cc0",
-          "width": 2
-         },
-         "mode": "lines",
-         "opacity": 0.4,
-         "type": "scatter",
-         "x": [
-          1081301.048616426,
-          1081156.2118145786,
-          null
-         ],
-         "y": [
-          5068736.732897487,
-          5066948.877911672,
-          null
-         ]
-        },
-        {
-         "hoverinfo": "none",
-         "line": {
-          "color": "#d44e41",
-          "width": 2
-         },
-         "mode": "lines",
-         "opacity": 0.4,
-         "type": "scatter",
-         "x": [
-          1081846.7567838156,
-          1083435.404220031,
-          null
-         ],
-         "y": [
-          5068852.637368732,
-          5068728.625644512,
-          null
-         ]
-        },
-        {
-         "hoverinfo": "none",
-         "line": {
-          "color": "#b40426",
-          "width": 2
-         },
-         "mode": "lines",
-         "opacity": 0.4,
-         "type": "scatter",
-         "x": [
-          1082124.9447215311,
-          1083105.0168555244,
-          null
-         ],
-         "y": [
-          5068098.767862457,
-          5067536.874662901,
-          null
-         ]
-        },
-        {
-         "hoverinfo": "none",
-         "line": {
-          "color": "#f1cdba",
-          "width": 2
-         },
-         "mode": "lines",
-         "opacity": 0.4,
-         "type": "scatter",
-         "x": [
-          1083105.0168555244,
-          1084584.9295765366,
-          null
-         ],
-         "y": [
-          5067536.874662901,
-          5067050.694534248,
-          null
-         ]
-        },
-        {
-         "hoverinfo": "none",
-         "line": {
-          "color": "#97b8ff",
-          "width": 2
-         },
-         "mode": "lines",
-         "opacity": 0.4,
-         "type": "scatter",
-         "x": [
-          1084584.9295765366,
-          1086659.7034823103,
-          null
-         ],
-         "y": [
-          5067050.694534248,
-          5065483.635220994,
-          null
-         ]
-        },
-        {
-         "hoverinfo": "none",
-         "line": {
-          "color": "#96b7ff",
-          "width": 2
-         },
-         "mode": "lines",
-         "opacity": 0.4,
-         "type": "scatter",
-         "x": [
-          1087611.6168697318,
-          1086659.7034823103,
-          null
-         ],
-         "y": [
-          5064791.124997852,
-          5065483.635220994,
-          null
-         ]
-        },
-        {
-         "hoverinfo": "none",
-         "line": {
-          "color": "#96b7ff",
-          "width": 2
-         },
-         "mode": "lines",
-         "opacity": 0.4,
-         "type": "scatter",
-         "x": [
-          1087611.6168697318,
-          1089552.3805136094,
-          null
-         ],
-         "y": [
-          5064791.124997852,
-          5064739.780961795,
-          null
-         ]
-        },
-        {
-         "hoverinfo": "none",
-         "line": {
-          "color": "#3b4cc0",
-          "width": 2
-         },
-         "mode": "lines",
-         "opacity": 0.4,
-         "type": "scatter",
-         "x": [
-          1087611.6168697318,
-          1086999.083238597,
-          null
-         ],
-         "y": [
-          5064791.124997852,
-          5068174.773515824,
-          null
-         ]
-        },
-        {
-         "hoverinfo": "none",
-         "line": {
-          "color": "#f7b194",
-          "width": 2
-         },
-         "mode": "lines",
-         "opacity": 0.4,
-         "type": "scatter",
-         "x": [
-          1083435.404220031,
-          1085221.910396888,
-          null
-         ],
-         "y": [
-          5068728.625644512,
-          5068559.595316855,
-          null
-         ]
-        },
-        {
-         "hoverinfo": "none",
-         "line": {
-          "color": "#b9d0f9",
-          "width": 2
-         },
-         "mode": "lines",
-         "opacity": 0.4,
-         "type": "scatter",
-         "x": [
-          1085221.910396888,
-          1086953.7334579993,
-          null
-         ],
-         "y": [
-          5068559.595316855,
-          5068175.987349389,
-          null
-         ]
-        },
-        {
-         "hoverinfo": "none",
-         "line": {
-          "color": "#3b4cc0",
-          "width": 2
-         },
-         "mode": "lines",
-         "opacity": 0.4,
-         "type": "scatter",
-         "x": [
-          1089552.3805136094,
-          1089546.692636576,
-          null
-         ],
-         "y": [
-          5064739.780961795,
-          5064517.575515352,
-          null
-         ]
-        },
-        {
-         "hoverinfo": "none",
-         "line": {
-          "color": "#3b4cc0",
-          "width": 2
-         },
-         "mode": "lines",
-         "opacity": 0.4,
-         "type": "scatter",
-         "x": [
-          1081156.2118145786,
-          1081060.710411257,
-          null
-         ],
-         "y": [
-          5066948.877911672,
-          5066389.9026552,
-          null
-         ]
-        },
-        {
-         "hoverinfo": "text",
-         "marker": {
-          "cmid": 0,
-          "color": [
-           0,
-           0.001989022620912939,
-           0.007941703113786058,
-           0.004589842192910032,
-           0.003354723087970024,
-           0.0043393987103281795,
-           0.0034662604471278335,
-           0.004131824626465885,
-           0.004756695119327192,
-           0.0001488486825891311,
-           0.0016763361119582765,
-           0.0030221009239523866,
-           -4.18382861044897e-05,
-           0.0017509347638440254,
-           0.0010329174646699357,
-           0.003467515348856587,
-           0.004338308313716954,
-           0.006300793187351106,
-           0.003103795598323078,
-           0.004371296881219067,
-           0.001438747331785617,
-           0.0019378896686015334,
-           0.006572691927660301,
-           0.004755273455521625,
-           0.0016934629389968592,
-           -0.000187235601876945,
-           0.006588905106678755,
-           0.005828655915325998,
-           -0.00022656433361201156,
-           0.0030221009239523866,
-           0.006300793187351106
-          ],
-          "colorbar": {
-           "thickness": 15,
-           "title": {
-            "side": "right",
-            "text": "Node Voltage Deviation"
-           },
-           "xanchor": "left"
-          },
-          "colorscale": [
-           [
-            0,
-            "rgb(103,0,31)"
-           ],
-           [
-            0.1,
-            "rgb(178,24,43)"
-           ],
-           [
-            0.2,
-            "rgb(214,96,77)"
-           ],
-           [
-            0.3,
-            "rgb(244,165,130)"
-           ],
-           [
-            0.4,
-            "rgb(253,219,199)"
-           ],
-           [
-            0.5,
-            "rgb(247,247,247)"
-           ],
-           [
-            0.6,
-            "rgb(209,229,240)"
-           ],
-           [
-            0.7,
-            "rgb(146,197,222)"
-           ],
-           [
-            0.8,
-            "rgb(67,147,195)"
-           ],
-           [
-            0.9,
-            "rgb(33,102,172)"
-           ],
-           [
-            1,
-            "rgb(5,48,97)"
-           ]
-          ],
-          "line": {
-           "width": 2
-          },
-          "reversescale": true,
-          "showscale": true,
-          "size": 8
-         },
-         "mode": "markers",
-         "text": [
-          "Bus_MVStation_1<br>peak_load = 0.0<br>p_nom_gen = 0.0<br>v = 1.0<br>Neighbors = 4<br>v_nom = 20.0<br>x = 7.94859122759009<br>y = 48.0844553685898<br>mv_grid_id = 1<br>lv_grid_id = nan<br>in_building = False",
-          "Bus_Generator_1<br>peak_load = 0.0<br>p_nom_gen = 0.775<br>v = 1.001989022620913<br>Neighbors = 1<br>v_nom = 20.0<br>x = 7.9270478194687<br>y = 48.076758003523<br>mv_grid_id = 1<br>lv_grid_id = nan<br>in_building = False",
-          "Bus_GeneratorFluctuating_2<br>peak_load = 0.0<br>p_nom_gen = 2.3<br>v = 1.007941703113786<br>Neighbors = 1<br>v_nom = 20.0<br>x = 8.06868539549975<br>y = 48.0498283526783<br>mv_grid_id = 1<br>lv_grid_id = nan<br>in_building = False",
-          "Bus_GeneratorFluctuating_3<br>peak_load = 0.0<br>p_nom_gen = 2.67<br>v = 1.00458984219291<br>Neighbors = 1<br>v_nom = 20.0<br>x = 7.99929765404084<br>y = 48.0724282356729<br>mv_grid_id = 1<br>lv_grid_id = nan<br>in_building = False",
-          "Bus_GeneratorFluctuating_4<br>peak_load = 0.0<br>p_nom_gen = 1.93<br>v = 1.00335472308797<br>Neighbors = 1<br>v_nom = 20.0<br>x = 7.9752788204589<br>y = 48.0844553685898<br>mv_grid_id = 1<br>lv_grid_id = nan<br>in_building = False",
-          "Bus_GeneratorFluctuating_5<br>peak_load = 0.0<br>p_nom_gen = 2.3<br>v = 1.0043393987103282<br>Neighbors = 1<br>v_nom = 20.0<br>x = 7.9852788204589<br>y = 48.0734282356729<br>mv_grid_id = 1<br>lv_grid_id = nan<br>in_building = False",
-          "Bus_GeneratorFluctuating_6<br>peak_load = 0.0<br>p_nom_gen = 3.05<br>v = 1.0034662604471278<br>Neighbors = 1<br>v_nom = 20.0<br>x = 7.93356211845248<br>y = 48.0616038160476<br>mv_grid_id = 1<br>lv_grid_id = nan<br>in_building = False",
-          "Bus_GeneratorFluctuating_7<br>peak_load = 0.0<br>p_nom_gen = 3.0<br>v = 1.0041318246264659<br>Neighbors = 1<br>v_nom = 20.0<br>x = 7.97127568152858<br>y = 48.0666552118727<br>mv_grid_id = 1<br>lv_grid_id = nan<br>in_building = False",
-          "Bus_GeneratorFluctuating_8<br>peak_load = 0.0<br>p_nom_gen = 3.0<br>v = 1.0047566951193272<br>Neighbors = 1<br>v_nom = 20.0<br>x = 8.01965714512685<br>y = 48.0821153215746<br>mv_grid_id = 1<br>lv_grid_id = nan<br>in_building = False",
-          "Bus_BranchTee_MVGrid_1_1<br>peak_load = 0.0<br>p_nom_gen = 0.0<br>v = 1.0001488486825891<br>Neighbors = 2<br>v_nom = 20.0<br>x = 7.94212820515367<br>y = 48.0832526552981<br>mv_grid_id = 1<br>lv_grid_id = nan<br>in_building = False",
-          "Bus_BranchTee_MVGrid_1_2<br>peak_load = 0.0<br>p_nom_gen = 0.0<br>v = 1.0016763361119583<br>Neighbors = 3<br>v_nom = 20.0<br>x = 7.93221823741783<br>y = 48.076758003523<br>mv_grid_id = 1<br>lv_grid_id = nan<br>in_building = False",
-          "Bus_BranchTee_MVGrid_1_3<br>peak_load = 0.0<br>p_nom_gen = 0.0<br>v = 1.0030221009239524<br>Neighbors = 3<br>v_nom = 20.0<br>x = 7.94212820515367<br>y = 48.0676173825061<br>mv_grid_id = 1<br>lv_grid_id = nan<br>in_building = False",
-          "Bus_BranchTee_MVGrid_1_4<br>peak_load = 0.0<br>p_nom_gen = 0.0<br>v = 0.9999581617138955<br>Neighbors = 2<br>v_nom = 20.0<br>x = 7.94665232085917<br>y = 48.0827715699814<br>mv_grid_id = 1<br>lv_grid_id = nan<br>in_building = False",
-          "Bus_BranchTee_MVGrid_1_5<br>peak_load = 0.0<br>p_nom_gen = 0.0<br>v = 1.001750934763844<br>Neighbors = 2<br>v_nom = 20.0<br>x = 7.95392874616385<br>y = 48.0839502290073<br>mv_grid_id = 1<br>lv_grid_id = nan<br>in_building = False",
-          "Bus_BranchTee_MVGrid_1_6<br>peak_load = 0.0<br>p_nom_gen = 0.0<br>v = 1.00103291746467<br>Neighbors = 2<br>v_nom = 20.0<br>x = 7.95793188509418<br>y = 48.0772390888396<br>mv_grid_id = 1<br>lv_grid_id = nan<br>in_building = False",
-          "Bus_BranchTee_MVGrid_1_7<br>peak_load = 0.0<br>p_nom_gen = 0.0<br>v = 1.0034675153488566<br>Neighbors = 3<br>v_nom = 20.0<br>x = 7.97127568152858<br>y = 48.0724282356729<br>mv_grid_id = 1<br>lv_grid_id = nan<br>in_building = False",
-          "Bus_BranchTee_MVGrid_1_8<br>peak_load = 0.0<br>p_nom_gen = 0.0<br>v = 1.004338308313717<br>Neighbors = 3<br>v_nom = 20.0<br>x = 7.99129137618019<br>y = 48.0684191913672<br>mv_grid_id = 1<br>lv_grid_id = nan<br>in_building = False",
-          "Bus_BranchTee_MVGrid_1_9<br>peak_load = 0.0<br>p_nom_gen = 0.0<br>v = 1.006300793187351<br>Neighbors = 3<br>v_nom = 20.0<br>x = 8.03265714512685<br>y = 48.0488283526783<br>mv_grid_id = 1<br>lv_grid_id = nan<br>in_building = False",
-          "Bus_BranchTee_MVGrid_1_10<br>peak_load = 0.0<br>p_nom_gen = 0.0<br>v = 1.003103795598323<br>Neighbors = 3<br>v_nom = 20.0<br>x = 7.9752788204589<br>y = 48.0832286010323<br>mv_grid_id = 1<br>lv_grid_id = nan<br>in_building = False",
-          "Bus_BranchTee_MVGrid_1_11<br>peak_load = 0.0<br>p_nom_gen = 0.0<br>v = 1.004371296881219<br>Neighbors = 3<br>v_nom = 20.0<br>x = 7.99929765404084<br>y = 48.0821461590697<br>mv_grid_id = 1<br>lv_grid_id = nan<br>in_building = False",
-          "BusBar_MVGrid_1_LVGrid_1_MV<br>peak_load = 0.0<br>p_nom_gen = 0.0<br>v = 1.0014387473317856<br>Neighbors = 2<br>v_nom = 20.0<br>x = 7.94169733699125<br>y = 48.080366143398<br>mv_grid_id = 1<br>lv_grid_id = nan<br>in_building = False",
-          "BusBar_MVGrid_1_LVGrid_2_MV<br>peak_load = 0.0<br>p_nom_gen = 0.0<br>v = 1.0019378896686015<br>Neighbors = 2<br>v_nom = 20.0<br>x = 7.92812498987477<br>y = 48.076758003523<br>mv_grid_id = 1<br>lv_grid_id = nan<br>in_building = False",
-          "BusBar_MVGrid_1_LVGrid_3_MV<br>peak_load = 0.0<br>p_nom_gen = 0.0<br>v = 1.0065726919276603<br>Neighbors = 3<br>v_nom = 20.0<br>x = 8.05868539549975<br>y = 48.0488283526783<br>mv_grid_id = 1<br>lv_grid_id = nan<br>in_building = False",
-          "BusBar_MVGrid_1_LVGrid_4_MV<br>peak_load = 0.0<br>p_nom_gen = 0.0<br>v = 1.0047552734555216<br>Neighbors = 2<br>v_nom = 20.0<br>x = 8.02265714512685<br>y = 48.0791153215746<br>mv_grid_id = 1<br>lv_grid_id = nan<br>in_building = False",
-          "BusBar_MVGrid_1_LVGrid_5_MV<br>peak_load = 0.0<br>p_nom_gen = 0.0<br>v = 1.0016934629389969<br>Neighbors = 2<br>v_nom = 20.0<br>x = 7.94169733699125<br>y = 48.0693011811144<br>mv_grid_id = 1<br>lv_grid_id = nan<br>in_building = False",
-          "BusBar_MVGrid_1_LVGrid_6_MV<br>peak_load = 0.0<br>p_nom_gen = 0.0<br>v = 0.999812764398123<br>Neighbors = 2<br>v_nom = 20.0<br>x = 7.94535971637188<br>y = 48.0666552118727<br>mv_grid_id = 1<br>lv_grid_id = nan<br>in_building = False",
-          "BusBar_MVGrid_1_LVGrid_7_MV<br>peak_load = 0.0<br>p_nom_gen = 0.0<br>v = 1.0065889051066788<br>Neighbors = 1<br>v_nom = 20.0<br>x = 8.05868539549975<br>y = 48.0468283526783<br>mv_grid_id = 1<br>lv_grid_id = nan<br>in_building = False",
-          "BusBar_MVGrid_1_LVGrid_8_MV<br>peak_load = 0.0<br>p_nom_gen = 0.0<br>v = 1.005828655915326<br>Neighbors = 2<br>v_nom = 20.0<br>x = 8.01965714512685<br>y = 48.0548283526783<br>mv_grid_id = 1<br>lv_grid_id = nan<br>in_building = False",
-          "BusBar_MVGrid_1_LVGrid_9_MV<br>peak_load = 0.0<br>p_nom_gen = 0.0<br>v = 0.999773435666388<br>Neighbors = 1<br>v_nom = 20.0<br>x = 7.94428254596581<br>y = 48.0616038160476<br>mv_grid_id = 1<br>lv_grid_id = nan<br>in_building = False",
-          "virtual_BusBar_MVGrid_1_LVGrid_9_MV<br>peak_load = 0.0<br>p_nom_gen = 0.0<br>v = 1.0030221009239524<br>Neighbors = 1<br>v_nom = 20.0<br>x = 7.94428254596581<br>y = 48.0604011027559<br>mv_grid_id = 1<br>lv_grid_id = nan<br>in_building = False",
-          "virtual_BusBar_MVGrid_1_LVGrid_4_MV<br>peak_load = 0.0<br>p_nom_gen = 0.0<br>v = 1.006300793187351<br>Neighbors = 1<br>v_nom = 20.0<br>x = 8.02326571451269<br>y = 48.0791153215746<br>mv_grid_id = 1<br>lv_grid_id = nan<br>in_building = False"
-         ],
-         "type": "scatter",
-         "x": [
-          1081450.5805416484,
-          1079822.0374674322,
-          1090300.8527259273,
-          1085193.41849323,
-          1083439.0444101696,
-          1084151.5820264118,
-          1080261.5918671354,
-          1083087.8554311087,
-          1086738.8841266031,
-          1080965.4038771912,
-          1080207.3326979992,
-          1080918.2542375666,
-          1081301.048616426,
-          1081846.7567838156,
-          1082124.9447215311,
-          1083105.0168555244,
-          1084584.9295765366,
-          1087611.6168697318,
-          1083435.404220031,
-          1085221.910396888,
-          1080924.5928785577,
-          1079902.3072356447,
-          1089552.3805136094,
-          1086953.7334579993,
-          1080891.2186805978,
-          1081156.2118145786,
-          1089546.692636576,
-          1086659.7034823103,
-          1081060.710411257,
-          1081057.0878972248,
-          1086999.083238597
-         ],
-         "y": [
-          5068919.790081119,
-          5068109.428611916,
-          5064831.339604814,
-          5067479.911829123,
-          5068864.921754306,
-          5067619.411786642,
-          5066412.200379407,
-          5066895.486080762,
-          5068515.285851361,
-          5068799.563465143,
-          5068098.6286989385,
-          5067062.480001659,
-          5068736.732897487,
-          5068852.637368732,
-          5068098.767862457,
-          5067536.874662901,
-          5067050.694534248,
-          5064791.124997852,
-          5068728.625644512,
-          5068559.595316855,
-          5068479.76482103,
-          5068107.176406238,
-          5064739.780961795,
-          5068175.987349389,
-          5067250.4447070975,
-          5066948.877911672,
-          5064517.575515352,
-          5065483.635220994,
-          5066389.9026552,
-          5066256.281628456,
-          5068174.773515824
-         ]
-        }
-       ],
-       "layout": {
-        "height": 500,
-        "hovermode": "closest",
-        "margin": {
-         "b": 20,
-         "l": 5,
-         "r": 5,
-         "t": 40
-        },
-        "showlegend": false,
-        "template": {
-         "data": {
-          "bar": [
-           {
-            "error_x": {
-             "color": "#2a3f5f"
-            },
-            "error_y": {
-             "color": "#2a3f5f"
-            },
-            "marker": {
-             "line": {
-              "color": "#E5ECF6",
-              "width": 0.5
-             },
-             "pattern": {
-              "fillmode": "overlay",
-              "size": 10,
-              "solidity": 0.2
-             }
-            },
-            "type": "bar"
-           }
-          ],
-          "barpolar": [
-           {
-            "marker": {
-             "line": {
-              "color": "#E5ECF6",
-              "width": 0.5
-             },
-             "pattern": {
-              "fillmode": "overlay",
-              "size": 10,
-              "solidity": 0.2
-             }
-            },
-            "type": "barpolar"
-           }
-          ],
-          "carpet": [
-           {
-            "aaxis": {
-             "endlinecolor": "#2a3f5f",
-             "gridcolor": "white",
-             "linecolor": "white",
-             "minorgridcolor": "white",
-             "startlinecolor": "#2a3f5f"
-            },
-            "baxis": {
-             "endlinecolor": "#2a3f5f",
-             "gridcolor": "white",
-             "linecolor": "white",
-             "minorgridcolor": "white",
-             "startlinecolor": "#2a3f5f"
-            },
-            "type": "carpet"
-           }
-          ],
-          "choropleth": [
-           {
-            "colorbar": {
-             "outlinewidth": 0,
-             "ticks": ""
-            },
-            "type": "choropleth"
-           }
-          ],
-          "contour": [
-           {
-            "colorbar": {
-             "outlinewidth": 0,
-             "ticks": ""
-            },
-            "colorscale": [
-             [
-              0,
-              "#0d0887"
-             ],
-             [
-              0.1111111111111111,
-              "#46039f"
-             ],
-             [
-              0.2222222222222222,
-              "#7201a8"
-             ],
-             [
-              0.3333333333333333,
-              "#9c179e"
-             ],
-             [
-              0.4444444444444444,
-              "#bd3786"
-             ],
-             [
-              0.5555555555555556,
-              "#d8576b"
-             ],
-             [
-              0.6666666666666666,
-              "#ed7953"
-             ],
-             [
-              0.7777777777777778,
-              "#fb9f3a"
-             ],
-             [
-              0.8888888888888888,
-              "#fdca26"
-             ],
-             [
-              1,
-              "#f0f921"
-             ]
-            ],
-            "type": "contour"
-           }
-          ],
-          "contourcarpet": [
-           {
-            "colorbar": {
-             "outlinewidth": 0,
-             "ticks": ""
-            },
-            "type": "contourcarpet"
-           }
-          ],
-          "heatmap": [
-           {
-            "colorbar": {
-             "outlinewidth": 0,
-             "ticks": ""
-            },
-            "colorscale": [
-             [
-              0,
-              "#0d0887"
-             ],
-             [
-              0.1111111111111111,
-              "#46039f"
-             ],
-             [
-              0.2222222222222222,
-              "#7201a8"
-             ],
-             [
-              0.3333333333333333,
-              "#9c179e"
-             ],
-             [
-              0.4444444444444444,
-              "#bd3786"
-             ],
-             [
-              0.5555555555555556,
-              "#d8576b"
-             ],
-             [
-              0.6666666666666666,
-              "#ed7953"
-             ],
-             [
-              0.7777777777777778,
-              "#fb9f3a"
-             ],
-             [
-              0.8888888888888888,
-              "#fdca26"
-             ],
-             [
-              1,
-              "#f0f921"
-             ]
-            ],
-            "type": "heatmap"
-           }
-          ],
-          "heatmapgl": [
-           {
-            "colorbar": {
-             "outlinewidth": 0,
-             "ticks": ""
-            },
-            "colorscale": [
-             [
-              0,
-              "#0d0887"
-             ],
-             [
-              0.1111111111111111,
-              "#46039f"
-             ],
-             [
-              0.2222222222222222,
-              "#7201a8"
-             ],
-             [
-              0.3333333333333333,
-              "#9c179e"
-             ],
-             [
-              0.4444444444444444,
-              "#bd3786"
-             ],
-             [
-              0.5555555555555556,
-              "#d8576b"
-             ],
-             [
-              0.6666666666666666,
-              "#ed7953"
-             ],
-             [
-              0.7777777777777778,
-              "#fb9f3a"
-             ],
-             [
-              0.8888888888888888,
-              "#fdca26"
-             ],
-             [
-              1,
-              "#f0f921"
-             ]
-            ],
-            "type": "heatmapgl"
-           }
-          ],
-          "histogram": [
-           {
-            "marker": {
-             "pattern": {
-              "fillmode": "overlay",
-              "size": 10,
-              "solidity": 0.2
-             }
-            },
-            "type": "histogram"
-           }
-          ],
-          "histogram2d": [
-           {
-            "colorbar": {
-             "outlinewidth": 0,
-             "ticks": ""
-            },
-            "colorscale": [
-             [
-              0,
-              "#0d0887"
-             ],
-             [
-              0.1111111111111111,
-              "#46039f"
-             ],
-             [
-              0.2222222222222222,
-              "#7201a8"
-             ],
-             [
-              0.3333333333333333,
-              "#9c179e"
-             ],
-             [
-              0.4444444444444444,
-              "#bd3786"
-             ],
-             [
-              0.5555555555555556,
-              "#d8576b"
-             ],
-             [
-              0.6666666666666666,
-              "#ed7953"
-             ],
-             [
-              0.7777777777777778,
-              "#fb9f3a"
-             ],
-             [
-              0.8888888888888888,
-              "#fdca26"
-             ],
-             [
-              1,
-              "#f0f921"
-             ]
-            ],
-            "type": "histogram2d"
-           }
-          ],
-          "histogram2dcontour": [
-           {
-            "colorbar": {
-             "outlinewidth": 0,
-             "ticks": ""
-            },
-            "colorscale": [
-             [
-              0,
-              "#0d0887"
-             ],
-             [
-              0.1111111111111111,
-              "#46039f"
-             ],
-             [
-              0.2222222222222222,
-              "#7201a8"
-             ],
-             [
-              0.3333333333333333,
-              "#9c179e"
-             ],
-             [
-              0.4444444444444444,
-              "#bd3786"
-             ],
-             [
-              0.5555555555555556,
-              "#d8576b"
-             ],
-             [
-              0.6666666666666666,
-              "#ed7953"
-             ],
-             [
-              0.7777777777777778,
-              "#fb9f3a"
-             ],
-             [
-              0.8888888888888888,
-              "#fdca26"
-             ],
-             [
-              1,
-              "#f0f921"
-             ]
-            ],
-            "type": "histogram2dcontour"
-           }
-          ],
-          "mesh3d": [
-           {
-            "colorbar": {
-             "outlinewidth": 0,
-             "ticks": ""
-            },
-            "type": "mesh3d"
-           }
-          ],
-          "parcoords": [
-           {
-            "line": {
-             "colorbar": {
-              "outlinewidth": 0,
-              "ticks": ""
-             }
-            },
-            "type": "parcoords"
-           }
-          ],
-          "pie": [
-           {
-            "automargin": true,
-            "type": "pie"
-           }
-          ],
-          "scatter": [
-           {
-            "fillpattern": {
-             "fillmode": "overlay",
-             "size": 10,
-             "solidity": 0.2
-            },
-            "type": "scatter"
-           }
-          ],
-          "scatter3d": [
-           {
-            "line": {
-             "colorbar": {
-              "outlinewidth": 0,
-              "ticks": ""
-             }
-            },
-            "marker": {
-             "colorbar": {
-              "outlinewidth": 0,
-              "ticks": ""
-             }
-            },
-            "type": "scatter3d"
-           }
-          ],
-          "scattercarpet": [
-           {
-            "marker": {
-             "colorbar": {
-              "outlinewidth": 0,
-              "ticks": ""
-             }
-            },
-            "type": "scattercarpet"
-           }
-          ],
-          "scattergeo": [
-           {
-            "marker": {
-             "colorbar": {
-              "outlinewidth": 0,
-              "ticks": ""
-             }
-            },
-            "type": "scattergeo"
-           }
-          ],
-          "scattergl": [
-           {
-            "marker": {
-             "colorbar": {
-              "outlinewidth": 0,
-              "ticks": ""
-             }
-            },
-            "type": "scattergl"
-           }
-          ],
-          "scattermapbox": [
-           {
-            "marker": {
-             "colorbar": {
-              "outlinewidth": 0,
-              "ticks": ""
-             }
-            },
-            "type": "scattermapbox"
-           }
-          ],
-          "scatterpolar": [
-           {
-            "marker": {
-             "colorbar": {
-              "outlinewidth": 0,
-              "ticks": ""
-             }
-            },
-            "type": "scatterpolar"
-           }
-          ],
-          "scatterpolargl": [
-           {
-            "marker": {
-             "colorbar": {
-              "outlinewidth": 0,
-              "ticks": ""
-             }
-            },
-            "type": "scatterpolargl"
-           }
-          ],
-          "scatterternary": [
-           {
-            "marker": {
-             "colorbar": {
-              "outlinewidth": 0,
-              "ticks": ""
-             }
-            },
-            "type": "scatterternary"
-           }
-          ],
-          "surface": [
-           {
-            "colorbar": {
-             "outlinewidth": 0,
-             "ticks": ""
-            },
-            "colorscale": [
-             [
-              0,
-              "#0d0887"
-             ],
-             [
-              0.1111111111111111,
-              "#46039f"
-             ],
-             [
-              0.2222222222222222,
-              "#7201a8"
-             ],
-             [
-              0.3333333333333333,
-              "#9c179e"
-             ],
-             [
-              0.4444444444444444,
-              "#bd3786"
-             ],
-             [
-              0.5555555555555556,
-              "#d8576b"
-             ],
-             [
-              0.6666666666666666,
-              "#ed7953"
-             ],
-             [
-              0.7777777777777778,
-              "#fb9f3a"
-             ],
-             [
-              0.8888888888888888,
-              "#fdca26"
-             ],
-             [
-              1,
-              "#f0f921"
-             ]
-            ],
-            "type": "surface"
-           }
-          ],
-          "table": [
-           {
-            "cells": {
-             "fill": {
-              "color": "#EBF0F8"
-             },
-             "line": {
-              "color": "white"
-             }
-            },
-            "header": {
-             "fill": {
-              "color": "#C8D4E3"
-             },
-             "line": {
-              "color": "white"
-             }
-            },
-            "type": "table"
-           }
-          ]
-         },
-         "layout": {
-          "annotationdefaults": {
-           "arrowcolor": "#2a3f5f",
-           "arrowhead": 0,
-           "arrowwidth": 1
-          },
-          "autotypenumbers": "strict",
-          "coloraxis": {
-           "colorbar": {
-            "outlinewidth": 0,
-            "ticks": ""
-           }
-          },
-          "colorscale": {
-           "diverging": [
-            [
-             0,
-             "#8e0152"
-            ],
-            [
-             0.1,
-             "#c51b7d"
-            ],
-            [
-             0.2,
-             "#de77ae"
-            ],
-            [
-             0.3,
-             "#f1b6da"
-            ],
-            [
-             0.4,
-             "#fde0ef"
-            ],
-            [
-             0.5,
-             "#f7f7f7"
-            ],
-            [
-             0.6,
-             "#e6f5d0"
-            ],
-            [
-             0.7,
-             "#b8e186"
-            ],
-            [
-             0.8,
-             "#7fbc41"
-            ],
-            [
-             0.9,
-             "#4d9221"
-            ],
-            [
-             1,
-             "#276419"
-            ]
-           ],
-           "sequential": [
-            [
-             0,
-             "#0d0887"
-            ],
-            [
-             0.1111111111111111,
-             "#46039f"
-            ],
-            [
-             0.2222222222222222,
-             "#7201a8"
-            ],
-            [
-             0.3333333333333333,
-             "#9c179e"
-            ],
-            [
-             0.4444444444444444,
-             "#bd3786"
-            ],
-            [
-             0.5555555555555556,
-             "#d8576b"
-            ],
-            [
-             0.6666666666666666,
-             "#ed7953"
-            ],
-            [
-             0.7777777777777778,
-             "#fb9f3a"
-            ],
-            [
-             0.8888888888888888,
-             "#fdca26"
-            ],
-            [
-             1,
-             "#f0f921"
-            ]
-           ],
-           "sequentialminus": [
-            [
-             0,
-             "#0d0887"
-            ],
-            [
-             0.1111111111111111,
-             "#46039f"
-            ],
-            [
-             0.2222222222222222,
-             "#7201a8"
-            ],
-            [
-             0.3333333333333333,
-             "#9c179e"
-            ],
-            [
-             0.4444444444444444,
-             "#bd3786"
-            ],
-            [
-             0.5555555555555556,
-             "#d8576b"
-            ],
-            [
-             0.6666666666666666,
-             "#ed7953"
-            ],
-            [
-             0.7777777777777778,
-             "#fb9f3a"
-            ],
-            [
-             0.8888888888888888,
-             "#fdca26"
-            ],
-            [
-             1,
-             "#f0f921"
-            ]
-           ]
-          },
-          "colorway": [
-           "#636efa",
-           "#EF553B",
-           "#00cc96",
-           "#ab63fa",
-           "#FFA15A",
-           "#19d3f3",
-           "#FF6692",
-           "#B6E880",
-           "#FF97FF",
-           "#FECB52"
-          ],
-          "font": {
-           "color": "#2a3f5f"
-          },
-          "geo": {
-           "bgcolor": "white",
-           "lakecolor": "white",
-           "landcolor": "#E5ECF6",
-           "showlakes": true,
-           "showland": true,
-           "subunitcolor": "white"
-          },
-          "hoverlabel": {
-           "align": "left"
-          },
-          "hovermode": "closest",
-          "mapbox": {
-           "style": "light"
-          },
-          "paper_bgcolor": "white",
-          "plot_bgcolor": "#E5ECF6",
-          "polar": {
-           "angularaxis": {
-            "gridcolor": "white",
-            "linecolor": "white",
-            "ticks": ""
-           },
-           "bgcolor": "#E5ECF6",
-           "radialaxis": {
-            "gridcolor": "white",
-            "linecolor": "white",
-            "ticks": ""
-           }
-          },
-          "scene": {
-           "xaxis": {
-            "backgroundcolor": "#E5ECF6",
-            "gridcolor": "white",
-            "gridwidth": 2,
-            "linecolor": "white",
-            "showbackground": true,
-            "ticks": "",
-            "zerolinecolor": "white"
-           },
-           "yaxis": {
-            "backgroundcolor": "#E5ECF6",
-            "gridcolor": "white",
-            "gridwidth": 2,
-            "linecolor": "white",
-            "showbackground": true,
-            "ticks": "",
-            "zerolinecolor": "white"
-           },
-           "zaxis": {
-            "backgroundcolor": "#E5ECF6",
-            "gridcolor": "white",
-            "gridwidth": 2,
-            "linecolor": "white",
-            "showbackground": true,
-            "ticks": "",
-            "zerolinecolor": "white"
-           }
-          },
-          "shapedefaults": {
-           "line": {
-            "color": "#2a3f5f"
-           }
-          },
-          "ternary": {
-           "aaxis": {
-            "gridcolor": "white",
-            "linecolor": "white",
-            "ticks": ""
-           },
-           "baxis": {
-            "gridcolor": "white",
-            "linecolor": "white",
-            "ticks": ""
-           },
-           "bgcolor": "#E5ECF6",
-           "caxis": {
-            "gridcolor": "white",
-            "linecolor": "white",
-            "ticks": ""
-           }
-          },
-          "title": {
-           "x": 0.05
-          },
-          "xaxis": {
-           "automargin": true,
-           "gridcolor": "white",
-           "linecolor": "white",
-           "ticks": "",
-           "title": {
-            "standoff": 15
-           },
-           "zerolinecolor": "white",
-           "zerolinewidth": 2
-          },
-          "yaxis": {
-           "automargin": true,
-           "gridcolor": "white",
-           "linecolor": "white",
-           "ticks": "",
-           "title": {
-            "standoff": 15
-           },
-           "zerolinecolor": "white",
-           "zerolinewidth": 2
-          }
-         }
-        },
-        "title": {
-         "font": {
-          "size": 16
-         }
-        },
-        "xaxis": {
-         "showgrid": true,
-         "showticklabels": true,
-         "zeroline": true
-        },
-        "yaxis": {
-         "scaleanchor": "x",
-         "scaleratio": 1,
-         "showgrid": true,
-         "showticklabels": true,
-         "zeroline": true
-        }
-       }
-      },
-      "text/html": [
-       "<div>                            <div id=\"3d331305-b6c8-4427-a2df-37cc1e97f0a1\" class=\"plotly-graph-div\" style=\"height:500px; width:100%;\"></div>            <script type=\"text/javascript\">                require([\"plotly\"], function(Plotly) {                    window.PLOTLYENV=window.PLOTLYENV || {};                                    if (document.getElementById(\"3d331305-b6c8-4427-a2df-37cc1e97f0a1\")) {                    Plotly.newPlot(                        \"3d331305-b6c8-4427-a2df-37cc1e97f0a1\",                        [{\"hoverinfo\":\"text\",\"marker\":{\"color\":\"white\",\"opacity\":0.0,\"size\":10},\"mode\":\"markers\",\"text\":[\"Line_10003<br>Loading = 4.289802219545046<br>bus0 = Bus_MVStation_1<br>bus1 = Bus_BranchTee_MVGrid_1_1<br>length = 0.083904310632546<br>x = 0.031103993574751<br>r = 0.031044594934042<br>s_nom = 7.27461339178928<br>num_parallel = 1.0<br>type_info = 48-AL1/8-ST1A<br>kind = line\",\"Line_10004<br>Loading = 0.15658759101092978<br>bus0 = Bus_MVStation_1<br>bus1 = Bus_BranchTee_MVGrid_1_4<br>length = 0.226148217025158<br>x = 0.083834938112983<br>r = 0.083674840299309<br>s_nom = 7.27461339178928<br>num_parallel = 1.0<br>type_info = 48-AL1/8-ST1A<br>kind = line\",\"Line_10005<br>Loading = 7.741373355518216<br>bus0 = Bus_MVStation_1<br>bus1 = Bus_BranchTee_MVGrid_1_5<br>length = 0.543380191002877<br>x = 0.201435347506981<br>r = 0.201050670671064<br>s_nom = 7.27461339178928<br>num_parallel = 1.0<br>type_info = 48-AL1/8-ST1A<br>kind = line\",\"Line_10006<br>Loading = 8.469545208335326<br>bus0 = Bus_MVStation_1<br>bus1 = Bus_BranchTee_MVGrid_1_6<br>length = 0.297650465459542<br>x = 0.110341388843783<br>r = 0.110130672220031<br>s_nom = 7.27461339178928<br>num_parallel = 1.0<br>type_info = NA2XS2Y 3x1x185 RM/25<br>kind = line\",\"Line_10011<br>Loading = 0.8611111111118184<br>bus0 = BusBar_MVGrid_1_LVGrid_2_MV<br>bus1 = Bus_Generator_1<br>length = 0.138872233591103<br>x = 0.051481038682815<br>r = 0.051382726428708<br>s_nom = 7.27461339178928<br>num_parallel = 1.0<br>type_info = 48-AL1/8-ST1A<br>kind = line\",\"Line_10025<br>Loading = 2.5555555555576777<br>bus0 = Bus_GeneratorFluctuating_2<br>bus1 = BusBar_MVGrid_1_LVGrid_3_MV<br>length = 1.26723954<br>x = 0.469775750645896<br>r = 0.4688786298<br>s_nom = 7.27461339178928<br>num_parallel = 1.0<br>type_info = 48-AL1/8-ST1A<br>kind = cable\",\"Line_10029<br>Loading = 2.5216666666673677<br>bus0 = Bus_BranchTee_MVGrid_1_11<br>bus1 = Bus_GeneratorFluctuating_3<br>length = 0.203355255541373<br>x = 0.075385406471563<br>r = 0.075241444550308<br>s_nom = 7.27461339178928<br>num_parallel = 1.0<br>type_info = 48-AL1/8-ST1A<br>kind = cable\",\"Line_10027<br>Loading = 1.822777777777603<br>bus0 = Bus_GeneratorFluctuating_4<br>bus1 = Bus_BranchTee_MVGrid_1_10<br>length = 0.322656877175863<br>x = 0.119611464045978<br>r = 0.119383044555069<br>s_nom = 7.27461339178928<br>num_parallel = 1.0<br>type_info = 48-AL1/8-ST1A<br>kind = cable\",\"Line_10020<br>Loading = 2.55555555560692<br>bus0 = Bus_BranchTee_MVGrid_1_8<br>bus1 = Bus_GeneratorFluctuating_5<br>length = 0.001<br>x = 0.000370707933124<br>r = 0.00037<br>s_nom = 7.27461339178928<br>num_parallel = 1.0<br>type_info = 48-AL1/8-ST1A<br>kind = cable\",\"Line_10013<br>Loading = 3.3888888888892987<br>bus0 = Bus_BranchTee_MVGrid_1_3<br>bus1 = Bus_GeneratorFluctuating_6<br>length = 0.307472748812273<br>x = 0.113982587204028<br>r = 0.113764917060541<br>s_nom = 7.27461339178928<br>num_parallel = 1.0<br>type_info = 48-AL1/8-ST1A<br>kind = cable\",\"Line_10018<br>Loading = 3.3333333333336523<br>bus0 = Bus_GeneratorFluctuating_7<br>bus1 = Bus_BranchTee_MVGrid_1_7<br>length = 0.468278333841994<br>x = 0.173594493265127<br>r = 0.173262983521538<br>s_nom = 7.27461339178928<br>num_parallel = 1.0<br>type_info = 48-AL1/8-ST1A<br>kind = cable\",\"Line_10032<br>Loading = 3.3333333333210007<br>bus0 = BusBar_MVGrid_1_LVGrid_4_MV<br>bus1 = Bus_GeneratorFluctuating_8<br>length = 0.001<br>x = 0.000370707933124<br>r = 0.00037<br>s_nom = 7.27461339178928<br>num_parallel = 1.0<br>type_info = 48-AL1/8-ST1A<br>kind = cable\",\"Line_10007<br>Loading = 4.295334806115695<br>bus0 = Bus_BranchTee_MVGrid_1_1<br>bus1 = BusBar_MVGrid_1_LVGrid_1_MV<br>length = 0.722445826838636<br>x = 0.267816399261118<br>r = 0.267304955930295<br>s_nom = 7.27461339178928<br>num_parallel = 1.0<br>type_info = NA2XS2Y 3x1x185 RM/25<br>kind = line\",\"Line_10008<br>Loading = 4.258336463748079<br>bus0 = Bus_BranchTee_MVGrid_1_2<br>bus1 = BusBar_MVGrid_1_LVGrid_1_MV<br>length = 0.132867031507129<br>x = 0.049254862630276<br>r = 0.049160801657638<br>s_nom = 7.27461339178928<br>num_parallel = 1.0<br>type_info = 48-AL1/8-ST1A<br>kind = line\",\"Line_10009<br>Loading = 0.8662193059088681<br>bus0 = Bus_BranchTee_MVGrid_1_2<br>bus1 = BusBar_MVGrid_1_LVGrid_2_MV<br>length = 0.705785336662554<br>x = 0.261640223383117<br>r = 0.261140574565145<br>s_nom = 7.27461339178928<br>num_parallel = 1.0<br>type_info = 48-AL1/8-ST1A<br>kind = line\",\"Line_10010<br>Loading = 3.3924192568716145<br>bus0 = Bus_BranchTee_MVGrid_1_2<br>bus1 = BusBar_MVGrid_1_LVGrid_5_MV<br>length = 0.012061682815469<br>x = 0.004471361506515<br>r = 0.004462822641724<br>s_nom = 7.27461339178928<br>num_parallel = 1.0<br>type_info = 48-AL1/8-ST1A<br>kind = line\",\"Line_10012<br>Loading = 3.38738888103316<br>bus0 = Bus_BranchTee_MVGrid_1_3<br>bus1 = BusBar_MVGrid_1_LVGrid_5_MV<br>length = 0.926662521213033<br>x = 0.343521147941983<br>r = 0.342865132848822<br>s_nom = 7.27461339178928<br>num_parallel = 1.0<br>type_info = 48-AL1/8-ST1A<br>kind = line\",\"Line_10016<br>Loading = 1.6126335350311464e-13<br>bus0 = Bus_BranchTee_MVGrid_1_3<br>bus1 = virtual_BusBar_MVGrid_1_LVGrid_9_MV<br>length = 0.661777693745236<br>x = 0.245326241035596<br>r = 0.244857746685737<br>s_nom = 7.27461339178928<br>num_parallel = 1.0<br>type_info = 48-AL1/8-ST1A<br>kind = cable\",\"Line_10014<br>Loading = 0.15658103965528467<br>bus0 = Bus_BranchTee_MVGrid_1_4<br>bus1 = BusBar_MVGrid_1_LVGrid_6_MV<br>length = 0.785931969351047<br>x = 0.291351215933884<br>r = 0.290794828659887<br>s_nom = 7.27461339178928<br>num_parallel = 1.0<br>type_info = 48-AL1/8-ST1A<br>kind = cable\",\"Line_10026<br>Loading = 7.751828050845921<br>bus0 = Bus_BranchTee_MVGrid_1_5<br>bus1 = Bus_BranchTee_MVGrid_1_10<br>length = 0.41419799375453<br>x = 0.153546482168682<br>r = 0.153253257689176<br>s_nom = 7.27461339178928<br>num_parallel = 1.0<br>type_info = 48-AL1/8-ST1A<br>kind = cable\",\"Line_10017<br>Loading = 8.49014386846336<br>bus0 = Bus_BranchTee_MVGrid_1_6<br>bus1 = Bus_BranchTee_MVGrid_1_7<br>length = 0.690714941884979<br>x = 0.256053508483765<br>r = 0.255564528497442<br>s_nom = 7.27461339178928<br>num_parallel = 1.0<br>type_info = 48-AL1/8-ST1A<br>kind = cable\",\"Line_10019<br>Loading = 5.163538697951342<br>bus0 = Bus_BranchTee_MVGrid_1_8<br>bus1 = Bus_BranchTee_MVGrid_1_7<br>length = 0.403852029<br>x = 0.14971115095836<br>r = 0.14942525073<br>s_nom = 7.27461339178928<br>num_parallel = 1.0<br>type_info = 48-AL1/8-ST1A<br>kind = cable\",\"Line_10021<br>Loading = 2.6119498024380228<br>bus0 = Bus_BranchTee_MVGrid_1_8<br>bus1 = BusBar_MVGrid_1_LVGrid_8_MV<br>length = 1.378502271<br>x = 0.511021727688593<br>r = 0.51004584027<br>s_nom = 7.27461339178928<br>num_parallel = 1.0<br>type_info = 48-AL1/8-ST1A<br>kind = cable\",\"Line_10022<br>Loading = 2.585246456583186<br>bus0 = Bus_BranchTee_MVGrid_1_9<br>bus1 = BusBar_MVGrid_1_LVGrid_8_MV<br>length = 0.437506744572693<br>x = 0.162187221008176<br>r = 0.161877495491896<br>s_nom = 7.27461339178928<br>num_parallel = 1.0<br>type_info = 48-AL1/8-ST1A<br>kind = cable\",\"Line_10023<br>Loading = 2.5859449805827626<br>bus0 = Bus_BranchTee_MVGrid_1_9<br>bus1 = BusBar_MVGrid_1_LVGrid_3_MV<br>length = 0.251147233966026<br>x = 0.093102272013254<br>r = 0.09292447656743<br>s_nom = 7.27461339178928<br>num_parallel = 1.0<br>type_info = 48-AL1/8-ST1A<br>kind = cable\",\"Line_10031<br>Loading = 0.0<br>bus0 = Bus_BranchTee_MVGrid_1_9<br>bus1 = virtual_BusBar_MVGrid_1_LVGrid_4_MV<br>length = 0.543380191002877<br>x = 0.201435347506981<br>r = 0.201050670671064<br>s_nom = 7.27461339178928<br>num_parallel = 1.0<br>type_info = 48-AL1/8-ST1A<br>kind = cable\",\"Line_10028<br>Loading = 5.93700350902972<br>bus0 = Bus_BranchTee_MVGrid_1_11<br>bus1 = Bus_BranchTee_MVGrid_1_10<br>length = 0.502639122266729<br>x = 0.186332310122557<br>r = 0.18597647523869<br>s_nom = 7.27461339178928<br>num_parallel = 1.0<br>type_info = 48-AL1/8-ST1A<br>kind = cable\",\"Line_10030<br>Loading = 3.4171931071523463<br>bus0 = Bus_BranchTee_MVGrid_1_11<br>bus1 = BusBar_MVGrid_1_LVGrid_4_MV<br>length = 0.262336104334286<br>x = 0.097250075021459<br>r = 0.097064358603686<br>s_nom = 7.27461339178928<br>num_parallel = 1.0<br>type_info = 48-AL1/8-ST1A<br>kind = cable\",\"Line_10024<br>Loading = 0.0693092429083005<br>bus0 = BusBar_MVGrid_1_LVGrid_7_MV<br>bus1 = BusBar_MVGrid_1_LVGrid_3_MV<br>length = 0.9840075060051<br>x = 0.364779388729255<br>r = 0.364082777221887<br>s_nom = 7.27461339178928<br>num_parallel = 1.0<br>type_info = 48-AL1/8-ST1A<br>kind = cable\",\"Line_10015<br>Loading = 0.06819180563578973<br>bus0 = BusBar_MVGrid_1_LVGrid_6_MV<br>bus1 = BusBar_MVGrid_1_LVGrid_9_MV<br>length = 0.491545784577804<br>x = 0.182219921836454<br>r = 0.181871940293787<br>s_nom = 7.27461339178928<br>num_parallel = 1.0<br>type_info = 48-AL1/8-ST1A<br>kind = cable\"],\"x\":[1081207.9922094196,1081375.814579037,1081648.668662732,1081787.7626315895,1079862.1723515382,1089926.6166197686,1085207.664445059,1083437.2243151003,1084368.2558014742,1080589.923052351,1083096.4361433163,1086846.3087923015,1080944.9983778745,1080565.9627882782,1080054.819966822,1080549.2756892983,1080904.736459082,1080987.6710673957,1081228.6302155023,1082641.0805019233,1082614.980788528,1083844.9732160307,1085622.3165294235,1087135.660176021,1088581.9986916706,1087305.3500541644,1084328.6573084593,1086087.8219274436,1089549.536575093,1081108.4611129179],\"y\":[5068859.676773131,5068828.261489303,5068886.213724926,5068509.278971788,5068108.302509077,5064785.560283304,5068019.753572989,5068796.773699408,5067335.053160445,5066737.340190534,5067216.180371832,5068345.636600375,5068639.664143086,5068289.196759984,5068102.902552589,5067674.5367030185,5067156.462354379,5066659.380815058,5067842.805404579,5068790.631506622,5067817.821262679,5067293.784598574,5066267.164877621,5065137.380109424,5064765.452979824,5066482.949256838,5068644.110480683,5068367.791333122,5064628.6782385735,5066669.390283436],\"type\":\"scatter\"},{\"hoverinfo\":\"none\",\"line\":{\"color\":\"#d9dce1\",\"width\":2},\"mode\":\"lines\",\"opacity\":0.4,\"x\":[1081450.5805416484,1080965.4038771912,null],\"y\":[5068919.790081119,5068799.563465143,null],\"type\":\"scatter\"},{\"hoverinfo\":\"none\",\"line\":{\"color\":\"#3b4cc0\",\"width\":2},\"mode\":\"lines\",\"opacity\":0.4,\"x\":[1081450.5805416484,1081301.048616426,null],\"y\":[5068919.790081119,5068736.732897487,null],\"type\":\"scatter\"},{\"hoverinfo\":\"none\",\"line\":{\"color\":\"#d44e41\",\"width\":2},\"mode\":\"lines\",\"opacity\":0.4,\"x\":[1081450.5805416484,1081846.7567838156,null],\"y\":[5068919.790081119,5068852.637368732,null],\"type\":\"scatter\"},{\"hoverinfo\":\"none\",\"line\":{\"color\":\"#b40426\",\"width\":2},\"mode\":\"lines\",\"opacity\":0.4,\"x\":[1081450.5805416484,1082124.9447215311,null],\"y\":[5068919.790081119,5068098.767862457,null],\"type\":\"scatter\"},{\"hoverinfo\":\"none\",\"line\":{\"color\":\"#4e68d8\",\"width\":2},\"mode\":\"lines\",\"opacity\":0.4,\"x\":[1079822.0374674322,1079902.3072356447,null],\"y\":[5068109.428611916,5068107.176406238,null],\"type\":\"scatter\"},{\"hoverinfo\":\"none\",\"line\":{\"color\":\"#94b6ff\",\"width\":2},\"mode\":\"lines\",\"opacity\":0.4,\"x\":[1090300.8527259273,1089552.3805136094,null],\"y\":[5064831.339604814,5064739.780961795,null],\"type\":\"scatter\"},{\"hoverinfo\":\"none\",\"line\":{\"color\":\"#93b5fe\",\"width\":2},\"mode\":\"lines\",\"opacity\":0.4,\"x\":[1085193.41849323,1085221.910396888,null],\"y\":[5067479.911829123,5068559.595316855,null],\"type\":\"scatter\"},{\"hoverinfo\":\"none\",\"line\":{\"color\":\"#7597f6\",\"width\":2},\"mode\":\"lines\",\"opacity\":0.4,\"x\":[1083439.0444101696,1083435.404220031,null],\"y\":[5068864.921754306,5068728.625644512,null],\"type\":\"scatter\"},{\"hoverinfo\":\"none\",\"line\":{\"color\":\"#94b6ff\",\"width\":2},\"mode\":\"lines\",\"opacity\":0.4,\"x\":[1084151.5820264118,1084584.9295765366,null],\"y\":[5067619.411786642,5067050.694534248,null],\"type\":\"scatter\"},{\"hoverinfo\":\"none\",\"line\":{\"color\":\"#b7cff9\",\"width\":2},\"mode\":\"lines\",\"opacity\":0.4,\"x\":[1080261.5918671354,1080918.2542375666,null],\"y\":[5066412.200379407,5067062.480001659,null],\"type\":\"scatter\"},{\"hoverinfo\":\"none\",\"line\":{\"color\":\"#b6cefa\",\"width\":2},\"mode\":\"lines\",\"opacity\":0.4,\"x\":[1083087.8554311087,1083105.0168555244,null],\"y\":[5066895.486080762,5067536.874662901,null],\"type\":\"scatter\"},{\"hoverinfo\":\"none\",\"line\":{\"color\":\"#b6cefa\",\"width\":2},\"mode\":\"lines\",\"opacity\":0.4,\"x\":[1086738.8841266031,1086953.7334579993,null],\"y\":[5068515.285851361,5068175.987349389,null],\"type\":\"scatter\"},{\"hoverinfo\":\"none\",\"line\":{\"color\":\"#d9dce1\",\"width\":2},\"mode\":\"lines\",\"opacity\":0.4,\"x\":[1080965.4038771912,1080924.5928785577,null],\"y\":[5068799.563465143,5068479.76482103,null],\"type\":\"scatter\"},{\"hoverinfo\":\"none\",\"line\":{\"color\":\"#d8dce2\",\"width\":2},\"mode\":\"lines\",\"opacity\":0.4,\"x\":[1080207.3326979992,1080924.5928785577,null],\"y\":[5068098.6286989385,5068479.76482103,null],\"type\":\"scatter\"},{\"hoverinfo\":\"none\",\"line\":{\"color\":\"#4e68d8\",\"width\":2},\"mode\":\"lines\",\"opacity\":0.4,\"x\":[1080207.3326979992,1079902.3072356447,null],\"y\":[5068098.6286989385,5068107.176406238,null],\"type\":\"scatter\"},{\"hoverinfo\":\"none\",\"line\":{\"color\":\"#b7cff9\",\"width\":2},\"mode\":\"lines\",\"opacity\":0.4,\"x\":[1080207.3326979992,1080891.2186805978,null],\"y\":[5068098.6286989385,5067250.4447070975,null],\"type\":\"scatter\"},{\"hoverinfo\":\"none\",\"line\":{\"color\":\"#b7cff9\",\"width\":2},\"mode\":\"lines\",\"opacity\":0.4,\"x\":[1080918.2542375666,1080891.2186805978,null],\"y\":[5067062.480001659,5067250.4447070975,null],\"type\":\"scatter\"},{\"hoverinfo\":\"none\",\"line\":{\"color\":\"#3b4cc0\",\"width\":2},\"mode\":\"lines\",\"opacity\":0.4,\"x\":[1080918.2542375666,1081057.0878972248,null],\"y\":[5067062.480001659,5066256.281628456,null],\"type\":\"scatter\"},{\"hoverinfo\":\"none\",\"line\":{\"color\":\"#3b4cc0\",\"width\":2},\"mode\":\"lines\",\"opacity\":0.4,\"x\":[1081301.048616426,1081156.2118145786,null],\"y\":[5068736.732897487,5066948.877911672,null],\"type\":\"scatter\"},{\"hoverinfo\":\"none\",\"line\":{\"color\":\"#d44e41\",\"width\":2},\"mode\":\"lines\",\"opacity\":0.4,\"x\":[1081846.7567838156,1083435.404220031,null],\"y\":[5068852.637368732,5068728.625644512,null],\"type\":\"scatter\"},{\"hoverinfo\":\"none\",\"line\":{\"color\":\"#b40426\",\"width\":2},\"mode\":\"lines\",\"opacity\":0.4,\"x\":[1082124.9447215311,1083105.0168555244,null],\"y\":[5068098.767862457,5067536.874662901,null],\"type\":\"scatter\"},{\"hoverinfo\":\"none\",\"line\":{\"color\":\"#f1cdba\",\"width\":2},\"mode\":\"lines\",\"opacity\":0.4,\"x\":[1083105.0168555244,1084584.9295765366,null],\"y\":[5067536.874662901,5067050.694534248,null],\"type\":\"scatter\"},{\"hoverinfo\":\"none\",\"line\":{\"color\":\"#97b8ff\",\"width\":2},\"mode\":\"lines\",\"opacity\":0.4,\"x\":[1084584.9295765366,1086659.7034823103,null],\"y\":[5067050.694534248,5065483.635220994,null],\"type\":\"scatter\"},{\"hoverinfo\":\"none\",\"line\":{\"color\":\"#96b7ff\",\"width\":2},\"mode\":\"lines\",\"opacity\":0.4,\"x\":[1087611.6168697318,1086659.7034823103,null],\"y\":[5064791.124997852,5065483.635220994,null],\"type\":\"scatter\"},{\"hoverinfo\":\"none\",\"line\":{\"color\":\"#96b7ff\",\"width\":2},\"mode\":\"lines\",\"opacity\":0.4,\"x\":[1087611.6168697318,1089552.3805136094,null],\"y\":[5064791.124997852,5064739.780961795,null],\"type\":\"scatter\"},{\"hoverinfo\":\"none\",\"line\":{\"color\":\"#3b4cc0\",\"width\":2},\"mode\":\"lines\",\"opacity\":0.4,\"x\":[1087611.6168697318,1086999.083238597,null],\"y\":[5064791.124997852,5068174.773515824,null],\"type\":\"scatter\"},{\"hoverinfo\":\"none\",\"line\":{\"color\":\"#f7b194\",\"width\":2},\"mode\":\"lines\",\"opacity\":0.4,\"x\":[1083435.404220031,1085221.910396888,null],\"y\":[5068728.625644512,5068559.595316855,null],\"type\":\"scatter\"},{\"hoverinfo\":\"none\",\"line\":{\"color\":\"#b9d0f9\",\"width\":2},\"mode\":\"lines\",\"opacity\":0.4,\"x\":[1085221.910396888,1086953.7334579993,null],\"y\":[5068559.595316855,5068175.987349389,null],\"type\":\"scatter\"},{\"hoverinfo\":\"none\",\"line\":{\"color\":\"#3b4cc0\",\"width\":2},\"mode\":\"lines\",\"opacity\":0.4,\"x\":[1089552.3805136094,1089546.692636576,null],\"y\":[5064739.780961795,5064517.575515352,null],\"type\":\"scatter\"},{\"hoverinfo\":\"none\",\"line\":{\"color\":\"#3b4cc0\",\"width\":2},\"mode\":\"lines\",\"opacity\":0.4,\"x\":[1081156.2118145786,1081060.710411257,null],\"y\":[5066948.877911672,5066389.9026552,null],\"type\":\"scatter\"},{\"hoverinfo\":\"text\",\"marker\":{\"cmid\":0,\"color\":[0.0,0.001989022620912939,0.007941703113786058,0.004589842192910032,0.003354723087970024,0.0043393987103281795,0.0034662604471278335,0.004131824626465885,0.004756695119327192,0.0001488486825891311,0.0016763361119582765,0.0030221009239523866,-4.18382861044897e-05,0.0017509347638440254,0.0010329174646699357,0.003467515348856587,0.004338308313716954,0.006300793187351106,0.003103795598323078,0.004371296881219067,0.001438747331785617,0.0019378896686015334,0.006572691927660301,0.004755273455521625,0.0016934629389968592,-0.000187235601876945,0.006588905106678755,0.005828655915325998,-0.00022656433361201156,0.0030221009239523866,0.006300793187351106],\"colorbar\":{\"thickness\":15,\"title\":{\"side\":\"right\",\"text\":\"Node Voltage Deviation\"},\"xanchor\":\"left\"},\"colorscale\":[[0.0,\"rgb(103,0,31)\"],[0.1,\"rgb(178,24,43)\"],[0.2,\"rgb(214,96,77)\"],[0.3,\"rgb(244,165,130)\"],[0.4,\"rgb(253,219,199)\"],[0.5,\"rgb(247,247,247)\"],[0.6,\"rgb(209,229,240)\"],[0.7,\"rgb(146,197,222)\"],[0.8,\"rgb(67,147,195)\"],[0.9,\"rgb(33,102,172)\"],[1.0,\"rgb(5,48,97)\"]],\"line\":{\"width\":2},\"reversescale\":true,\"showscale\":true,\"size\":8},\"mode\":\"markers\",\"text\":[\"Bus_MVStation_1<br>peak_load = 0.0<br>p_nom_gen = 0.0<br>v = 1.0<br>Neighbors = 4<br>v_nom = 20.0<br>x = 7.94859122759009<br>y = 48.0844553685898<br>mv_grid_id = 1<br>lv_grid_id = nan<br>in_building = False\",\"Bus_Generator_1<br>peak_load = 0.0<br>p_nom_gen = 0.775<br>v = 1.001989022620913<br>Neighbors = 1<br>v_nom = 20.0<br>x = 7.9270478194687<br>y = 48.076758003523<br>mv_grid_id = 1<br>lv_grid_id = nan<br>in_building = False\",\"Bus_GeneratorFluctuating_2<br>peak_load = 0.0<br>p_nom_gen = 2.3<br>v = 1.007941703113786<br>Neighbors = 1<br>v_nom = 20.0<br>x = 8.06868539549975<br>y = 48.0498283526783<br>mv_grid_id = 1<br>lv_grid_id = nan<br>in_building = False\",\"Bus_GeneratorFluctuating_3<br>peak_load = 0.0<br>p_nom_gen = 2.67<br>v = 1.00458984219291<br>Neighbors = 1<br>v_nom = 20.0<br>x = 7.99929765404084<br>y = 48.0724282356729<br>mv_grid_id = 1<br>lv_grid_id = nan<br>in_building = False\",\"Bus_GeneratorFluctuating_4<br>peak_load = 0.0<br>p_nom_gen = 1.93<br>v = 1.00335472308797<br>Neighbors = 1<br>v_nom = 20.0<br>x = 7.9752788204589<br>y = 48.0844553685898<br>mv_grid_id = 1<br>lv_grid_id = nan<br>in_building = False\",\"Bus_GeneratorFluctuating_5<br>peak_load = 0.0<br>p_nom_gen = 2.3<br>v = 1.0043393987103282<br>Neighbors = 1<br>v_nom = 20.0<br>x = 7.9852788204589<br>y = 48.0734282356729<br>mv_grid_id = 1<br>lv_grid_id = nan<br>in_building = False\",\"Bus_GeneratorFluctuating_6<br>peak_load = 0.0<br>p_nom_gen = 3.05<br>v = 1.0034662604471278<br>Neighbors = 1<br>v_nom = 20.0<br>x = 7.93356211845248<br>y = 48.0616038160476<br>mv_grid_id = 1<br>lv_grid_id = nan<br>in_building = False\",\"Bus_GeneratorFluctuating_7<br>peak_load = 0.0<br>p_nom_gen = 3.0<br>v = 1.0041318246264659<br>Neighbors = 1<br>v_nom = 20.0<br>x = 7.97127568152858<br>y = 48.0666552118727<br>mv_grid_id = 1<br>lv_grid_id = nan<br>in_building = False\",\"Bus_GeneratorFluctuating_8<br>peak_load = 0.0<br>p_nom_gen = 3.0<br>v = 1.0047566951193272<br>Neighbors = 1<br>v_nom = 20.0<br>x = 8.01965714512685<br>y = 48.0821153215746<br>mv_grid_id = 1<br>lv_grid_id = nan<br>in_building = False\",\"Bus_BranchTee_MVGrid_1_1<br>peak_load = 0.0<br>p_nom_gen = 0.0<br>v = 1.0001488486825891<br>Neighbors = 2<br>v_nom = 20.0<br>x = 7.94212820515367<br>y = 48.0832526552981<br>mv_grid_id = 1<br>lv_grid_id = nan<br>in_building = False\",\"Bus_BranchTee_MVGrid_1_2<br>peak_load = 0.0<br>p_nom_gen = 0.0<br>v = 1.0016763361119583<br>Neighbors = 3<br>v_nom = 20.0<br>x = 7.93221823741783<br>y = 48.076758003523<br>mv_grid_id = 1<br>lv_grid_id = nan<br>in_building = False\",\"Bus_BranchTee_MVGrid_1_3<br>peak_load = 0.0<br>p_nom_gen = 0.0<br>v = 1.0030221009239524<br>Neighbors = 3<br>v_nom = 20.0<br>x = 7.94212820515367<br>y = 48.0676173825061<br>mv_grid_id = 1<br>lv_grid_id = nan<br>in_building = False\",\"Bus_BranchTee_MVGrid_1_4<br>peak_load = 0.0<br>p_nom_gen = 0.0<br>v = 0.9999581617138955<br>Neighbors = 2<br>v_nom = 20.0<br>x = 7.94665232085917<br>y = 48.0827715699814<br>mv_grid_id = 1<br>lv_grid_id = nan<br>in_building = False\",\"Bus_BranchTee_MVGrid_1_5<br>peak_load = 0.0<br>p_nom_gen = 0.0<br>v = 1.001750934763844<br>Neighbors = 2<br>v_nom = 20.0<br>x = 7.95392874616385<br>y = 48.0839502290073<br>mv_grid_id = 1<br>lv_grid_id = nan<br>in_building = False\",\"Bus_BranchTee_MVGrid_1_6<br>peak_load = 0.0<br>p_nom_gen = 0.0<br>v = 1.00103291746467<br>Neighbors = 2<br>v_nom = 20.0<br>x = 7.95793188509418<br>y = 48.0772390888396<br>mv_grid_id = 1<br>lv_grid_id = nan<br>in_building = False\",\"Bus_BranchTee_MVGrid_1_7<br>peak_load = 0.0<br>p_nom_gen = 0.0<br>v = 1.0034675153488566<br>Neighbors = 3<br>v_nom = 20.0<br>x = 7.97127568152858<br>y = 48.0724282356729<br>mv_grid_id = 1<br>lv_grid_id = nan<br>in_building = False\",\"Bus_BranchTee_MVGrid_1_8<br>peak_load = 0.0<br>p_nom_gen = 0.0<br>v = 1.004338308313717<br>Neighbors = 3<br>v_nom = 20.0<br>x = 7.99129137618019<br>y = 48.0684191913672<br>mv_grid_id = 1<br>lv_grid_id = nan<br>in_building = False\",\"Bus_BranchTee_MVGrid_1_9<br>peak_load = 0.0<br>p_nom_gen = 0.0<br>v = 1.006300793187351<br>Neighbors = 3<br>v_nom = 20.0<br>x = 8.03265714512685<br>y = 48.0488283526783<br>mv_grid_id = 1<br>lv_grid_id = nan<br>in_building = False\",\"Bus_BranchTee_MVGrid_1_10<br>peak_load = 0.0<br>p_nom_gen = 0.0<br>v = 1.003103795598323<br>Neighbors = 3<br>v_nom = 20.0<br>x = 7.9752788204589<br>y = 48.0832286010323<br>mv_grid_id = 1<br>lv_grid_id = nan<br>in_building = False\",\"Bus_BranchTee_MVGrid_1_11<br>peak_load = 0.0<br>p_nom_gen = 0.0<br>v = 1.004371296881219<br>Neighbors = 3<br>v_nom = 20.0<br>x = 7.99929765404084<br>y = 48.0821461590697<br>mv_grid_id = 1<br>lv_grid_id = nan<br>in_building = False\",\"BusBar_MVGrid_1_LVGrid_1_MV<br>peak_load = 0.0<br>p_nom_gen = 0.0<br>v = 1.0014387473317856<br>Neighbors = 2<br>v_nom = 20.0<br>x = 7.94169733699125<br>y = 48.080366143398<br>mv_grid_id = 1<br>lv_grid_id = nan<br>in_building = False\",\"BusBar_MVGrid_1_LVGrid_2_MV<br>peak_load = 0.0<br>p_nom_gen = 0.0<br>v = 1.0019378896686015<br>Neighbors = 2<br>v_nom = 20.0<br>x = 7.92812498987477<br>y = 48.076758003523<br>mv_grid_id = 1<br>lv_grid_id = nan<br>in_building = False\",\"BusBar_MVGrid_1_LVGrid_3_MV<br>peak_load = 0.0<br>p_nom_gen = 0.0<br>v = 1.0065726919276603<br>Neighbors = 3<br>v_nom = 20.0<br>x = 8.05868539549975<br>y = 48.0488283526783<br>mv_grid_id = 1<br>lv_grid_id = nan<br>in_building = False\",\"BusBar_MVGrid_1_LVGrid_4_MV<br>peak_load = 0.0<br>p_nom_gen = 0.0<br>v = 1.0047552734555216<br>Neighbors = 2<br>v_nom = 20.0<br>x = 8.02265714512685<br>y = 48.0791153215746<br>mv_grid_id = 1<br>lv_grid_id = nan<br>in_building = False\",\"BusBar_MVGrid_1_LVGrid_5_MV<br>peak_load = 0.0<br>p_nom_gen = 0.0<br>v = 1.0016934629389969<br>Neighbors = 2<br>v_nom = 20.0<br>x = 7.94169733699125<br>y = 48.0693011811144<br>mv_grid_id = 1<br>lv_grid_id = nan<br>in_building = False\",\"BusBar_MVGrid_1_LVGrid_6_MV<br>peak_load = 0.0<br>p_nom_gen = 0.0<br>v = 0.999812764398123<br>Neighbors = 2<br>v_nom = 20.0<br>x = 7.94535971637188<br>y = 48.0666552118727<br>mv_grid_id = 1<br>lv_grid_id = nan<br>in_building = False\",\"BusBar_MVGrid_1_LVGrid_7_MV<br>peak_load = 0.0<br>p_nom_gen = 0.0<br>v = 1.0065889051066788<br>Neighbors = 1<br>v_nom = 20.0<br>x = 8.05868539549975<br>y = 48.0468283526783<br>mv_grid_id = 1<br>lv_grid_id = nan<br>in_building = False\",\"BusBar_MVGrid_1_LVGrid_8_MV<br>peak_load = 0.0<br>p_nom_gen = 0.0<br>v = 1.005828655915326<br>Neighbors = 2<br>v_nom = 20.0<br>x = 8.01965714512685<br>y = 48.0548283526783<br>mv_grid_id = 1<br>lv_grid_id = nan<br>in_building = False\",\"BusBar_MVGrid_1_LVGrid_9_MV<br>peak_load = 0.0<br>p_nom_gen = 0.0<br>v = 0.999773435666388<br>Neighbors = 1<br>v_nom = 20.0<br>x = 7.94428254596581<br>y = 48.0616038160476<br>mv_grid_id = 1<br>lv_grid_id = nan<br>in_building = False\",\"virtual_BusBar_MVGrid_1_LVGrid_9_MV<br>peak_load = 0.0<br>p_nom_gen = 0.0<br>v = 1.0030221009239524<br>Neighbors = 1<br>v_nom = 20.0<br>x = 7.94428254596581<br>y = 48.0604011027559<br>mv_grid_id = 1<br>lv_grid_id = nan<br>in_building = False\",\"virtual_BusBar_MVGrid_1_LVGrid_4_MV<br>peak_load = 0.0<br>p_nom_gen = 0.0<br>v = 1.006300793187351<br>Neighbors = 1<br>v_nom = 20.0<br>x = 8.02326571451269<br>y = 48.0791153215746<br>mv_grid_id = 1<br>lv_grid_id = nan<br>in_building = False\"],\"x\":[1081450.5805416484,1079822.0374674322,1090300.8527259273,1085193.41849323,1083439.0444101696,1084151.5820264118,1080261.5918671354,1083087.8554311087,1086738.8841266031,1080965.4038771912,1080207.3326979992,1080918.2542375666,1081301.048616426,1081846.7567838156,1082124.9447215311,1083105.0168555244,1084584.9295765366,1087611.6168697318,1083435.404220031,1085221.910396888,1080924.5928785577,1079902.3072356447,1089552.3805136094,1086953.7334579993,1080891.2186805978,1081156.2118145786,1089546.692636576,1086659.7034823103,1081060.710411257,1081057.0878972248,1086999.083238597],\"y\":[5068919.790081119,5068109.428611916,5064831.339604814,5067479.911829123,5068864.921754306,5067619.411786642,5066412.200379407,5066895.486080762,5068515.285851361,5068799.563465143,5068098.6286989385,5067062.480001659,5068736.732897487,5068852.637368732,5068098.767862457,5067536.874662901,5067050.694534248,5064791.124997852,5068728.625644512,5068559.595316855,5068479.76482103,5068107.176406238,5064739.780961795,5068175.987349389,5067250.4447070975,5066948.877911672,5064517.575515352,5065483.635220994,5066389.9026552,5066256.281628456,5068174.773515824],\"type\":\"scatter\"}],                        {\"height\":500,\"hovermode\":\"closest\",\"margin\":{\"b\":20,\"l\":5,\"r\":5,\"t\":40},\"showlegend\":false,\"title\":{\"font\":{\"size\":16}},\"xaxis\":{\"showgrid\":true,\"showticklabels\":true,\"zeroline\":true},\"yaxis\":{\"showgrid\":true,\"showticklabels\":true,\"zeroline\":true,\"scaleanchor\":\"x\",\"scaleratio\":1},\"template\":{\"data\":{\"histogram2dcontour\":[{\"type\":\"histogram2dcontour\",\"colorbar\":{\"outlinewidth\":0,\"ticks\":\"\"},\"colorscale\":[[0.0,\"#0d0887\"],[0.1111111111111111,\"#46039f\"],[0.2222222222222222,\"#7201a8\"],[0.3333333333333333,\"#9c179e\"],[0.4444444444444444,\"#bd3786\"],[0.5555555555555556,\"#d8576b\"],[0.6666666666666666,\"#ed7953\"],[0.7777777777777778,\"#fb9f3a\"],[0.8888888888888888,\"#fdca26\"],[1.0,\"#f0f921\"]]}],\"choropleth\":[{\"type\":\"choropleth\",\"colorbar\":{\"outlinewidth\":0,\"ticks\":\"\"}}],\"histogram2d\":[{\"type\":\"histogram2d\",\"colorbar\":{\"outlinewidth\":0,\"ticks\":\"\"},\"colorscale\":[[0.0,\"#0d0887\"],[0.1111111111111111,\"#46039f\"],[0.2222222222222222,\"#7201a8\"],[0.3333333333333333,\"#9c179e\"],[0.4444444444444444,\"#bd3786\"],[0.5555555555555556,\"#d8576b\"],[0.6666666666666666,\"#ed7953\"],[0.7777777777777778,\"#fb9f3a\"],[0.8888888888888888,\"#fdca26\"],[1.0,\"#f0f921\"]]}],\"heatmap\":[{\"type\":\"heatmap\",\"colorbar\":{\"outlinewidth\":0,\"ticks\":\"\"},\"colorscale\":[[0.0,\"#0d0887\"],[0.1111111111111111,\"#46039f\"],[0.2222222222222222,\"#7201a8\"],[0.3333333333333333,\"#9c179e\"],[0.4444444444444444,\"#bd3786\"],[0.5555555555555556,\"#d8576b\"],[0.6666666666666666,\"#ed7953\"],[0.7777777777777778,\"#fb9f3a\"],[0.8888888888888888,\"#fdca26\"],[1.0,\"#f0f921\"]]}],\"heatmapgl\":[{\"type\":\"heatmapgl\",\"colorbar\":{\"outlinewidth\":0,\"ticks\":\"\"},\"colorscale\":[[0.0,\"#0d0887\"],[0.1111111111111111,\"#46039f\"],[0.2222222222222222,\"#7201a8\"],[0.3333333333333333,\"#9c179e\"],[0.4444444444444444,\"#bd3786\"],[0.5555555555555556,\"#d8576b\"],[0.6666666666666666,\"#ed7953\"],[0.7777777777777778,\"#fb9f3a\"],[0.8888888888888888,\"#fdca26\"],[1.0,\"#f0f921\"]]}],\"contourcarpet\":[{\"type\":\"contourcarpet\",\"colorbar\":{\"outlinewidth\":0,\"ticks\":\"\"}}],\"contour\":[{\"type\":\"contour\",\"colorbar\":{\"outlinewidth\":0,\"ticks\":\"\"},\"colorscale\":[[0.0,\"#0d0887\"],[0.1111111111111111,\"#46039f\"],[0.2222222222222222,\"#7201a8\"],[0.3333333333333333,\"#9c179e\"],[0.4444444444444444,\"#bd3786\"],[0.5555555555555556,\"#d8576b\"],[0.6666666666666666,\"#ed7953\"],[0.7777777777777778,\"#fb9f3a\"],[0.8888888888888888,\"#fdca26\"],[1.0,\"#f0f921\"]]}],\"surface\":[{\"type\":\"surface\",\"colorbar\":{\"outlinewidth\":0,\"ticks\":\"\"},\"colorscale\":[[0.0,\"#0d0887\"],[0.1111111111111111,\"#46039f\"],[0.2222222222222222,\"#7201a8\"],[0.3333333333333333,\"#9c179e\"],[0.4444444444444444,\"#bd3786\"],[0.5555555555555556,\"#d8576b\"],[0.6666666666666666,\"#ed7953\"],[0.7777777777777778,\"#fb9f3a\"],[0.8888888888888888,\"#fdca26\"],[1.0,\"#f0f921\"]]}],\"mesh3d\":[{\"type\":\"mesh3d\",\"colorbar\":{\"outlinewidth\":0,\"ticks\":\"\"}}],\"scatter\":[{\"fillpattern\":{\"fillmode\":\"overlay\",\"size\":10,\"solidity\":0.2},\"type\":\"scatter\"}],\"parcoords\":[{\"type\":\"parcoords\",\"line\":{\"colorbar\":{\"outlinewidth\":0,\"ticks\":\"\"}}}],\"scatterpolargl\":[{\"type\":\"scatterpolargl\",\"marker\":{\"colorbar\":{\"outlinewidth\":0,\"ticks\":\"\"}}}],\"bar\":[{\"error_x\":{\"color\":\"#2a3f5f\"},\"error_y\":{\"color\":\"#2a3f5f\"},\"marker\":{\"line\":{\"color\":\"#E5ECF6\",\"width\":0.5},\"pattern\":{\"fillmode\":\"overlay\",\"size\":10,\"solidity\":0.2}},\"type\":\"bar\"}],\"scattergeo\":[{\"type\":\"scattergeo\",\"marker\":{\"colorbar\":{\"outlinewidth\":0,\"ticks\":\"\"}}}],\"scatterpolar\":[{\"type\":\"scatterpolar\",\"marker\":{\"colorbar\":{\"outlinewidth\":0,\"ticks\":\"\"}}}],\"histogram\":[{\"marker\":{\"pattern\":{\"fillmode\":\"overlay\",\"size\":10,\"solidity\":0.2}},\"type\":\"histogram\"}],\"scattergl\":[{\"type\":\"scattergl\",\"marker\":{\"colorbar\":{\"outlinewidth\":0,\"ticks\":\"\"}}}],\"scatter3d\":[{\"type\":\"scatter3d\",\"line\":{\"colorbar\":{\"outlinewidth\":0,\"ticks\":\"\"}},\"marker\":{\"colorbar\":{\"outlinewidth\":0,\"ticks\":\"\"}}}],\"scattermapbox\":[{\"type\":\"scattermapbox\",\"marker\":{\"colorbar\":{\"outlinewidth\":0,\"ticks\":\"\"}}}],\"scatterternary\":[{\"type\":\"scatterternary\",\"marker\":{\"colorbar\":{\"outlinewidth\":0,\"ticks\":\"\"}}}],\"scattercarpet\":[{\"type\":\"scattercarpet\",\"marker\":{\"colorbar\":{\"outlinewidth\":0,\"ticks\":\"\"}}}],\"carpet\":[{\"aaxis\":{\"endlinecolor\":\"#2a3f5f\",\"gridcolor\":\"white\",\"linecolor\":\"white\",\"minorgridcolor\":\"white\",\"startlinecolor\":\"#2a3f5f\"},\"baxis\":{\"endlinecolor\":\"#2a3f5f\",\"gridcolor\":\"white\",\"linecolor\":\"white\",\"minorgridcolor\":\"white\",\"startlinecolor\":\"#2a3f5f\"},\"type\":\"carpet\"}],\"table\":[{\"cells\":{\"fill\":{\"color\":\"#EBF0F8\"},\"line\":{\"color\":\"white\"}},\"header\":{\"fill\":{\"color\":\"#C8D4E3\"},\"line\":{\"color\":\"white\"}},\"type\":\"table\"}],\"barpolar\":[{\"marker\":{\"line\":{\"color\":\"#E5ECF6\",\"width\":0.5},\"pattern\":{\"fillmode\":\"overlay\",\"size\":10,\"solidity\":0.2}},\"type\":\"barpolar\"}],\"pie\":[{\"automargin\":true,\"type\":\"pie\"}]},\"layout\":{\"autotypenumbers\":\"strict\",\"colorway\":[\"#636efa\",\"#EF553B\",\"#00cc96\",\"#ab63fa\",\"#FFA15A\",\"#19d3f3\",\"#FF6692\",\"#B6E880\",\"#FF97FF\",\"#FECB52\"],\"font\":{\"color\":\"#2a3f5f\"},\"hovermode\":\"closest\",\"hoverlabel\":{\"align\":\"left\"},\"paper_bgcolor\":\"white\",\"plot_bgcolor\":\"#E5ECF6\",\"polar\":{\"bgcolor\":\"#E5ECF6\",\"angularaxis\":{\"gridcolor\":\"white\",\"linecolor\":\"white\",\"ticks\":\"\"},\"radialaxis\":{\"gridcolor\":\"white\",\"linecolor\":\"white\",\"ticks\":\"\"}},\"ternary\":{\"bgcolor\":\"#E5ECF6\",\"aaxis\":{\"gridcolor\":\"white\",\"linecolor\":\"white\",\"ticks\":\"\"},\"baxis\":{\"gridcolor\":\"white\",\"linecolor\":\"white\",\"ticks\":\"\"},\"caxis\":{\"gridcolor\":\"white\",\"linecolor\":\"white\",\"ticks\":\"\"}},\"coloraxis\":{\"colorbar\":{\"outlinewidth\":0,\"ticks\":\"\"}},\"colorscale\":{\"sequential\":[[0.0,\"#0d0887\"],[0.1111111111111111,\"#46039f\"],[0.2222222222222222,\"#7201a8\"],[0.3333333333333333,\"#9c179e\"],[0.4444444444444444,\"#bd3786\"],[0.5555555555555556,\"#d8576b\"],[0.6666666666666666,\"#ed7953\"],[0.7777777777777778,\"#fb9f3a\"],[0.8888888888888888,\"#fdca26\"],[1.0,\"#f0f921\"]],\"sequentialminus\":[[0.0,\"#0d0887\"],[0.1111111111111111,\"#46039f\"],[0.2222222222222222,\"#7201a8\"],[0.3333333333333333,\"#9c179e\"],[0.4444444444444444,\"#bd3786\"],[0.5555555555555556,\"#d8576b\"],[0.6666666666666666,\"#ed7953\"],[0.7777777777777778,\"#fb9f3a\"],[0.8888888888888888,\"#fdca26\"],[1.0,\"#f0f921\"]],\"diverging\":[[0,\"#8e0152\"],[0.1,\"#c51b7d\"],[0.2,\"#de77ae\"],[0.3,\"#f1b6da\"],[0.4,\"#fde0ef\"],[0.5,\"#f7f7f7\"],[0.6,\"#e6f5d0\"],[0.7,\"#b8e186\"],[0.8,\"#7fbc41\"],[0.9,\"#4d9221\"],[1,\"#276419\"]]},\"xaxis\":{\"gridcolor\":\"white\",\"linecolor\":\"white\",\"ticks\":\"\",\"title\":{\"standoff\":15},\"zerolinecolor\":\"white\",\"automargin\":true,\"zerolinewidth\":2},\"yaxis\":{\"gridcolor\":\"white\",\"linecolor\":\"white\",\"ticks\":\"\",\"title\":{\"standoff\":15},\"zerolinecolor\":\"white\",\"automargin\":true,\"zerolinewidth\":2},\"scene\":{\"xaxis\":{\"backgroundcolor\":\"#E5ECF6\",\"gridcolor\":\"white\",\"linecolor\":\"white\",\"showbackground\":true,\"ticks\":\"\",\"zerolinecolor\":\"white\",\"gridwidth\":2},\"yaxis\":{\"backgroundcolor\":\"#E5ECF6\",\"gridcolor\":\"white\",\"linecolor\":\"white\",\"showbackground\":true,\"ticks\":\"\",\"zerolinecolor\":\"white\",\"gridwidth\":2},\"zaxis\":{\"backgroundcolor\":\"#E5ECF6\",\"gridcolor\":\"white\",\"linecolor\":\"white\",\"showbackground\":true,\"ticks\":\"\",\"zerolinecolor\":\"white\",\"gridwidth\":2}},\"shapedefaults\":{\"line\":{\"color\":\"#2a3f5f\"}},\"annotationdefaults\":{\"arrowcolor\":\"#2a3f5f\",\"arrowhead\":0,\"arrowwidth\":1},\"geo\":{\"bgcolor\":\"white\",\"landcolor\":\"#E5ECF6\",\"subunitcolor\":\"white\",\"showland\":true,\"showlakes\":true,\"lakecolor\":\"white\"},\"title\":{\"x\":0.05},\"mapbox\":{\"style\":\"light\"}}}},                        {\"responsive\": true}                    ).then(function(){\n",
-       "                            \n",
-       "var gd = document.getElementById('3d331305-b6c8-4427-a2df-37cc1e97f0a1');\n",
-       "var x = new MutationObserver(function (mutations, observer) {{\n",
-       "        var display = window.getComputedStyle(gd).display;\n",
-       "        if (!display || display === 'none') {{\n",
-       "            console.log([gd, 'removed!']);\n",
-       "            Plotly.purge(gd);\n",
-       "            observer.disconnect();\n",
-       "        }}\n",
-       "}});\n",
-       "\n",
-       "// Listen for the removal of the full notebook cells\n",
-       "var notebookContainer = gd.closest('#notebook-container');\n",
-       "if (notebookContainer) {{\n",
-       "    x.observe(notebookContainer, {childList: true});\n",
-       "}}\n",
-       "\n",
-       "// Listen for the clearing of the current output cell\n",
-       "var outputEl = gd.closest('.output');\n",
-       "if (outputEl) {{\n",
-       "    x.observe(outputEl, {childList: true});\n",
-       "}}\n",
-       "\n",
-       "                        })                };                });            </script>        </div>"
-      ]
-     },
-     "metadata": {},
-     "output_type": "display_data"
-    }
-   ],
+   "execution_count": null,
+   "metadata": {},
+   "outputs": [],
    "source": [
     "plot_plotly(\n",
     "    edisgo_obj=edisgo_analyzed,\n",
@@ -2075,1791 +284,9 @@
   },
   {
    "cell_type": "code",
-   "execution_count": 11,
-   "metadata": {},
-   "outputs": [
-    {
-     "data": {
-      "application/vnd.plotly.v1+json": {
-       "config": {
-        "plotlyServerURL": "https://plot.ly"
-       },
-       "data": [
-        {
-         "hoverinfo": "text",
-         "marker": {
-          "color": "white",
-          "opacity": 0,
-          "size": 10
-         },
-         "mode": "markers",
-         "text": [
-          "Line_10003<br>Loading = 4.289798241733044<br>bus0 = Bus_MVStation_1<br>bus1 = Bus_BranchTee_MVGrid_1_1<br>length = 0.083904310632546<br>x = 0.031103993574751<br>r = 0.031044594934042<br>s_nom = 7.27461339178928<br>num_parallel = 1.0<br>type_info = 48-AL1/8-ST1A<br>kind = line",
-          "Line_10004<br>Loading = 0.15450263121854058<br>bus0 = Bus_MVStation_1<br>bus1 = Bus_BranchTee_MVGrid_1_4<br>length = 0.226148217025158<br>x = 0.083834938112983<br>r = 0.083674840299309<br>s_nom = 7.27461339178928<br>num_parallel = 1.0<br>type_info = 48-AL1/8-ST1A<br>kind = line",
-          "Line_10005<br>Loading = 7.7464158971234465<br>bus0 = Bus_MVStation_1<br>bus1 = Bus_BranchTee_MVGrid_1_5<br>length = 0.543380191002877<br>x = 0.06486901021411257<br>r = 0.08911435132447183<br>s_nom = 12.366842766041781<br>num_parallel = 1.0<br>type_info = NA2XS2Y 3x1x185 RM/25<br>kind = cable",
-          "Line_10006<br>Loading = 8.479697844991776<br>bus0 = Bus_MVStation_1<br>bus1 = Bus_BranchTee_MVGrid_1_6<br>length = 0.297650465459542<br>x = 0.0551706944218915<br>r = 0.0550653361100155<br>s_nom = 14.54922678357856<br>num_parallel = 2.0<br>type_info = NA2XS2Y 3x1x185 RM/25<br>kind = line",
-          "Line_10011<br>Loading = 0.861111111111287<br>bus0 = BusBar_MVGrid_1_LVGrid_2_MV<br>bus1 = Bus_Generator_1<br>length = 0.138872233591103<br>x = 0.051481038682815<br>r = 0.051382726428708<br>s_nom = 7.27461339178928<br>num_parallel = 1.0<br>type_info = 48-AL1/8-ST1A<br>kind = line",
-          "Line_10025<br>Loading = 2.5555555555560843<br>bus0 = Bus_GeneratorFluctuating_2<br>bus1 = BusBar_MVGrid_1_LVGrid_3_MV<br>length = 1.26723954<br>x = 0.469775750645896<br>r = 0.4688786298<br>s_nom = 7.27461339178928<br>num_parallel = 1.0<br>type_info = 48-AL1/8-ST1A<br>kind = cable",
-          "Line_10029<br>Loading = 2.5216666666668943<br>bus0 = Bus_BranchTee_MVGrid_1_11<br>bus1 = Bus_GeneratorFluctuating_3<br>length = 0.203355255541373<br>x = 0.075385406471563<br>r = 0.075241444550308<br>s_nom = 7.27461339178928<br>num_parallel = 1.0<br>type_info = 48-AL1/8-ST1A<br>kind = cable",
-          "Line_10027<br>Loading = 1.8227777777775702<br>bus0 = Bus_GeneratorFluctuating_4<br>bus1 = Bus_BranchTee_MVGrid_1_10<br>length = 0.322656877175863<br>x = 0.119611464045978<br>r = 0.119383044555069<br>s_nom = 7.27461339178928<br>num_parallel = 1.0<br>type_info = 48-AL1/8-ST1A<br>kind = cable",
-          "Line_10020<br>Loading = 2.55555555563524<br>bus0 = Bus_BranchTee_MVGrid_1_8<br>bus1 = Bus_GeneratorFluctuating_5<br>length = 0.001<br>x = 0.000370707933124<br>r = 0.00037<br>s_nom = 7.27461339178928<br>num_parallel = 1.0<br>type_info = 48-AL1/8-ST1A<br>kind = cable",
-          "Line_10013<br>Loading = 3.388888888889109<br>bus0 = Bus_BranchTee_MVGrid_1_3<br>bus1 = Bus_GeneratorFluctuating_6<br>length = 0.307472748812273<br>x = 0.113982587204028<br>r = 0.113764917060541<br>s_nom = 7.27461339178928<br>num_parallel = 1.0<br>type_info = 48-AL1/8-ST1A<br>kind = cable",
-          "Line_10018<br>Loading = 3.3333333333336754<br>bus0 = Bus_GeneratorFluctuating_7<br>bus1 = Bus_BranchTee_MVGrid_1_7<br>length = 0.468278333841994<br>x = 0.173594493265127<br>r = 0.173262983521538<br>s_nom = 7.27461339178928<br>num_parallel = 1.0<br>type_info = 48-AL1/8-ST1A<br>kind = cable",
-          "Line_10032<br>Loading = 3.3333333334540964<br>bus0 = BusBar_MVGrid_1_LVGrid_4_MV<br>bus1 = Bus_GeneratorFluctuating_8<br>length = 0.001<br>x = 0.000370707933124<br>r = 0.00037<br>s_nom = 7.27461339178928<br>num_parallel = 1.0<br>type_info = 48-AL1/8-ST1A<br>kind = cable",
-          "Line_10007<br>Loading = 4.295331181276145<br>bus0 = Bus_BranchTee_MVGrid_1_1<br>bus1 = BusBar_MVGrid_1_LVGrid_1_MV<br>length = 0.722445826838636<br>x = 0.267816399261118<br>r = 0.267304955930295<br>s_nom = 7.27461339178928<br>num_parallel = 1.0<br>type_info = NA2XS2Y 3x1x185 RM/25<br>kind = line",
-          "Line_10008<br>Loading = 4.258340932470252<br>bus0 = Bus_BranchTee_MVGrid_1_2<br>bus1 = BusBar_MVGrid_1_LVGrid_1_MV<br>length = 0.132867031507129<br>x = 0.049254862630276<br>r = 0.049160801657638<br>s_nom = 7.27461339178928<br>num_parallel = 1.0<br>type_info = 48-AL1/8-ST1A<br>kind = line",
-          "Line_10009<br>Loading = 0.8662193059188412<br>bus0 = Bus_BranchTee_MVGrid_1_2<br>bus1 = BusBar_MVGrid_1_LVGrid_2_MV<br>length = 0.705785336662554<br>x = 0.261640223383117<br>r = 0.261140574565145<br>s_nom = 7.27461339178928<br>num_parallel = 1.0<br>type_info = 48-AL1/8-ST1A<br>kind = line",
-          "Line_10010<br>Loading = 3.3924237024958175<br>bus0 = Bus_BranchTee_MVGrid_1_2<br>bus1 = BusBar_MVGrid_1_LVGrid_5_MV<br>length = 0.012061682815469<br>x = 0.004471361506515<br>r = 0.004462822641724<br>s_nom = 7.27461339178928<br>num_parallel = 1.0<br>type_info = 48-AL1/8-ST1A<br>kind = line",
-          "Line_10012<br>Loading = 3.387388881320882<br>bus0 = Bus_BranchTee_MVGrid_1_3<br>bus1 = BusBar_MVGrid_1_LVGrid_5_MV<br>length = 0.926662521213033<br>x = 0.343521147941983<br>r = 0.342865132848822<br>s_nom = 7.27461339178928<br>num_parallel = 1.0<br>type_info = 48-AL1/8-ST1A<br>kind = line",
-          "Line_10016<br>Loading = 0.0<br>bus0 = Bus_BranchTee_MVGrid_1_3<br>bus1 = virtual_BusBar_MVGrid_1_LVGrid_9_MV<br>length = 0.661777693745236<br>x = 0.245326241035596<br>r = 0.244857746685737<br>s_nom = 7.27461339178928<br>num_parallel = 1.0<br>type_info = 48-AL1/8-ST1A<br>kind = cable",
-          "Line_10014<br>Loading = 0.15449628252570394<br>bus0 = Bus_BranchTee_MVGrid_1_4<br>bus1 = BusBar_MVGrid_1_LVGrid_6_MV<br>length = 0.785931969351047<br>x = 0.291351215933884<br>r = 0.290794828659887<br>s_nom = 7.27461339178928<br>num_parallel = 1.0<br>type_info = 48-AL1/8-ST1A<br>kind = cable",
-          "Line_10026<br>Loading = 7.7516762238504064<br>bus0 = Bus_BranchTee_MVGrid_1_5<br>bus1 = Bus_BranchTee_MVGrid_1_10<br>length = 0.41419799375453<br>x = 0.076773241084341<br>r = 0.076626628844588<br>s_nom = 14.54922678357856<br>num_parallel = 2.0<br>type_info = 48-AL1/8-ST1A<br>kind = cable",
-          "Line_10017<br>Loading = 8.490087323796033<br>bus0 = Bus_BranchTee_MVGrid_1_6<br>bus1 = Bus_BranchTee_MVGrid_1_7<br>length = 0.690714941884979<br>x = 0.1280267542418825<br>r = 0.127782264248721<br>s_nom = 14.54922678357856<br>num_parallel = 2.0<br>type_info = 48-AL1/8-ST1A<br>kind = cable",
-          "Line_10019<br>Loading = 5.1635049484575575<br>bus0 = Bus_BranchTee_MVGrid_1_8<br>bus1 = Bus_BranchTee_MVGrid_1_7<br>length = 0.403852029<br>x = 0.14971115095836<br>r = 0.14942525073<br>s_nom = 7.27461339178928<br>num_parallel = 1.0<br>type_info = 48-AL1/8-ST1A<br>kind = cable",
-          "Line_10021<br>Loading = 2.6119294581633925<br>bus0 = Bus_BranchTee_MVGrid_1_8<br>bus1 = BusBar_MVGrid_1_LVGrid_8_MV<br>length = 1.378502271<br>x = 0.511021727688593<br>r = 0.51004584027<br>s_nom = 7.27461339178928<br>num_parallel = 1.0<br>type_info = 48-AL1/8-ST1A<br>kind = cable",
-          "Line_10022<br>Loading = 2.5852304202593177<br>bus0 = Bus_BranchTee_MVGrid_1_9<br>bus1 = BusBar_MVGrid_1_LVGrid_8_MV<br>length = 0.437506744572693<br>x = 0.162187221008176<br>r = 0.161877495491896<br>s_nom = 7.27461339178928<br>num_parallel = 1.0<br>type_info = 48-AL1/8-ST1A<br>kind = cable",
-          "Line_10023<br>Loading = 2.585931287061067<br>bus0 = Bus_BranchTee_MVGrid_1_9<br>bus1 = BusBar_MVGrid_1_LVGrid_3_MV<br>length = 0.251147233966026<br>x = 0.093102272013254<br>r = 0.09292447656743<br>s_nom = 7.27461339178928<br>num_parallel = 1.0<br>type_info = 48-AL1/8-ST1A<br>kind = cable",
-          "Line_10031<br>Loading = 0.0<br>bus0 = Bus_BranchTee_MVGrid_1_9<br>bus1 = virtual_BusBar_MVGrid_1_LVGrid_4_MV<br>length = 0.543380191002877<br>x = 0.201435347506981<br>r = 0.201050670671064<br>s_nom = 7.27461339178928<br>num_parallel = 1.0<br>type_info = 48-AL1/8-ST1A<br>kind = cable",
-          "Line_10028<br>Loading = 5.936878912504851<br>bus0 = Bus_BranchTee_MVGrid_1_11<br>bus1 = Bus_BranchTee_MVGrid_1_10<br>length = 0.502639122266729<br>x = 0.186332310122557<br>r = 0.18597647523869<br>s_nom = 7.27461339178928<br>num_parallel = 1.0<br>type_info = 48-AL1/8-ST1A<br>kind = cable",
-          "Line_10030<br>Loading = 3.417076743368679<br>bus0 = Bus_BranchTee_MVGrid_1_11<br>bus1 = BusBar_MVGrid_1_LVGrid_4_MV<br>length = 0.262336104334286<br>x = 0.097250075021459<br>r = 0.097064358603686<br>s_nom = 7.27461339178928<br>num_parallel = 1.0<br>type_info = 48-AL1/8-ST1A<br>kind = cable",
-          "Line_10024<br>Loading = 0.06930884905074822<br>bus0 = BusBar_MVGrid_1_LVGrid_7_MV<br>bus1 = BusBar_MVGrid_1_LVGrid_3_MV<br>length = 0.9840075060051<br>x = 0.364779388729255<br>r = 0.364082777221887<br>s_nom = 7.27461339178928<br>num_parallel = 1.0<br>type_info = 48-AL1/8-ST1A<br>kind = cable",
-          "Line_10015<br>Loading = 0.06819179761647355<br>bus0 = BusBar_MVGrid_1_LVGrid_6_MV<br>bus1 = BusBar_MVGrid_1_LVGrid_9_MV<br>length = 0.491545784577804<br>x = 0.182219921836454<br>r = 0.181871940293787<br>s_nom = 7.27461339178928<br>num_parallel = 1.0<br>type_info = 48-AL1/8-ST1A<br>kind = cable"
-         ],
-         "type": "scatter",
-         "x": [
-          1081207.9922094196,
-          1081375.814579037,
-          1081648.668662732,
-          1081787.7626315895,
-          1079862.1723515382,
-          1089926.6166197686,
-          1085207.664445059,
-          1083437.2243151003,
-          1084368.2558014742,
-          1080589.923052351,
-          1083096.4361433163,
-          1086846.3087923015,
-          1080944.9983778745,
-          1080565.9627882782,
-          1080054.819966822,
-          1080549.2756892983,
-          1080904.736459082,
-          1080987.6710673957,
-          1081228.6302155023,
-          1082641.0805019233,
-          1082614.980788528,
-          1083844.9732160307,
-          1085622.3165294235,
-          1087135.660176021,
-          1088581.9986916706,
-          1087305.3500541644,
-          1084328.6573084593,
-          1086087.8219274436,
-          1089549.536575093,
-          1081108.4611129179
-         ],
-         "y": [
-          5068859.676773131,
-          5068828.261489303,
-          5068886.213724926,
-          5068509.278971788,
-          5068108.302509077,
-          5064785.560283304,
-          5068019.753572989,
-          5068796.773699408,
-          5067335.053160445,
-          5066737.340190534,
-          5067216.180371832,
-          5068345.636600375,
-          5068639.664143086,
-          5068289.196759984,
-          5068102.902552589,
-          5067674.5367030185,
-          5067156.462354379,
-          5066659.380815058,
-          5067842.805404579,
-          5068790.631506622,
-          5067817.821262679,
-          5067293.784598574,
-          5066267.164877621,
-          5065137.380109424,
-          5064765.452979824,
-          5066482.949256838,
-          5068644.110480683,
-          5068367.791333122,
-          5064628.6782385735,
-          5066669.390283436
-         ]
-        },
-        {
-         "hoverinfo": "none",
-         "line": {
-          "color": "black",
-          "width": 2
-         },
-         "mode": "lines",
-         "opacity": 0.4,
-         "type": "scatter",
-         "x": [
-          1081450.5805416484,
-          1080965.4038771912,
-          null
-         ],
-         "y": [
-          5068919.790081119,
-          5068799.563465143,
-          null
-         ]
-        },
-        {
-         "hoverinfo": "none",
-         "line": {
-          "color": "black",
-          "width": 2
-         },
-         "mode": "lines",
-         "opacity": 0.4,
-         "type": "scatter",
-         "x": [
-          1081450.5805416484,
-          1081301.048616426,
-          null
-         ],
-         "y": [
-          5068919.790081119,
-          5068736.732897487,
-          null
-         ]
-        },
-        {
-         "hoverinfo": "none",
-         "line": {
-          "color": "lightgreen",
-          "width": 2
-         },
-         "mode": "lines",
-         "opacity": 0.4,
-         "type": "scatter",
-         "x": [
-          1081450.5805416484,
-          1081846.7567838156,
-          null
-         ],
-         "y": [
-          5068919.790081119,
-          5068852.637368732,
-          null
-         ]
-        },
-        {
-         "hoverinfo": "none",
-         "line": {
-          "color": "lightgreen",
-          "width": 2
-         },
-         "mode": "lines",
-         "opacity": 0.4,
-         "type": "scatter",
-         "x": [
-          1081450.5805416484,
-          1082124.9447215311,
-          null
-         ],
-         "y": [
-          5068919.790081119,
-          5068098.767862457,
-          null
-         ]
-        },
-        {
-         "hoverinfo": "none",
-         "line": {
-          "color": "black",
-          "width": 2
-         },
-         "mode": "lines",
-         "opacity": 0.4,
-         "type": "scatter",
-         "x": [
-          1079822.0374674322,
-          1079902.3072356447,
-          null
-         ],
-         "y": [
-          5068109.428611916,
-          5068107.176406238,
-          null
-         ]
-        },
-        {
-         "hoverinfo": "none",
-         "line": {
-          "color": "black",
-          "width": 2
-         },
-         "mode": "lines",
-         "opacity": 0.4,
-         "type": "scatter",
-         "x": [
-          1090300.8527259273,
-          1089552.3805136094,
-          null
-         ],
-         "y": [
-          5064831.339604814,
-          5064739.780961795,
-          null
-         ]
-        },
-        {
-         "hoverinfo": "none",
-         "line": {
-          "color": "black",
-          "width": 2
-         },
-         "mode": "lines",
-         "opacity": 0.4,
-         "type": "scatter",
-         "x": [
-          1085193.41849323,
-          1085221.910396888,
-          null
-         ],
-         "y": [
-          5067479.911829123,
-          5068559.595316855,
-          null
-         ]
-        },
-        {
-         "hoverinfo": "none",
-         "line": {
-          "color": "black",
-          "width": 2
-         },
-         "mode": "lines",
-         "opacity": 0.4,
-         "type": "scatter",
-         "x": [
-          1083439.0444101696,
-          1083435.404220031,
-          null
-         ],
-         "y": [
-          5068864.921754306,
-          5068728.625644512,
-          null
-         ]
-        },
-        {
-         "hoverinfo": "none",
-         "line": {
-          "color": "black",
-          "width": 2
-         },
-         "mode": "lines",
-         "opacity": 0.4,
-         "type": "scatter",
-         "x": [
-          1084151.5820264118,
-          1084584.9295765366,
-          null
-         ],
-         "y": [
-          5067619.411786642,
-          5067050.694534248,
-          null
-         ]
-        },
-        {
-         "hoverinfo": "none",
-         "line": {
-          "color": "black",
-          "width": 2
-         },
-         "mode": "lines",
-         "opacity": 0.4,
-         "type": "scatter",
-         "x": [
-          1080261.5918671354,
-          1080918.2542375666,
-          null
-         ],
-         "y": [
-          5066412.200379407,
-          5067062.480001659,
-          null
-         ]
-        },
-        {
-         "hoverinfo": "none",
-         "line": {
-          "color": "black",
-          "width": 2
-         },
-         "mode": "lines",
-         "opacity": 0.4,
-         "type": "scatter",
-         "x": [
-          1083087.8554311087,
-          1083105.0168555244,
-          null
-         ],
-         "y": [
-          5066895.486080762,
-          5067536.874662901,
-          null
-         ]
-        },
-        {
-         "hoverinfo": "none",
-         "line": {
-          "color": "black",
-          "width": 2
-         },
-         "mode": "lines",
-         "opacity": 0.4,
-         "type": "scatter",
-         "x": [
-          1086738.8841266031,
-          1086953.7334579993,
-          null
-         ],
-         "y": [
-          5068515.285851361,
-          5068175.987349389,
-          null
-         ]
-        },
-        {
-         "hoverinfo": "none",
-         "line": {
-          "color": "black",
-          "width": 2
-         },
-         "mode": "lines",
-         "opacity": 0.4,
-         "type": "scatter",
-         "x": [
-          1080965.4038771912,
-          1080924.5928785577,
-          null
-         ],
-         "y": [
-          5068799.563465143,
-          5068479.76482103,
-          null
-         ]
-        },
-        {
-         "hoverinfo": "none",
-         "line": {
-          "color": "black",
-          "width": 2
-         },
-         "mode": "lines",
-         "opacity": 0.4,
-         "type": "scatter",
-         "x": [
-          1080207.3326979992,
-          1080924.5928785577,
-          null
-         ],
-         "y": [
-          5068098.6286989385,
-          5068479.76482103,
-          null
-         ]
-        },
-        {
-         "hoverinfo": "none",
-         "line": {
-          "color": "black",
-          "width": 2
-         },
-         "mode": "lines",
-         "opacity": 0.4,
-         "type": "scatter",
-         "x": [
-          1080207.3326979992,
-          1079902.3072356447,
-          null
-         ],
-         "y": [
-          5068098.6286989385,
-          5068107.176406238,
-          null
-         ]
-        },
-        {
-         "hoverinfo": "none",
-         "line": {
-          "color": "black",
-          "width": 2
-         },
-         "mode": "lines",
-         "opacity": 0.4,
-         "type": "scatter",
-         "x": [
-          1080207.3326979992,
-          1080891.2186805978,
-          null
-         ],
-         "y": [
-          5068098.6286989385,
-          5067250.4447070975,
-          null
-         ]
-        },
-        {
-         "hoverinfo": "none",
-         "line": {
-          "color": "black",
-          "width": 2
-         },
-         "mode": "lines",
-         "opacity": 0.4,
-         "type": "scatter",
-         "x": [
-          1080918.2542375666,
-          1080891.2186805978,
-          null
-         ],
-         "y": [
-          5067062.480001659,
-          5067250.4447070975,
-          null
-         ]
-        },
-        {
-         "hoverinfo": "none",
-         "line": {
-          "color": "black",
-          "width": 2
-         },
-         "mode": "lines",
-         "opacity": 0.4,
-         "type": "scatter",
-         "x": [
-          1080918.2542375666,
-          1081057.0878972248,
-          null
-         ],
-         "y": [
-          5067062.480001659,
-          5066256.281628456,
-          null
-         ]
-        },
-        {
-         "hoverinfo": "none",
-         "line": {
-          "color": "black",
-          "width": 2
-         },
-         "mode": "lines",
-         "opacity": 0.4,
-         "type": "scatter",
-         "x": [
-          1081301.048616426,
-          1081156.2118145786,
-          null
-         ],
-         "y": [
-          5068736.732897487,
-          5066948.877911672,
-          null
-         ]
-        },
-        {
-         "hoverinfo": "none",
-         "line": {
-          "color": "lightgreen",
-          "width": 2
-         },
-         "mode": "lines",
-         "opacity": 0.4,
-         "type": "scatter",
-         "x": [
-          1081846.7567838156,
-          1083435.404220031,
-          null
-         ],
-         "y": [
-          5068852.637368732,
-          5068728.625644512,
-          null
-         ]
-        },
-        {
-         "hoverinfo": "none",
-         "line": {
-          "color": "lightgreen",
-          "width": 2
-         },
-         "mode": "lines",
-         "opacity": 0.4,
-         "type": "scatter",
-         "x": [
-          1082124.9447215311,
-          1083105.0168555244,
-          null
-         ],
-         "y": [
-          5068098.767862457,
-          5067536.874662901,
-          null
-         ]
-        },
-        {
-         "hoverinfo": "none",
-         "line": {
-          "color": "black",
-          "width": 2
-         },
-         "mode": "lines",
-         "opacity": 0.4,
-         "type": "scatter",
-         "x": [
-          1083105.0168555244,
-          1084584.9295765366,
-          null
-         ],
-         "y": [
-          5067536.874662901,
-          5067050.694534248,
-          null
-         ]
-        },
-        {
-         "hoverinfo": "none",
-         "line": {
-          "color": "black",
-          "width": 2
-         },
-         "mode": "lines",
-         "opacity": 0.4,
-         "type": "scatter",
-         "x": [
-          1084584.9295765366,
-          1086659.7034823103,
-          null
-         ],
-         "y": [
-          5067050.694534248,
-          5065483.635220994,
-          null
-         ]
-        },
-        {
-         "hoverinfo": "none",
-         "line": {
-          "color": "black",
-          "width": 2
-         },
-         "mode": "lines",
-         "opacity": 0.4,
-         "type": "scatter",
-         "x": [
-          1087611.6168697318,
-          1086659.7034823103,
-          null
-         ],
-         "y": [
-          5064791.124997852,
-          5065483.635220994,
-          null
-         ]
-        },
-        {
-         "hoverinfo": "none",
-         "line": {
-          "color": "black",
-          "width": 2
-         },
-         "mode": "lines",
-         "opacity": 0.4,
-         "type": "scatter",
-         "x": [
-          1087611.6168697318,
-          1089552.3805136094,
-          null
-         ],
-         "y": [
-          5064791.124997852,
-          5064739.780961795,
-          null
-         ]
-        },
-        {
-         "hoverinfo": "none",
-         "line": {
-          "color": "black",
-          "width": 2
-         },
-         "mode": "lines",
-         "opacity": 0.4,
-         "type": "scatter",
-         "x": [
-          1087611.6168697318,
-          1086999.083238597,
-          null
-         ],
-         "y": [
-          5064791.124997852,
-          5068174.773515824,
-          null
-         ]
-        },
-        {
-         "hoverinfo": "none",
-         "line": {
-          "color": "black",
-          "width": 2
-         },
-         "mode": "lines",
-         "opacity": 0.4,
-         "type": "scatter",
-         "x": [
-          1083435.404220031,
-          1085221.910396888,
-          null
-         ],
-         "y": [
-          5068728.625644512,
-          5068559.595316855,
-          null
-         ]
-        },
-        {
-         "hoverinfo": "none",
-         "line": {
-          "color": "black",
-          "width": 2
-         },
-         "mode": "lines",
-         "opacity": 0.4,
-         "type": "scatter",
-         "x": [
-          1085221.910396888,
-          1086953.7334579993,
-          null
-         ],
-         "y": [
-          5068559.595316855,
-          5068175.987349389,
-          null
-         ]
-        },
-        {
-         "hoverinfo": "none",
-         "line": {
-          "color": "black",
-          "width": 2
-         },
-         "mode": "lines",
-         "opacity": 0.4,
-         "type": "scatter",
-         "x": [
-          1089552.3805136094,
-          1089546.692636576,
-          null
-         ],
-         "y": [
-          5064739.780961795,
-          5064517.575515352,
-          null
-         ]
-        },
-        {
-         "hoverinfo": "none",
-         "line": {
-          "color": "black",
-          "width": 2
-         },
-         "mode": "lines",
-         "opacity": 0.4,
-         "type": "scatter",
-         "x": [
-          1081156.2118145786,
-          1081060.710411257,
-          null
-         ],
-         "y": [
-          5066948.877911672,
-          5066389.9026552,
-          null
-         ]
-        },
-        {
-         "hoverinfo": "text",
-         "marker": {
-          "color": [
-           4,
-           1,
-           1,
-           1,
-           1,
-           1,
-           1,
-           1,
-           1,
-           2,
-           3,
-           3,
-           2,
-           2,
-           2,
-           3,
-           3,
-           3,
-           3,
-           3,
-           2,
-           2,
-           3,
-           2,
-           2,
-           2,
-           1,
-           2,
-           1,
-           1,
-           1
-          ],
-          "colorbar": {
-           "thickness": 15,
-           "title": {
-            "side": "right",
-            "text": "Node Connections"
-           },
-           "xanchor": "left"
-          },
-          "colorscale": [
-           [
-            0,
-            "rgb(255,255,217)"
-           ],
-           [
-            0.125,
-            "rgb(237,248,177)"
-           ],
-           [
-            0.25,
-            "rgb(199,233,180)"
-           ],
-           [
-            0.375,
-            "rgb(127,205,187)"
-           ],
-           [
-            0.5,
-            "rgb(65,182,196)"
-           ],
-           [
-            0.625,
-            "rgb(29,145,192)"
-           ],
-           [
-            0.75,
-            "rgb(34,94,168)"
-           ],
-           [
-            0.875,
-            "rgb(37,52,148)"
-           ],
-           [
-            1,
-            "rgb(8,29,88)"
-           ]
-          ],
-          "line": {
-           "width": 2
-          },
-          "reversescale": true,
-          "showscale": true,
-          "size": 8
-         },
-         "mode": "markers",
-         "text": [
-          "Bus_MVStation_1<br>peak_load = 0.0<br>p_nom_gen = 0.0<br>v = 1.0<br>Neighbors = 4<br>v_nom = 20.0<br>x = 7.94859122759009<br>y = 48.0844553685898<br>mv_grid_id = 1<br>lv_grid_id = nan<br>in_building = False",
-          "Bus_Generator_1<br>peak_load = 0.0<br>p_nom_gen = 0.775<br>v = 1.001989118723874<br>Neighbors = 1<br>v_nom = 20.0<br>x = 7.9270478194687<br>y = 48.076758003523<br>mv_grid_id = 1<br>lv_grid_id = nan<br>in_building = False",
-          "Bus_GeneratorFluctuating_2<br>peak_load = 0.0<br>p_nom_gen = 2.3<br>v = 1.0062315934515431<br>Neighbors = 1<br>v_nom = 20.0<br>x = 8.06868539549975<br>y = 48.0498283526783<br>mv_grid_id = 1<br>lv_grid_id = nan<br>in_building = False",
-          "Bus_GeneratorFluctuating_3<br>peak_load = 0.0<br>p_nom_gen = 2.67<br>v = 1.0031631446086093<br>Neighbors = 1<br>v_nom = 20.0<br>x = 7.99929765404084<br>y = 48.0724282356729<br>mv_grid_id = 1<br>lv_grid_id = nan<br>in_building = False",
-          "Bus_GeneratorFluctuating_4<br>peak_load = 0.0<br>p_nom_gen = 1.93<br>v = 1.001925307708865<br>Neighbors = 1<br>v_nom = 20.0<br>x = 7.9752788204589<br>y = 48.0844553685898<br>mv_grid_id = 1<br>lv_grid_id = nan<br>in_building = False",
-          "Bus_GeneratorFluctuating_5<br>peak_load = 0.0<br>p_nom_gen = 2.3<br>v = 1.0026233663681856<br>Neighbors = 1<br>v_nom = 20.0<br>x = 7.9852788204589<br>y = 48.0734282356729<br>mv_grid_id = 1<br>lv_grid_id = nan<br>in_building = False",
-          "Bus_GeneratorFluctuating_6<br>peak_load = 0.0<br>p_nom_gen = 3.05<br>v = 1.0034663566776956<br>Neighbors = 1<br>v_nom = 20.0<br>x = 7.93356211845248<br>y = 48.0616038160476<br>mv_grid_id = 1<br>lv_grid_id = nan<br>in_building = False",
-          "Bus_GeneratorFluctuating_7<br>peak_load = 0.0<br>p_nom_gen = 3.0<br>v = 1.0024154963440217<br>Neighbors = 1<br>v_nom = 20.0<br>x = 7.97127568152858<br>y = 48.0666552118727<br>mv_grid_id = 1<br>lv_grid_id = nan<br>in_building = False",
-          "Bus_GeneratorFluctuating_8<br>peak_load = 0.0<br>p_nom_gen = 3.0<br>v = 1.0033307497286326<br>Neighbors = 1<br>v_nom = 20.0<br>x = 8.01965714512685<br>y = 48.0821153215746<br>mv_grid_id = 1<br>lv_grid_id = nan<br>in_building = False",
-          "Bus_BranchTee_MVGrid_1_1<br>peak_load = 0.0<br>p_nom_gen = 0.0<br>v = 1.00014885839648<br>Neighbors = 2<br>v_nom = 20.0<br>x = 7.94212820515367<br>y = 48.0832526552981<br>mv_grid_id = 1<br>lv_grid_id = nan<br>in_building = False",
-          "Bus_BranchTee_MVGrid_1_2<br>peak_load = 0.0<br>p_nom_gen = 0.0<br>v = 1.0016764322448268<br>Neighbors = 3<br>v_nom = 20.0<br>x = 7.93221823741783<br>y = 48.076758003523<br>mv_grid_id = 1<br>lv_grid_id = nan<br>in_building = False",
-          "Bus_BranchTee_MVGrid_1_3<br>peak_load = 0.0<br>p_nom_gen = 0.0<br>v = 1.0030221971969562<br>Neighbors = 3<br>v_nom = 20.0<br>x = 7.94212820515367<br>y = 48.0676173825061<br>mv_grid_id = 1<br>lv_grid_id = nan<br>in_building = False",
-          "Bus_BranchTee_MVGrid_1_4<br>peak_load = 0.0<br>p_nom_gen = 0.0<br>v = 0.9999589088360669<br>Neighbors = 2<br>v_nom = 20.0<br>x = 7.94665232085917<br>y = 48.0827715699814<br>mv_grid_id = 1<br>lv_grid_id = nan<br>in_building = False",
-          "Bus_BranchTee_MVGrid_1_5<br>peak_load = 0.0<br>p_nom_gen = 0.0<br>v = 1.0009942819158217<br>Neighbors = 2<br>v_nom = 20.0<br>x = 7.95392874616385<br>y = 48.0839502290073<br>mv_grid_id = 1<br>lv_grid_id = nan<br>in_building = False",
-          "Bus_BranchTee_MVGrid_1_6<br>peak_load = 0.0<br>p_nom_gen = 0.0<br>v = 1.0005241956759994<br>Neighbors = 2<br>v_nom = 20.0<br>x = 7.95793188509418<br>y = 48.0772390888396<br>mv_grid_id = 1<br>lv_grid_id = nan<br>in_building = False",
-          "Bus_BranchTee_MVGrid_1_7<br>peak_load = 0.0<br>p_nom_gen = 0.0<br>v = 1.0017500559736352<br>Neighbors = 3<br>v_nom = 20.0<br>x = 7.97127568152858<br>y = 48.0724282356729<br>mv_grid_id = 1<br>lv_grid_id = nan<br>in_building = False",
-          "Bus_BranchTee_MVGrid_1_8<br>peak_load = 0.0<br>p_nom_gen = 0.0<br>v = 1.0026222741053312<br>Neighbors = 3<br>v_nom = 20.0<br>x = 7.99129137618019<br>y = 48.0684191913672<br>mv_grid_id = 1<br>lv_grid_id = nan<br>in_building = False",
-          "Bus_BranchTee_MVGrid_1_9<br>peak_load = 0.0<br>p_nom_gen = 0.0<br>v = 1.0045879343939914<br>Neighbors = 3<br>v_nom = 20.0<br>x = 8.03265714512685<br>y = 48.0488283526783<br>mv_grid_id = 1<br>lv_grid_id = nan<br>in_building = False",
-          "Bus_BranchTee_MVGrid_1_10<br>peak_load = 0.0<br>p_nom_gen = 0.0<br>v = 1.0016740229787398<br>Neighbors = 3<br>v_nom = 20.0<br>x = 7.9752788204589<br>y = 48.0832286010323<br>mv_grid_id = 1<br>lv_grid_id = nan<br>in_building = False",
-          "Bus_BranchTee_MVGrid_1_11<br>peak_load = 0.0<br>p_nom_gen = 0.0<br>v = 1.0029442890481626<br>Neighbors = 3<br>v_nom = 20.0<br>x = 7.99929765404084<br>y = 48.0821461590697<br>mv_grid_id = 1<br>lv_grid_id = nan<br>in_building = False",
-          "BusBar_MVGrid_1_LVGrid_1_MV<br>peak_load = 0.0<br>p_nom_gen = 0.0<br>v = 1.001438840548276<br>Neighbors = 2<br>v_nom = 20.0<br>x = 7.94169733699125<br>y = 48.080366143398<br>mv_grid_id = 1<br>lv_grid_id = nan<br>in_building = False",
-          "BusBar_MVGrid_1_LVGrid_2_MV<br>peak_load = 0.0<br>p_nom_gen = 0.0<br>v = 1.0019379857764648<br>Neighbors = 2<br>v_nom = 20.0<br>x = 7.92812498987477<br>y = 48.076758003523<br>mv_grid_id = 1<br>lv_grid_id = nan<br>in_building = False",
-          "BusBar_MVGrid_1_LVGrid_3_MV<br>peak_load = 0.0<br>p_nom_gen = 0.0<br>v = 1.0048602823930775<br>Neighbors = 3<br>v_nom = 20.0<br>x = 8.05868539549975<br>y = 48.0488283526783<br>mv_grid_id = 1<br>lv_grid_id = nan<br>in_building = False",
-          "BusBar_MVGrid_1_LVGrid_4_MV<br>peak_load = 0.0<br>p_nom_gen = 0.0<br>v = 1.0033293260443654<br>Neighbors = 2<br>v_nom = 20.0<br>x = 8.02265714512685<br>y = 48.0791153215746<br>mv_grid_id = 1<br>lv_grid_id = nan<br>in_building = False",
-          "BusBar_MVGrid_1_LVGrid_5_MV<br>peak_load = 0.0<br>p_nom_gen = 0.0<br>v = 1.0016935593370215<br>Neighbors = 2<br>v_nom = 20.0<br>x = 7.94169733699125<br>y = 48.0693011811144<br>mv_grid_id = 1<br>lv_grid_id = nan<br>in_building = False",
-          "BusBar_MVGrid_1_LVGrid_6_MV<br>peak_load = 0.0<br>p_nom_gen = 0.0<br>v = 0.999816108030442<br>Neighbors = 2<br>v_nom = 20.0<br>x = 7.94535971637188<br>y = 48.0666552118727<br>mv_grid_id = 1<br>lv_grid_id = nan<br>in_building = False",
-          "BusBar_MVGrid_1_LVGrid_7_MV<br>peak_load = 0.0<br>p_nom_gen = 0.0<br>v = 1.0048765188347117<br>Neighbors = 1<br>v_nom = 20.0<br>x = 8.05868539549975<br>y = 48.0468283526783<br>mv_grid_id = 1<br>lv_grid_id = nan<br>in_building = False",
-          "BusBar_MVGrid_1_LVGrid_8_MV<br>peak_load = 0.0<br>p_nom_gen = 0.0<br>v = 1.0041150222827842<br>Neighbors = 2<br>v_nom = 20.0<br>x = 8.01965714512685<br>y = 48.0548283526783<br>mv_grid_id = 1<br>lv_grid_id = nan<br>in_building = False",
-          "BusBar_MVGrid_1_LVGrid_9_MV<br>peak_load = 0.0<br>p_nom_gen = 0.0<br>v = 0.9997767794359788<br>Neighbors = 1<br>v_nom = 20.0<br>x = 7.94428254596581<br>y = 48.0616038160476<br>mv_grid_id = 1<br>lv_grid_id = nan<br>in_building = False",
-          "virtual_BusBar_MVGrid_1_LVGrid_9_MV<br>peak_load = 0.0<br>p_nom_gen = 0.0<br>v = 1.0030221971969562<br>Neighbors = 1<br>v_nom = 20.0<br>x = 7.94428254596581<br>y = 48.0604011027559<br>mv_grid_id = 1<br>lv_grid_id = nan<br>in_building = False",
-          "virtual_BusBar_MVGrid_1_LVGrid_4_MV<br>peak_load = 0.0<br>p_nom_gen = 0.0<br>v = 1.0045879343939914<br>Neighbors = 1<br>v_nom = 20.0<br>x = 8.02326571451269<br>y = 48.0791153215746<br>mv_grid_id = 1<br>lv_grid_id = nan<br>in_building = False"
-         ],
-         "type": "scatter",
-         "x": [
-          1081450.5805416484,
-          1079822.0374674322,
-          1090300.8527259273,
-          1085193.41849323,
-          1083439.0444101696,
-          1084151.5820264118,
-          1080261.5918671354,
-          1083087.8554311087,
-          1086738.8841266031,
-          1080965.4038771912,
-          1080207.3326979992,
-          1080918.2542375666,
-          1081301.048616426,
-          1081846.7567838156,
-          1082124.9447215311,
-          1083105.0168555244,
-          1084584.9295765366,
-          1087611.6168697318,
-          1083435.404220031,
-          1085221.910396888,
-          1080924.5928785577,
-          1079902.3072356447,
-          1089552.3805136094,
-          1086953.7334579993,
-          1080891.2186805978,
-          1081156.2118145786,
-          1089546.692636576,
-          1086659.7034823103,
-          1081060.710411257,
-          1081057.0878972248,
-          1086999.083238597
-         ],
-         "y": [
-          5068919.790081119,
-          5068109.428611916,
-          5064831.339604814,
-          5067479.911829123,
-          5068864.921754306,
-          5067619.411786642,
-          5066412.200379407,
-          5066895.486080762,
-          5068515.285851361,
-          5068799.563465143,
-          5068098.6286989385,
-          5067062.480001659,
-          5068736.732897487,
-          5068852.637368732,
-          5068098.767862457,
-          5067536.874662901,
-          5067050.694534248,
-          5064791.124997852,
-          5068728.625644512,
-          5068559.595316855,
-          5068479.76482103,
-          5068107.176406238,
-          5064739.780961795,
-          5068175.987349389,
-          5067250.4447070975,
-          5066948.877911672,
-          5064517.575515352,
-          5065483.635220994,
-          5066389.9026552,
-          5066256.281628456,
-          5068174.773515824
-         ]
-        }
-       ],
-       "layout": {
-        "height": 500,
-        "hovermode": "closest",
-        "margin": {
-         "b": 20,
-         "l": 5,
-         "r": 5,
-         "t": 40
-        },
-        "showlegend": false,
-        "template": {
-         "data": {
-          "bar": [
-           {
-            "error_x": {
-             "color": "#2a3f5f"
-            },
-            "error_y": {
-             "color": "#2a3f5f"
-            },
-            "marker": {
-             "line": {
-              "color": "#E5ECF6",
-              "width": 0.5
-             },
-             "pattern": {
-              "fillmode": "overlay",
-              "size": 10,
-              "solidity": 0.2
-             }
-            },
-            "type": "bar"
-           }
-          ],
-          "barpolar": [
-           {
-            "marker": {
-             "line": {
-              "color": "#E5ECF6",
-              "width": 0.5
-             },
-             "pattern": {
-              "fillmode": "overlay",
-              "size": 10,
-              "solidity": 0.2
-             }
-            },
-            "type": "barpolar"
-           }
-          ],
-          "carpet": [
-           {
-            "aaxis": {
-             "endlinecolor": "#2a3f5f",
-             "gridcolor": "white",
-             "linecolor": "white",
-             "minorgridcolor": "white",
-             "startlinecolor": "#2a3f5f"
-            },
-            "baxis": {
-             "endlinecolor": "#2a3f5f",
-             "gridcolor": "white",
-             "linecolor": "white",
-             "minorgridcolor": "white",
-             "startlinecolor": "#2a3f5f"
-            },
-            "type": "carpet"
-           }
-          ],
-          "choropleth": [
-           {
-            "colorbar": {
-             "outlinewidth": 0,
-             "ticks": ""
-            },
-            "type": "choropleth"
-           }
-          ],
-          "contour": [
-           {
-            "colorbar": {
-             "outlinewidth": 0,
-             "ticks": ""
-            },
-            "colorscale": [
-             [
-              0,
-              "#0d0887"
-             ],
-             [
-              0.1111111111111111,
-              "#46039f"
-             ],
-             [
-              0.2222222222222222,
-              "#7201a8"
-             ],
-             [
-              0.3333333333333333,
-              "#9c179e"
-             ],
-             [
-              0.4444444444444444,
-              "#bd3786"
-             ],
-             [
-              0.5555555555555556,
-              "#d8576b"
-             ],
-             [
-              0.6666666666666666,
-              "#ed7953"
-             ],
-             [
-              0.7777777777777778,
-              "#fb9f3a"
-             ],
-             [
-              0.8888888888888888,
-              "#fdca26"
-             ],
-             [
-              1,
-              "#f0f921"
-             ]
-            ],
-            "type": "contour"
-           }
-          ],
-          "contourcarpet": [
-           {
-            "colorbar": {
-             "outlinewidth": 0,
-             "ticks": ""
-            },
-            "type": "contourcarpet"
-           }
-          ],
-          "heatmap": [
-           {
-            "colorbar": {
-             "outlinewidth": 0,
-             "ticks": ""
-            },
-            "colorscale": [
-             [
-              0,
-              "#0d0887"
-             ],
-             [
-              0.1111111111111111,
-              "#46039f"
-             ],
-             [
-              0.2222222222222222,
-              "#7201a8"
-             ],
-             [
-              0.3333333333333333,
-              "#9c179e"
-             ],
-             [
-              0.4444444444444444,
-              "#bd3786"
-             ],
-             [
-              0.5555555555555556,
-              "#d8576b"
-             ],
-             [
-              0.6666666666666666,
-              "#ed7953"
-             ],
-             [
-              0.7777777777777778,
-              "#fb9f3a"
-             ],
-             [
-              0.8888888888888888,
-              "#fdca26"
-             ],
-             [
-              1,
-              "#f0f921"
-             ]
-            ],
-            "type": "heatmap"
-           }
-          ],
-          "heatmapgl": [
-           {
-            "colorbar": {
-             "outlinewidth": 0,
-             "ticks": ""
-            },
-            "colorscale": [
-             [
-              0,
-              "#0d0887"
-             ],
-             [
-              0.1111111111111111,
-              "#46039f"
-             ],
-             [
-              0.2222222222222222,
-              "#7201a8"
-             ],
-             [
-              0.3333333333333333,
-              "#9c179e"
-             ],
-             [
-              0.4444444444444444,
-              "#bd3786"
-             ],
-             [
-              0.5555555555555556,
-              "#d8576b"
-             ],
-             [
-              0.6666666666666666,
-              "#ed7953"
-             ],
-             [
-              0.7777777777777778,
-              "#fb9f3a"
-             ],
-             [
-              0.8888888888888888,
-              "#fdca26"
-             ],
-             [
-              1,
-              "#f0f921"
-             ]
-            ],
-            "type": "heatmapgl"
-           }
-          ],
-          "histogram": [
-           {
-            "marker": {
-             "pattern": {
-              "fillmode": "overlay",
-              "size": 10,
-              "solidity": 0.2
-             }
-            },
-            "type": "histogram"
-           }
-          ],
-          "histogram2d": [
-           {
-            "colorbar": {
-             "outlinewidth": 0,
-             "ticks": ""
-            },
-            "colorscale": [
-             [
-              0,
-              "#0d0887"
-             ],
-             [
-              0.1111111111111111,
-              "#46039f"
-             ],
-             [
-              0.2222222222222222,
-              "#7201a8"
-             ],
-             [
-              0.3333333333333333,
-              "#9c179e"
-             ],
-             [
-              0.4444444444444444,
-              "#bd3786"
-             ],
-             [
-              0.5555555555555556,
-              "#d8576b"
-             ],
-             [
-              0.6666666666666666,
-              "#ed7953"
-             ],
-             [
-              0.7777777777777778,
-              "#fb9f3a"
-             ],
-             [
-              0.8888888888888888,
-              "#fdca26"
-             ],
-             [
-              1,
-              "#f0f921"
-             ]
-            ],
-            "type": "histogram2d"
-           }
-          ],
-          "histogram2dcontour": [
-           {
-            "colorbar": {
-             "outlinewidth": 0,
-             "ticks": ""
-            },
-            "colorscale": [
-             [
-              0,
-              "#0d0887"
-             ],
-             [
-              0.1111111111111111,
-              "#46039f"
-             ],
-             [
-              0.2222222222222222,
-              "#7201a8"
-             ],
-             [
-              0.3333333333333333,
-              "#9c179e"
-             ],
-             [
-              0.4444444444444444,
-              "#bd3786"
-             ],
-             [
-              0.5555555555555556,
-              "#d8576b"
-             ],
-             [
-              0.6666666666666666,
-              "#ed7953"
-             ],
-             [
-              0.7777777777777778,
-              "#fb9f3a"
-             ],
-             [
-              0.8888888888888888,
-              "#fdca26"
-             ],
-             [
-              1,
-              "#f0f921"
-             ]
-            ],
-            "type": "histogram2dcontour"
-           }
-          ],
-          "mesh3d": [
-           {
-            "colorbar": {
-             "outlinewidth": 0,
-             "ticks": ""
-            },
-            "type": "mesh3d"
-           }
-          ],
-          "parcoords": [
-           {
-            "line": {
-             "colorbar": {
-              "outlinewidth": 0,
-              "ticks": ""
-             }
-            },
-            "type": "parcoords"
-           }
-          ],
-          "pie": [
-           {
-            "automargin": true,
-            "type": "pie"
-           }
-          ],
-          "scatter": [
-           {
-            "fillpattern": {
-             "fillmode": "overlay",
-             "size": 10,
-             "solidity": 0.2
-            },
-            "type": "scatter"
-           }
-          ],
-          "scatter3d": [
-           {
-            "line": {
-             "colorbar": {
-              "outlinewidth": 0,
-              "ticks": ""
-             }
-            },
-            "marker": {
-             "colorbar": {
-              "outlinewidth": 0,
-              "ticks": ""
-             }
-            },
-            "type": "scatter3d"
-           }
-          ],
-          "scattercarpet": [
-           {
-            "marker": {
-             "colorbar": {
-              "outlinewidth": 0,
-              "ticks": ""
-             }
-            },
-            "type": "scattercarpet"
-           }
-          ],
-          "scattergeo": [
-           {
-            "marker": {
-             "colorbar": {
-              "outlinewidth": 0,
-              "ticks": ""
-             }
-            },
-            "type": "scattergeo"
-           }
-          ],
-          "scattergl": [
-           {
-            "marker": {
-             "colorbar": {
-              "outlinewidth": 0,
-              "ticks": ""
-             }
-            },
-            "type": "scattergl"
-           }
-          ],
-          "scattermapbox": [
-           {
-            "marker": {
-             "colorbar": {
-              "outlinewidth": 0,
-              "ticks": ""
-             }
-            },
-            "type": "scattermapbox"
-           }
-          ],
-          "scatterpolar": [
-           {
-            "marker": {
-             "colorbar": {
-              "outlinewidth": 0,
-              "ticks": ""
-             }
-            },
-            "type": "scatterpolar"
-           }
-          ],
-          "scatterpolargl": [
-           {
-            "marker": {
-             "colorbar": {
-              "outlinewidth": 0,
-              "ticks": ""
-             }
-            },
-            "type": "scatterpolargl"
-           }
-          ],
-          "scatterternary": [
-           {
-            "marker": {
-             "colorbar": {
-              "outlinewidth": 0,
-              "ticks": ""
-             }
-            },
-            "type": "scatterternary"
-           }
-          ],
-          "surface": [
-           {
-            "colorbar": {
-             "outlinewidth": 0,
-             "ticks": ""
-            },
-            "colorscale": [
-             [
-              0,
-              "#0d0887"
-             ],
-             [
-              0.1111111111111111,
-              "#46039f"
-             ],
-             [
-              0.2222222222222222,
-              "#7201a8"
-             ],
-             [
-              0.3333333333333333,
-              "#9c179e"
-             ],
-             [
-              0.4444444444444444,
-              "#bd3786"
-             ],
-             [
-              0.5555555555555556,
-              "#d8576b"
-             ],
-             [
-              0.6666666666666666,
-              "#ed7953"
-             ],
-             [
-              0.7777777777777778,
-              "#fb9f3a"
-             ],
-             [
-              0.8888888888888888,
-              "#fdca26"
-             ],
-             [
-              1,
-              "#f0f921"
-             ]
-            ],
-            "type": "surface"
-           }
-          ],
-          "table": [
-           {
-            "cells": {
-             "fill": {
-              "color": "#EBF0F8"
-             },
-             "line": {
-              "color": "white"
-             }
-            },
-            "header": {
-             "fill": {
-              "color": "#C8D4E3"
-             },
-             "line": {
-              "color": "white"
-             }
-            },
-            "type": "table"
-           }
-          ]
-         },
-         "layout": {
-          "annotationdefaults": {
-           "arrowcolor": "#2a3f5f",
-           "arrowhead": 0,
-           "arrowwidth": 1
-          },
-          "autotypenumbers": "strict",
-          "coloraxis": {
-           "colorbar": {
-            "outlinewidth": 0,
-            "ticks": ""
-           }
-          },
-          "colorscale": {
-           "diverging": [
-            [
-             0,
-             "#8e0152"
-            ],
-            [
-             0.1,
-             "#c51b7d"
-            ],
-            [
-             0.2,
-             "#de77ae"
-            ],
-            [
-             0.3,
-             "#f1b6da"
-            ],
-            [
-             0.4,
-             "#fde0ef"
-            ],
-            [
-             0.5,
-             "#f7f7f7"
-            ],
-            [
-             0.6,
-             "#e6f5d0"
-            ],
-            [
-             0.7,
-             "#b8e186"
-            ],
-            [
-             0.8,
-             "#7fbc41"
-            ],
-            [
-             0.9,
-             "#4d9221"
-            ],
-            [
-             1,
-             "#276419"
-            ]
-           ],
-           "sequential": [
-            [
-             0,
-             "#0d0887"
-            ],
-            [
-             0.1111111111111111,
-             "#46039f"
-            ],
-            [
-             0.2222222222222222,
-             "#7201a8"
-            ],
-            [
-             0.3333333333333333,
-             "#9c179e"
-            ],
-            [
-             0.4444444444444444,
-             "#bd3786"
-            ],
-            [
-             0.5555555555555556,
-             "#d8576b"
-            ],
-            [
-             0.6666666666666666,
-             "#ed7953"
-            ],
-            [
-             0.7777777777777778,
-             "#fb9f3a"
-            ],
-            [
-             0.8888888888888888,
-             "#fdca26"
-            ],
-            [
-             1,
-             "#f0f921"
-            ]
-           ],
-           "sequentialminus": [
-            [
-             0,
-             "#0d0887"
-            ],
-            [
-             0.1111111111111111,
-             "#46039f"
-            ],
-            [
-             0.2222222222222222,
-             "#7201a8"
-            ],
-            [
-             0.3333333333333333,
-             "#9c179e"
-            ],
-            [
-             0.4444444444444444,
-             "#bd3786"
-            ],
-            [
-             0.5555555555555556,
-             "#d8576b"
-            ],
-            [
-             0.6666666666666666,
-             "#ed7953"
-            ],
-            [
-             0.7777777777777778,
-             "#fb9f3a"
-            ],
-            [
-             0.8888888888888888,
-             "#fdca26"
-            ],
-            [
-             1,
-             "#f0f921"
-            ]
-           ]
-          },
-          "colorway": [
-           "#636efa",
-           "#EF553B",
-           "#00cc96",
-           "#ab63fa",
-           "#FFA15A",
-           "#19d3f3",
-           "#FF6692",
-           "#B6E880",
-           "#FF97FF",
-           "#FECB52"
-          ],
-          "font": {
-           "color": "#2a3f5f"
-          },
-          "geo": {
-           "bgcolor": "white",
-           "lakecolor": "white",
-           "landcolor": "#E5ECF6",
-           "showlakes": true,
-           "showland": true,
-           "subunitcolor": "white"
-          },
-          "hoverlabel": {
-           "align": "left"
-          },
-          "hovermode": "closest",
-          "mapbox": {
-           "style": "light"
-          },
-          "paper_bgcolor": "white",
-          "plot_bgcolor": "#E5ECF6",
-          "polar": {
-           "angularaxis": {
-            "gridcolor": "white",
-            "linecolor": "white",
-            "ticks": ""
-           },
-           "bgcolor": "#E5ECF6",
-           "radialaxis": {
-            "gridcolor": "white",
-            "linecolor": "white",
-            "ticks": ""
-           }
-          },
-          "scene": {
-           "xaxis": {
-            "backgroundcolor": "#E5ECF6",
-            "gridcolor": "white",
-            "gridwidth": 2,
-            "linecolor": "white",
-            "showbackground": true,
-            "ticks": "",
-            "zerolinecolor": "white"
-           },
-           "yaxis": {
-            "backgroundcolor": "#E5ECF6",
-            "gridcolor": "white",
-            "gridwidth": 2,
-            "linecolor": "white",
-            "showbackground": true,
-            "ticks": "",
-            "zerolinecolor": "white"
-           },
-           "zaxis": {
-            "backgroundcolor": "#E5ECF6",
-            "gridcolor": "white",
-            "gridwidth": 2,
-            "linecolor": "white",
-            "showbackground": true,
-            "ticks": "",
-            "zerolinecolor": "white"
-           }
-          },
-          "shapedefaults": {
-           "line": {
-            "color": "#2a3f5f"
-           }
-          },
-          "ternary": {
-           "aaxis": {
-            "gridcolor": "white",
-            "linecolor": "white",
-            "ticks": ""
-           },
-           "baxis": {
-            "gridcolor": "white",
-            "linecolor": "white",
-            "ticks": ""
-           },
-           "bgcolor": "#E5ECF6",
-           "caxis": {
-            "gridcolor": "white",
-            "linecolor": "white",
-            "ticks": ""
-           }
-          },
-          "title": {
-           "x": 0.05
-          },
-          "xaxis": {
-           "automargin": true,
-           "gridcolor": "white",
-           "linecolor": "white",
-           "ticks": "",
-           "title": {
-            "standoff": 15
-           },
-           "zerolinecolor": "white",
-           "zerolinewidth": 2
-          },
-          "yaxis": {
-           "automargin": true,
-           "gridcolor": "white",
-           "linecolor": "white",
-           "ticks": "",
-           "title": {
-            "standoff": 15
-           },
-           "zerolinecolor": "white",
-           "zerolinewidth": 2
-          }
-         }
-        },
-        "title": {
-         "font": {
-          "size": 16
-         }
-        },
-        "xaxis": {
-         "showgrid": true,
-         "showticklabels": true,
-         "zeroline": true
-        },
-        "yaxis": {
-         "scaleanchor": "x",
-         "scaleratio": 1,
-         "showgrid": true,
-         "showticklabels": true,
-         "zeroline": true
-        }
-       }
-      },
-      "text/html": [
-       "<div>                            <div id=\"7c03434d-0782-416d-96ba-99a2a3c36a2c\" class=\"plotly-graph-div\" style=\"height:500px; width:100%;\"></div>            <script type=\"text/javascript\">                require([\"plotly\"], function(Plotly) {                    window.PLOTLYENV=window.PLOTLYENV || {};                                    if (document.getElementById(\"7c03434d-0782-416d-96ba-99a2a3c36a2c\")) {                    Plotly.newPlot(                        \"7c03434d-0782-416d-96ba-99a2a3c36a2c\",                        [{\"hoverinfo\":\"text\",\"marker\":{\"color\":\"white\",\"opacity\":0.0,\"size\":10},\"mode\":\"markers\",\"text\":[\"Line_10003<br>Loading = 4.289798241733044<br>bus0 = Bus_MVStation_1<br>bus1 = Bus_BranchTee_MVGrid_1_1<br>length = 0.083904310632546<br>x = 0.031103993574751<br>r = 0.031044594934042<br>s_nom = 7.27461339178928<br>num_parallel = 1.0<br>type_info = 48-AL1/8-ST1A<br>kind = line\",\"Line_10004<br>Loading = 0.15450263121854058<br>bus0 = Bus_MVStation_1<br>bus1 = Bus_BranchTee_MVGrid_1_4<br>length = 0.226148217025158<br>x = 0.083834938112983<br>r = 0.083674840299309<br>s_nom = 7.27461339178928<br>num_parallel = 1.0<br>type_info = 48-AL1/8-ST1A<br>kind = line\",\"Line_10005<br>Loading = 7.7464158971234465<br>bus0 = Bus_MVStation_1<br>bus1 = Bus_BranchTee_MVGrid_1_5<br>length = 0.543380191002877<br>x = 0.06486901021411257<br>r = 0.08911435132447183<br>s_nom = 12.366842766041781<br>num_parallel = 1.0<br>type_info = NA2XS2Y 3x1x185 RM/25<br>kind = cable\",\"Line_10006<br>Loading = 8.479697844991776<br>bus0 = Bus_MVStation_1<br>bus1 = Bus_BranchTee_MVGrid_1_6<br>length = 0.297650465459542<br>x = 0.0551706944218915<br>r = 0.0550653361100155<br>s_nom = 14.54922678357856<br>num_parallel = 2.0<br>type_info = NA2XS2Y 3x1x185 RM/25<br>kind = line\",\"Line_10011<br>Loading = 0.861111111111287<br>bus0 = BusBar_MVGrid_1_LVGrid_2_MV<br>bus1 = Bus_Generator_1<br>length = 0.138872233591103<br>x = 0.051481038682815<br>r = 0.051382726428708<br>s_nom = 7.27461339178928<br>num_parallel = 1.0<br>type_info = 48-AL1/8-ST1A<br>kind = line\",\"Line_10025<br>Loading = 2.5555555555560843<br>bus0 = Bus_GeneratorFluctuating_2<br>bus1 = BusBar_MVGrid_1_LVGrid_3_MV<br>length = 1.26723954<br>x = 0.469775750645896<br>r = 0.4688786298<br>s_nom = 7.27461339178928<br>num_parallel = 1.0<br>type_info = 48-AL1/8-ST1A<br>kind = cable\",\"Line_10029<br>Loading = 2.5216666666668943<br>bus0 = Bus_BranchTee_MVGrid_1_11<br>bus1 = Bus_GeneratorFluctuating_3<br>length = 0.203355255541373<br>x = 0.075385406471563<br>r = 0.075241444550308<br>s_nom = 7.27461339178928<br>num_parallel = 1.0<br>type_info = 48-AL1/8-ST1A<br>kind = cable\",\"Line_10027<br>Loading = 1.8227777777775702<br>bus0 = Bus_GeneratorFluctuating_4<br>bus1 = Bus_BranchTee_MVGrid_1_10<br>length = 0.322656877175863<br>x = 0.119611464045978<br>r = 0.119383044555069<br>s_nom = 7.27461339178928<br>num_parallel = 1.0<br>type_info = 48-AL1/8-ST1A<br>kind = cable\",\"Line_10020<br>Loading = 2.55555555563524<br>bus0 = Bus_BranchTee_MVGrid_1_8<br>bus1 = Bus_GeneratorFluctuating_5<br>length = 0.001<br>x = 0.000370707933124<br>r = 0.00037<br>s_nom = 7.27461339178928<br>num_parallel = 1.0<br>type_info = 48-AL1/8-ST1A<br>kind = cable\",\"Line_10013<br>Loading = 3.388888888889109<br>bus0 = Bus_BranchTee_MVGrid_1_3<br>bus1 = Bus_GeneratorFluctuating_6<br>length = 0.307472748812273<br>x = 0.113982587204028<br>r = 0.113764917060541<br>s_nom = 7.27461339178928<br>num_parallel = 1.0<br>type_info = 48-AL1/8-ST1A<br>kind = cable\",\"Line_10018<br>Loading = 3.3333333333336754<br>bus0 = Bus_GeneratorFluctuating_7<br>bus1 = Bus_BranchTee_MVGrid_1_7<br>length = 0.468278333841994<br>x = 0.173594493265127<br>r = 0.173262983521538<br>s_nom = 7.27461339178928<br>num_parallel = 1.0<br>type_info = 48-AL1/8-ST1A<br>kind = cable\",\"Line_10032<br>Loading = 3.3333333334540964<br>bus0 = BusBar_MVGrid_1_LVGrid_4_MV<br>bus1 = Bus_GeneratorFluctuating_8<br>length = 0.001<br>x = 0.000370707933124<br>r = 0.00037<br>s_nom = 7.27461339178928<br>num_parallel = 1.0<br>type_info = 48-AL1/8-ST1A<br>kind = cable\",\"Line_10007<br>Loading = 4.295331181276145<br>bus0 = Bus_BranchTee_MVGrid_1_1<br>bus1 = BusBar_MVGrid_1_LVGrid_1_MV<br>length = 0.722445826838636<br>x = 0.267816399261118<br>r = 0.267304955930295<br>s_nom = 7.27461339178928<br>num_parallel = 1.0<br>type_info = NA2XS2Y 3x1x185 RM/25<br>kind = line\",\"Line_10008<br>Loading = 4.258340932470252<br>bus0 = Bus_BranchTee_MVGrid_1_2<br>bus1 = BusBar_MVGrid_1_LVGrid_1_MV<br>length = 0.132867031507129<br>x = 0.049254862630276<br>r = 0.049160801657638<br>s_nom = 7.27461339178928<br>num_parallel = 1.0<br>type_info = 48-AL1/8-ST1A<br>kind = line\",\"Line_10009<br>Loading = 0.8662193059188412<br>bus0 = Bus_BranchTee_MVGrid_1_2<br>bus1 = BusBar_MVGrid_1_LVGrid_2_MV<br>length = 0.705785336662554<br>x = 0.261640223383117<br>r = 0.261140574565145<br>s_nom = 7.27461339178928<br>num_parallel = 1.0<br>type_info = 48-AL1/8-ST1A<br>kind = line\",\"Line_10010<br>Loading = 3.3924237024958175<br>bus0 = Bus_BranchTee_MVGrid_1_2<br>bus1 = BusBar_MVGrid_1_LVGrid_5_MV<br>length = 0.012061682815469<br>x = 0.004471361506515<br>r = 0.004462822641724<br>s_nom = 7.27461339178928<br>num_parallel = 1.0<br>type_info = 48-AL1/8-ST1A<br>kind = line\",\"Line_10012<br>Loading = 3.387388881320882<br>bus0 = Bus_BranchTee_MVGrid_1_3<br>bus1 = BusBar_MVGrid_1_LVGrid_5_MV<br>length = 0.926662521213033<br>x = 0.343521147941983<br>r = 0.342865132848822<br>s_nom = 7.27461339178928<br>num_parallel = 1.0<br>type_info = 48-AL1/8-ST1A<br>kind = line\",\"Line_10016<br>Loading = 0.0<br>bus0 = Bus_BranchTee_MVGrid_1_3<br>bus1 = virtual_BusBar_MVGrid_1_LVGrid_9_MV<br>length = 0.661777693745236<br>x = 0.245326241035596<br>r = 0.244857746685737<br>s_nom = 7.27461339178928<br>num_parallel = 1.0<br>type_info = 48-AL1/8-ST1A<br>kind = cable\",\"Line_10014<br>Loading = 0.15449628252570394<br>bus0 = Bus_BranchTee_MVGrid_1_4<br>bus1 = BusBar_MVGrid_1_LVGrid_6_MV<br>length = 0.785931969351047<br>x = 0.291351215933884<br>r = 0.290794828659887<br>s_nom = 7.27461339178928<br>num_parallel = 1.0<br>type_info = 48-AL1/8-ST1A<br>kind = cable\",\"Line_10026<br>Loading = 7.7516762238504064<br>bus0 = Bus_BranchTee_MVGrid_1_5<br>bus1 = Bus_BranchTee_MVGrid_1_10<br>length = 0.41419799375453<br>x = 0.076773241084341<br>r = 0.076626628844588<br>s_nom = 14.54922678357856<br>num_parallel = 2.0<br>type_info = 48-AL1/8-ST1A<br>kind = cable\",\"Line_10017<br>Loading = 8.490087323796033<br>bus0 = Bus_BranchTee_MVGrid_1_6<br>bus1 = Bus_BranchTee_MVGrid_1_7<br>length = 0.690714941884979<br>x = 0.1280267542418825<br>r = 0.127782264248721<br>s_nom = 14.54922678357856<br>num_parallel = 2.0<br>type_info = 48-AL1/8-ST1A<br>kind = cable\",\"Line_10019<br>Loading = 5.1635049484575575<br>bus0 = Bus_BranchTee_MVGrid_1_8<br>bus1 = Bus_BranchTee_MVGrid_1_7<br>length = 0.403852029<br>x = 0.14971115095836<br>r = 0.14942525073<br>s_nom = 7.27461339178928<br>num_parallel = 1.0<br>type_info = 48-AL1/8-ST1A<br>kind = cable\",\"Line_10021<br>Loading = 2.6119294581633925<br>bus0 = Bus_BranchTee_MVGrid_1_8<br>bus1 = BusBar_MVGrid_1_LVGrid_8_MV<br>length = 1.378502271<br>x = 0.511021727688593<br>r = 0.51004584027<br>s_nom = 7.27461339178928<br>num_parallel = 1.0<br>type_info = 48-AL1/8-ST1A<br>kind = cable\",\"Line_10022<br>Loading = 2.5852304202593177<br>bus0 = Bus_BranchTee_MVGrid_1_9<br>bus1 = BusBar_MVGrid_1_LVGrid_8_MV<br>length = 0.437506744572693<br>x = 0.162187221008176<br>r = 0.161877495491896<br>s_nom = 7.27461339178928<br>num_parallel = 1.0<br>type_info = 48-AL1/8-ST1A<br>kind = cable\",\"Line_10023<br>Loading = 2.585931287061067<br>bus0 = Bus_BranchTee_MVGrid_1_9<br>bus1 = BusBar_MVGrid_1_LVGrid_3_MV<br>length = 0.251147233966026<br>x = 0.093102272013254<br>r = 0.09292447656743<br>s_nom = 7.27461339178928<br>num_parallel = 1.0<br>type_info = 48-AL1/8-ST1A<br>kind = cable\",\"Line_10031<br>Loading = 0.0<br>bus0 = Bus_BranchTee_MVGrid_1_9<br>bus1 = virtual_BusBar_MVGrid_1_LVGrid_4_MV<br>length = 0.543380191002877<br>x = 0.201435347506981<br>r = 0.201050670671064<br>s_nom = 7.27461339178928<br>num_parallel = 1.0<br>type_info = 48-AL1/8-ST1A<br>kind = cable\",\"Line_10028<br>Loading = 5.936878912504851<br>bus0 = Bus_BranchTee_MVGrid_1_11<br>bus1 = Bus_BranchTee_MVGrid_1_10<br>length = 0.502639122266729<br>x = 0.186332310122557<br>r = 0.18597647523869<br>s_nom = 7.27461339178928<br>num_parallel = 1.0<br>type_info = 48-AL1/8-ST1A<br>kind = cable\",\"Line_10030<br>Loading = 3.417076743368679<br>bus0 = Bus_BranchTee_MVGrid_1_11<br>bus1 = BusBar_MVGrid_1_LVGrid_4_MV<br>length = 0.262336104334286<br>x = 0.097250075021459<br>r = 0.097064358603686<br>s_nom = 7.27461339178928<br>num_parallel = 1.0<br>type_info = 48-AL1/8-ST1A<br>kind = cable\",\"Line_10024<br>Loading = 0.06930884905074822<br>bus0 = BusBar_MVGrid_1_LVGrid_7_MV<br>bus1 = BusBar_MVGrid_1_LVGrid_3_MV<br>length = 0.9840075060051<br>x = 0.364779388729255<br>r = 0.364082777221887<br>s_nom = 7.27461339178928<br>num_parallel = 1.0<br>type_info = 48-AL1/8-ST1A<br>kind = cable\",\"Line_10015<br>Loading = 0.06819179761647355<br>bus0 = BusBar_MVGrid_1_LVGrid_6_MV<br>bus1 = BusBar_MVGrid_1_LVGrid_9_MV<br>length = 0.491545784577804<br>x = 0.182219921836454<br>r = 0.181871940293787<br>s_nom = 7.27461339178928<br>num_parallel = 1.0<br>type_info = 48-AL1/8-ST1A<br>kind = cable\"],\"x\":[1081207.9922094196,1081375.814579037,1081648.668662732,1081787.7626315895,1079862.1723515382,1089926.6166197686,1085207.664445059,1083437.2243151003,1084368.2558014742,1080589.923052351,1083096.4361433163,1086846.3087923015,1080944.9983778745,1080565.9627882782,1080054.819966822,1080549.2756892983,1080904.736459082,1080987.6710673957,1081228.6302155023,1082641.0805019233,1082614.980788528,1083844.9732160307,1085622.3165294235,1087135.660176021,1088581.9986916706,1087305.3500541644,1084328.6573084593,1086087.8219274436,1089549.536575093,1081108.4611129179],\"y\":[5068859.676773131,5068828.261489303,5068886.213724926,5068509.278971788,5068108.302509077,5064785.560283304,5068019.753572989,5068796.773699408,5067335.053160445,5066737.340190534,5067216.180371832,5068345.636600375,5068639.664143086,5068289.196759984,5068102.902552589,5067674.5367030185,5067156.462354379,5066659.380815058,5067842.805404579,5068790.631506622,5067817.821262679,5067293.784598574,5066267.164877621,5065137.380109424,5064765.452979824,5066482.949256838,5068644.110480683,5068367.791333122,5064628.6782385735,5066669.390283436],\"type\":\"scatter\"},{\"hoverinfo\":\"none\",\"line\":{\"color\":\"black\",\"width\":2},\"mode\":\"lines\",\"opacity\":0.4,\"x\":[1081450.5805416484,1080965.4038771912,null],\"y\":[5068919.790081119,5068799.563465143,null],\"type\":\"scatter\"},{\"hoverinfo\":\"none\",\"line\":{\"color\":\"black\",\"width\":2},\"mode\":\"lines\",\"opacity\":0.4,\"x\":[1081450.5805416484,1081301.048616426,null],\"y\":[5068919.790081119,5068736.732897487,null],\"type\":\"scatter\"},{\"hoverinfo\":\"none\",\"line\":{\"color\":\"lightgreen\",\"width\":2},\"mode\":\"lines\",\"opacity\":0.4,\"x\":[1081450.5805416484,1081846.7567838156,null],\"y\":[5068919.790081119,5068852.637368732,null],\"type\":\"scatter\"},{\"hoverinfo\":\"none\",\"line\":{\"color\":\"lightgreen\",\"width\":2},\"mode\":\"lines\",\"opacity\":0.4,\"x\":[1081450.5805416484,1082124.9447215311,null],\"y\":[5068919.790081119,5068098.767862457,null],\"type\":\"scatter\"},{\"hoverinfo\":\"none\",\"line\":{\"color\":\"black\",\"width\":2},\"mode\":\"lines\",\"opacity\":0.4,\"x\":[1079822.0374674322,1079902.3072356447,null],\"y\":[5068109.428611916,5068107.176406238,null],\"type\":\"scatter\"},{\"hoverinfo\":\"none\",\"line\":{\"color\":\"black\",\"width\":2},\"mode\":\"lines\",\"opacity\":0.4,\"x\":[1090300.8527259273,1089552.3805136094,null],\"y\":[5064831.339604814,5064739.780961795,null],\"type\":\"scatter\"},{\"hoverinfo\":\"none\",\"line\":{\"color\":\"black\",\"width\":2},\"mode\":\"lines\",\"opacity\":0.4,\"x\":[1085193.41849323,1085221.910396888,null],\"y\":[5067479.911829123,5068559.595316855,null],\"type\":\"scatter\"},{\"hoverinfo\":\"none\",\"line\":{\"color\":\"black\",\"width\":2},\"mode\":\"lines\",\"opacity\":0.4,\"x\":[1083439.0444101696,1083435.404220031,null],\"y\":[5068864.921754306,5068728.625644512,null],\"type\":\"scatter\"},{\"hoverinfo\":\"none\",\"line\":{\"color\":\"black\",\"width\":2},\"mode\":\"lines\",\"opacity\":0.4,\"x\":[1084151.5820264118,1084584.9295765366,null],\"y\":[5067619.411786642,5067050.694534248,null],\"type\":\"scatter\"},{\"hoverinfo\":\"none\",\"line\":{\"color\":\"black\",\"width\":2},\"mode\":\"lines\",\"opacity\":0.4,\"x\":[1080261.5918671354,1080918.2542375666,null],\"y\":[5066412.200379407,5067062.480001659,null],\"type\":\"scatter\"},{\"hoverinfo\":\"none\",\"line\":{\"color\":\"black\",\"width\":2},\"mode\":\"lines\",\"opacity\":0.4,\"x\":[1083087.8554311087,1083105.0168555244,null],\"y\":[5066895.486080762,5067536.874662901,null],\"type\":\"scatter\"},{\"hoverinfo\":\"none\",\"line\":{\"color\":\"black\",\"width\":2},\"mode\":\"lines\",\"opacity\":0.4,\"x\":[1086738.8841266031,1086953.7334579993,null],\"y\":[5068515.285851361,5068175.987349389,null],\"type\":\"scatter\"},{\"hoverinfo\":\"none\",\"line\":{\"color\":\"black\",\"width\":2},\"mode\":\"lines\",\"opacity\":0.4,\"x\":[1080965.4038771912,1080924.5928785577,null],\"y\":[5068799.563465143,5068479.76482103,null],\"type\":\"scatter\"},{\"hoverinfo\":\"none\",\"line\":{\"color\":\"black\",\"width\":2},\"mode\":\"lines\",\"opacity\":0.4,\"x\":[1080207.3326979992,1080924.5928785577,null],\"y\":[5068098.6286989385,5068479.76482103,null],\"type\":\"scatter\"},{\"hoverinfo\":\"none\",\"line\":{\"color\":\"black\",\"width\":2},\"mode\":\"lines\",\"opacity\":0.4,\"x\":[1080207.3326979992,1079902.3072356447,null],\"y\":[5068098.6286989385,5068107.176406238,null],\"type\":\"scatter\"},{\"hoverinfo\":\"none\",\"line\":{\"color\":\"black\",\"width\":2},\"mode\":\"lines\",\"opacity\":0.4,\"x\":[1080207.3326979992,1080891.2186805978,null],\"y\":[5068098.6286989385,5067250.4447070975,null],\"type\":\"scatter\"},{\"hoverinfo\":\"none\",\"line\":{\"color\":\"black\",\"width\":2},\"mode\":\"lines\",\"opacity\":0.4,\"x\":[1080918.2542375666,1080891.2186805978,null],\"y\":[5067062.480001659,5067250.4447070975,null],\"type\":\"scatter\"},{\"hoverinfo\":\"none\",\"line\":{\"color\":\"black\",\"width\":2},\"mode\":\"lines\",\"opacity\":0.4,\"x\":[1080918.2542375666,1081057.0878972248,null],\"y\":[5067062.480001659,5066256.281628456,null],\"type\":\"scatter\"},{\"hoverinfo\":\"none\",\"line\":{\"color\":\"black\",\"width\":2},\"mode\":\"lines\",\"opacity\":0.4,\"x\":[1081301.048616426,1081156.2118145786,null],\"y\":[5068736.732897487,5066948.877911672,null],\"type\":\"scatter\"},{\"hoverinfo\":\"none\",\"line\":{\"color\":\"lightgreen\",\"width\":2},\"mode\":\"lines\",\"opacity\":0.4,\"x\":[1081846.7567838156,1083435.404220031,null],\"y\":[5068852.637368732,5068728.625644512,null],\"type\":\"scatter\"},{\"hoverinfo\":\"none\",\"line\":{\"color\":\"lightgreen\",\"width\":2},\"mode\":\"lines\",\"opacity\":0.4,\"x\":[1082124.9447215311,1083105.0168555244,null],\"y\":[5068098.767862457,5067536.874662901,null],\"type\":\"scatter\"},{\"hoverinfo\":\"none\",\"line\":{\"color\":\"black\",\"width\":2},\"mode\":\"lines\",\"opacity\":0.4,\"x\":[1083105.0168555244,1084584.9295765366,null],\"y\":[5067536.874662901,5067050.694534248,null],\"type\":\"scatter\"},{\"hoverinfo\":\"none\",\"line\":{\"color\":\"black\",\"width\":2},\"mode\":\"lines\",\"opacity\":0.4,\"x\":[1084584.9295765366,1086659.7034823103,null],\"y\":[5067050.694534248,5065483.635220994,null],\"type\":\"scatter\"},{\"hoverinfo\":\"none\",\"line\":{\"color\":\"black\",\"width\":2},\"mode\":\"lines\",\"opacity\":0.4,\"x\":[1087611.6168697318,1086659.7034823103,null],\"y\":[5064791.124997852,5065483.635220994,null],\"type\":\"scatter\"},{\"hoverinfo\":\"none\",\"line\":{\"color\":\"black\",\"width\":2},\"mode\":\"lines\",\"opacity\":0.4,\"x\":[1087611.6168697318,1089552.3805136094,null],\"y\":[5064791.124997852,5064739.780961795,null],\"type\":\"scatter\"},{\"hoverinfo\":\"none\",\"line\":{\"color\":\"black\",\"width\":2},\"mode\":\"lines\",\"opacity\":0.4,\"x\":[1087611.6168697318,1086999.083238597,null],\"y\":[5064791.124997852,5068174.773515824,null],\"type\":\"scatter\"},{\"hoverinfo\":\"none\",\"line\":{\"color\":\"black\",\"width\":2},\"mode\":\"lines\",\"opacity\":0.4,\"x\":[1083435.404220031,1085221.910396888,null],\"y\":[5068728.625644512,5068559.595316855,null],\"type\":\"scatter\"},{\"hoverinfo\":\"none\",\"line\":{\"color\":\"black\",\"width\":2},\"mode\":\"lines\",\"opacity\":0.4,\"x\":[1085221.910396888,1086953.7334579993,null],\"y\":[5068559.595316855,5068175.987349389,null],\"type\":\"scatter\"},{\"hoverinfo\":\"none\",\"line\":{\"color\":\"black\",\"width\":2},\"mode\":\"lines\",\"opacity\":0.4,\"x\":[1089552.3805136094,1089546.692636576,null],\"y\":[5064739.780961795,5064517.575515352,null],\"type\":\"scatter\"},{\"hoverinfo\":\"none\",\"line\":{\"color\":\"black\",\"width\":2},\"mode\":\"lines\",\"opacity\":0.4,\"x\":[1081156.2118145786,1081060.710411257,null],\"y\":[5066948.877911672,5066389.9026552,null],\"type\":\"scatter\"},{\"hoverinfo\":\"text\",\"marker\":{\"color\":[4,1,1,1,1,1,1,1,1,2,3,3,2,2,2,3,3,3,3,3,2,2,3,2,2,2,1,2,1,1,1],\"colorbar\":{\"thickness\":15,\"title\":{\"side\":\"right\",\"text\":\"Node Connections\"},\"xanchor\":\"left\"},\"colorscale\":[[0.0,\"rgb(255,255,217)\"],[0.125,\"rgb(237,248,177)\"],[0.25,\"rgb(199,233,180)\"],[0.375,\"rgb(127,205,187)\"],[0.5,\"rgb(65,182,196)\"],[0.625,\"rgb(29,145,192)\"],[0.75,\"rgb(34,94,168)\"],[0.875,\"rgb(37,52,148)\"],[1.0,\"rgb(8,29,88)\"]],\"line\":{\"width\":2},\"reversescale\":true,\"showscale\":true,\"size\":8},\"mode\":\"markers\",\"text\":[\"Bus_MVStation_1<br>peak_load = 0.0<br>p_nom_gen = 0.0<br>v = 1.0<br>Neighbors = 4<br>v_nom = 20.0<br>x = 7.94859122759009<br>y = 48.0844553685898<br>mv_grid_id = 1<br>lv_grid_id = nan<br>in_building = False\",\"Bus_Generator_1<br>peak_load = 0.0<br>p_nom_gen = 0.775<br>v = 1.001989118723874<br>Neighbors = 1<br>v_nom = 20.0<br>x = 7.9270478194687<br>y = 48.076758003523<br>mv_grid_id = 1<br>lv_grid_id = nan<br>in_building = False\",\"Bus_GeneratorFluctuating_2<br>peak_load = 0.0<br>p_nom_gen = 2.3<br>v = 1.0062315934515431<br>Neighbors = 1<br>v_nom = 20.0<br>x = 8.06868539549975<br>y = 48.0498283526783<br>mv_grid_id = 1<br>lv_grid_id = nan<br>in_building = False\",\"Bus_GeneratorFluctuating_3<br>peak_load = 0.0<br>p_nom_gen = 2.67<br>v = 1.0031631446086093<br>Neighbors = 1<br>v_nom = 20.0<br>x = 7.99929765404084<br>y = 48.0724282356729<br>mv_grid_id = 1<br>lv_grid_id = nan<br>in_building = False\",\"Bus_GeneratorFluctuating_4<br>peak_load = 0.0<br>p_nom_gen = 1.93<br>v = 1.001925307708865<br>Neighbors = 1<br>v_nom = 20.0<br>x = 7.9752788204589<br>y = 48.0844553685898<br>mv_grid_id = 1<br>lv_grid_id = nan<br>in_building = False\",\"Bus_GeneratorFluctuating_5<br>peak_load = 0.0<br>p_nom_gen = 2.3<br>v = 1.0026233663681856<br>Neighbors = 1<br>v_nom = 20.0<br>x = 7.9852788204589<br>y = 48.0734282356729<br>mv_grid_id = 1<br>lv_grid_id = nan<br>in_building = False\",\"Bus_GeneratorFluctuating_6<br>peak_load = 0.0<br>p_nom_gen = 3.05<br>v = 1.0034663566776956<br>Neighbors = 1<br>v_nom = 20.0<br>x = 7.93356211845248<br>y = 48.0616038160476<br>mv_grid_id = 1<br>lv_grid_id = nan<br>in_building = False\",\"Bus_GeneratorFluctuating_7<br>peak_load = 0.0<br>p_nom_gen = 3.0<br>v = 1.0024154963440217<br>Neighbors = 1<br>v_nom = 20.0<br>x = 7.97127568152858<br>y = 48.0666552118727<br>mv_grid_id = 1<br>lv_grid_id = nan<br>in_building = False\",\"Bus_GeneratorFluctuating_8<br>peak_load = 0.0<br>p_nom_gen = 3.0<br>v = 1.0033307497286326<br>Neighbors = 1<br>v_nom = 20.0<br>x = 8.01965714512685<br>y = 48.0821153215746<br>mv_grid_id = 1<br>lv_grid_id = nan<br>in_building = False\",\"Bus_BranchTee_MVGrid_1_1<br>peak_load = 0.0<br>p_nom_gen = 0.0<br>v = 1.00014885839648<br>Neighbors = 2<br>v_nom = 20.0<br>x = 7.94212820515367<br>y = 48.0832526552981<br>mv_grid_id = 1<br>lv_grid_id = nan<br>in_building = False\",\"Bus_BranchTee_MVGrid_1_2<br>peak_load = 0.0<br>p_nom_gen = 0.0<br>v = 1.0016764322448268<br>Neighbors = 3<br>v_nom = 20.0<br>x = 7.93221823741783<br>y = 48.076758003523<br>mv_grid_id = 1<br>lv_grid_id = nan<br>in_building = False\",\"Bus_BranchTee_MVGrid_1_3<br>peak_load = 0.0<br>p_nom_gen = 0.0<br>v = 1.0030221971969562<br>Neighbors = 3<br>v_nom = 20.0<br>x = 7.94212820515367<br>y = 48.0676173825061<br>mv_grid_id = 1<br>lv_grid_id = nan<br>in_building = False\",\"Bus_BranchTee_MVGrid_1_4<br>peak_load = 0.0<br>p_nom_gen = 0.0<br>v = 0.9999589088360669<br>Neighbors = 2<br>v_nom = 20.0<br>x = 7.94665232085917<br>y = 48.0827715699814<br>mv_grid_id = 1<br>lv_grid_id = nan<br>in_building = False\",\"Bus_BranchTee_MVGrid_1_5<br>peak_load = 0.0<br>p_nom_gen = 0.0<br>v = 1.0009942819158217<br>Neighbors = 2<br>v_nom = 20.0<br>x = 7.95392874616385<br>y = 48.0839502290073<br>mv_grid_id = 1<br>lv_grid_id = nan<br>in_building = False\",\"Bus_BranchTee_MVGrid_1_6<br>peak_load = 0.0<br>p_nom_gen = 0.0<br>v = 1.0005241956759994<br>Neighbors = 2<br>v_nom = 20.0<br>x = 7.95793188509418<br>y = 48.0772390888396<br>mv_grid_id = 1<br>lv_grid_id = nan<br>in_building = False\",\"Bus_BranchTee_MVGrid_1_7<br>peak_load = 0.0<br>p_nom_gen = 0.0<br>v = 1.0017500559736352<br>Neighbors = 3<br>v_nom = 20.0<br>x = 7.97127568152858<br>y = 48.0724282356729<br>mv_grid_id = 1<br>lv_grid_id = nan<br>in_building = False\",\"Bus_BranchTee_MVGrid_1_8<br>peak_load = 0.0<br>p_nom_gen = 0.0<br>v = 1.0026222741053312<br>Neighbors = 3<br>v_nom = 20.0<br>x = 7.99129137618019<br>y = 48.0684191913672<br>mv_grid_id = 1<br>lv_grid_id = nan<br>in_building = False\",\"Bus_BranchTee_MVGrid_1_9<br>peak_load = 0.0<br>p_nom_gen = 0.0<br>v = 1.0045879343939914<br>Neighbors = 3<br>v_nom = 20.0<br>x = 8.03265714512685<br>y = 48.0488283526783<br>mv_grid_id = 1<br>lv_grid_id = nan<br>in_building = False\",\"Bus_BranchTee_MVGrid_1_10<br>peak_load = 0.0<br>p_nom_gen = 0.0<br>v = 1.0016740229787398<br>Neighbors = 3<br>v_nom = 20.0<br>x = 7.9752788204589<br>y = 48.0832286010323<br>mv_grid_id = 1<br>lv_grid_id = nan<br>in_building = False\",\"Bus_BranchTee_MVGrid_1_11<br>peak_load = 0.0<br>p_nom_gen = 0.0<br>v = 1.0029442890481626<br>Neighbors = 3<br>v_nom = 20.0<br>x = 7.99929765404084<br>y = 48.0821461590697<br>mv_grid_id = 1<br>lv_grid_id = nan<br>in_building = False\",\"BusBar_MVGrid_1_LVGrid_1_MV<br>peak_load = 0.0<br>p_nom_gen = 0.0<br>v = 1.001438840548276<br>Neighbors = 2<br>v_nom = 20.0<br>x = 7.94169733699125<br>y = 48.080366143398<br>mv_grid_id = 1<br>lv_grid_id = nan<br>in_building = False\",\"BusBar_MVGrid_1_LVGrid_2_MV<br>peak_load = 0.0<br>p_nom_gen = 0.0<br>v = 1.0019379857764648<br>Neighbors = 2<br>v_nom = 20.0<br>x = 7.92812498987477<br>y = 48.076758003523<br>mv_grid_id = 1<br>lv_grid_id = nan<br>in_building = False\",\"BusBar_MVGrid_1_LVGrid_3_MV<br>peak_load = 0.0<br>p_nom_gen = 0.0<br>v = 1.0048602823930775<br>Neighbors = 3<br>v_nom = 20.0<br>x = 8.05868539549975<br>y = 48.0488283526783<br>mv_grid_id = 1<br>lv_grid_id = nan<br>in_building = False\",\"BusBar_MVGrid_1_LVGrid_4_MV<br>peak_load = 0.0<br>p_nom_gen = 0.0<br>v = 1.0033293260443654<br>Neighbors = 2<br>v_nom = 20.0<br>x = 8.02265714512685<br>y = 48.0791153215746<br>mv_grid_id = 1<br>lv_grid_id = nan<br>in_building = False\",\"BusBar_MVGrid_1_LVGrid_5_MV<br>peak_load = 0.0<br>p_nom_gen = 0.0<br>v = 1.0016935593370215<br>Neighbors = 2<br>v_nom = 20.0<br>x = 7.94169733699125<br>y = 48.0693011811144<br>mv_grid_id = 1<br>lv_grid_id = nan<br>in_building = False\",\"BusBar_MVGrid_1_LVGrid_6_MV<br>peak_load = 0.0<br>p_nom_gen = 0.0<br>v = 0.999816108030442<br>Neighbors = 2<br>v_nom = 20.0<br>x = 7.94535971637188<br>y = 48.0666552118727<br>mv_grid_id = 1<br>lv_grid_id = nan<br>in_building = False\",\"BusBar_MVGrid_1_LVGrid_7_MV<br>peak_load = 0.0<br>p_nom_gen = 0.0<br>v = 1.0048765188347117<br>Neighbors = 1<br>v_nom = 20.0<br>x = 8.05868539549975<br>y = 48.0468283526783<br>mv_grid_id = 1<br>lv_grid_id = nan<br>in_building = False\",\"BusBar_MVGrid_1_LVGrid_8_MV<br>peak_load = 0.0<br>p_nom_gen = 0.0<br>v = 1.0041150222827842<br>Neighbors = 2<br>v_nom = 20.0<br>x = 8.01965714512685<br>y = 48.0548283526783<br>mv_grid_id = 1<br>lv_grid_id = nan<br>in_building = False\",\"BusBar_MVGrid_1_LVGrid_9_MV<br>peak_load = 0.0<br>p_nom_gen = 0.0<br>v = 0.9997767794359788<br>Neighbors = 1<br>v_nom = 20.0<br>x = 7.94428254596581<br>y = 48.0616038160476<br>mv_grid_id = 1<br>lv_grid_id = nan<br>in_building = False\",\"virtual_BusBar_MVGrid_1_LVGrid_9_MV<br>peak_load = 0.0<br>p_nom_gen = 0.0<br>v = 1.0030221971969562<br>Neighbors = 1<br>v_nom = 20.0<br>x = 7.94428254596581<br>y = 48.0604011027559<br>mv_grid_id = 1<br>lv_grid_id = nan<br>in_building = False\",\"virtual_BusBar_MVGrid_1_LVGrid_4_MV<br>peak_load = 0.0<br>p_nom_gen = 0.0<br>v = 1.0045879343939914<br>Neighbors = 1<br>v_nom = 20.0<br>x = 8.02326571451269<br>y = 48.0791153215746<br>mv_grid_id = 1<br>lv_grid_id = nan<br>in_building = False\"],\"x\":[1081450.5805416484,1079822.0374674322,1090300.8527259273,1085193.41849323,1083439.0444101696,1084151.5820264118,1080261.5918671354,1083087.8554311087,1086738.8841266031,1080965.4038771912,1080207.3326979992,1080918.2542375666,1081301.048616426,1081846.7567838156,1082124.9447215311,1083105.0168555244,1084584.9295765366,1087611.6168697318,1083435.404220031,1085221.910396888,1080924.5928785577,1079902.3072356447,1089552.3805136094,1086953.7334579993,1080891.2186805978,1081156.2118145786,1089546.692636576,1086659.7034823103,1081060.710411257,1081057.0878972248,1086999.083238597],\"y\":[5068919.790081119,5068109.428611916,5064831.339604814,5067479.911829123,5068864.921754306,5067619.411786642,5066412.200379407,5066895.486080762,5068515.285851361,5068799.563465143,5068098.6286989385,5067062.480001659,5068736.732897487,5068852.637368732,5068098.767862457,5067536.874662901,5067050.694534248,5064791.124997852,5068728.625644512,5068559.595316855,5068479.76482103,5068107.176406238,5064739.780961795,5068175.987349389,5067250.4447070975,5066948.877911672,5064517.575515352,5065483.635220994,5066389.9026552,5066256.281628456,5068174.773515824],\"type\":\"scatter\"}],                        {\"height\":500,\"hovermode\":\"closest\",\"margin\":{\"b\":20,\"l\":5,\"r\":5,\"t\":40},\"showlegend\":false,\"title\":{\"font\":{\"size\":16}},\"xaxis\":{\"showgrid\":true,\"showticklabels\":true,\"zeroline\":true},\"yaxis\":{\"showgrid\":true,\"showticklabels\":true,\"zeroline\":true,\"scaleanchor\":\"x\",\"scaleratio\":1},\"template\":{\"data\":{\"histogram2dcontour\":[{\"type\":\"histogram2dcontour\",\"colorbar\":{\"outlinewidth\":0,\"ticks\":\"\"},\"colorscale\":[[0.0,\"#0d0887\"],[0.1111111111111111,\"#46039f\"],[0.2222222222222222,\"#7201a8\"],[0.3333333333333333,\"#9c179e\"],[0.4444444444444444,\"#bd3786\"],[0.5555555555555556,\"#d8576b\"],[0.6666666666666666,\"#ed7953\"],[0.7777777777777778,\"#fb9f3a\"],[0.8888888888888888,\"#fdca26\"],[1.0,\"#f0f921\"]]}],\"choropleth\":[{\"type\":\"choropleth\",\"colorbar\":{\"outlinewidth\":0,\"ticks\":\"\"}}],\"histogram2d\":[{\"type\":\"histogram2d\",\"colorbar\":{\"outlinewidth\":0,\"ticks\":\"\"},\"colorscale\":[[0.0,\"#0d0887\"],[0.1111111111111111,\"#46039f\"],[0.2222222222222222,\"#7201a8\"],[0.3333333333333333,\"#9c179e\"],[0.4444444444444444,\"#bd3786\"],[0.5555555555555556,\"#d8576b\"],[0.6666666666666666,\"#ed7953\"],[0.7777777777777778,\"#fb9f3a\"],[0.8888888888888888,\"#fdca26\"],[1.0,\"#f0f921\"]]}],\"heatmap\":[{\"type\":\"heatmap\",\"colorbar\":{\"outlinewidth\":0,\"ticks\":\"\"},\"colorscale\":[[0.0,\"#0d0887\"],[0.1111111111111111,\"#46039f\"],[0.2222222222222222,\"#7201a8\"],[0.3333333333333333,\"#9c179e\"],[0.4444444444444444,\"#bd3786\"],[0.5555555555555556,\"#d8576b\"],[0.6666666666666666,\"#ed7953\"],[0.7777777777777778,\"#fb9f3a\"],[0.8888888888888888,\"#fdca26\"],[1.0,\"#f0f921\"]]}],\"heatmapgl\":[{\"type\":\"heatmapgl\",\"colorbar\":{\"outlinewidth\":0,\"ticks\":\"\"},\"colorscale\":[[0.0,\"#0d0887\"],[0.1111111111111111,\"#46039f\"],[0.2222222222222222,\"#7201a8\"],[0.3333333333333333,\"#9c179e\"],[0.4444444444444444,\"#bd3786\"],[0.5555555555555556,\"#d8576b\"],[0.6666666666666666,\"#ed7953\"],[0.7777777777777778,\"#fb9f3a\"],[0.8888888888888888,\"#fdca26\"],[1.0,\"#f0f921\"]]}],\"contourcarpet\":[{\"type\":\"contourcarpet\",\"colorbar\":{\"outlinewidth\":0,\"ticks\":\"\"}}],\"contour\":[{\"type\":\"contour\",\"colorbar\":{\"outlinewidth\":0,\"ticks\":\"\"},\"colorscale\":[[0.0,\"#0d0887\"],[0.1111111111111111,\"#46039f\"],[0.2222222222222222,\"#7201a8\"],[0.3333333333333333,\"#9c179e\"],[0.4444444444444444,\"#bd3786\"],[0.5555555555555556,\"#d8576b\"],[0.6666666666666666,\"#ed7953\"],[0.7777777777777778,\"#fb9f3a\"],[0.8888888888888888,\"#fdca26\"],[1.0,\"#f0f921\"]]}],\"surface\":[{\"type\":\"surface\",\"colorbar\":{\"outlinewidth\":0,\"ticks\":\"\"},\"colorscale\":[[0.0,\"#0d0887\"],[0.1111111111111111,\"#46039f\"],[0.2222222222222222,\"#7201a8\"],[0.3333333333333333,\"#9c179e\"],[0.4444444444444444,\"#bd3786\"],[0.5555555555555556,\"#d8576b\"],[0.6666666666666666,\"#ed7953\"],[0.7777777777777778,\"#fb9f3a\"],[0.8888888888888888,\"#fdca26\"],[1.0,\"#f0f921\"]]}],\"mesh3d\":[{\"type\":\"mesh3d\",\"colorbar\":{\"outlinewidth\":0,\"ticks\":\"\"}}],\"scatter\":[{\"fillpattern\":{\"fillmode\":\"overlay\",\"size\":10,\"solidity\":0.2},\"type\":\"scatter\"}],\"parcoords\":[{\"type\":\"parcoords\",\"line\":{\"colorbar\":{\"outlinewidth\":0,\"ticks\":\"\"}}}],\"scatterpolargl\":[{\"type\":\"scatterpolargl\",\"marker\":{\"colorbar\":{\"outlinewidth\":0,\"ticks\":\"\"}}}],\"bar\":[{\"error_x\":{\"color\":\"#2a3f5f\"},\"error_y\":{\"color\":\"#2a3f5f\"},\"marker\":{\"line\":{\"color\":\"#E5ECF6\",\"width\":0.5},\"pattern\":{\"fillmode\":\"overlay\",\"size\":10,\"solidity\":0.2}},\"type\":\"bar\"}],\"scattergeo\":[{\"type\":\"scattergeo\",\"marker\":{\"colorbar\":{\"outlinewidth\":0,\"ticks\":\"\"}}}],\"scatterpolar\":[{\"type\":\"scatterpolar\",\"marker\":{\"colorbar\":{\"outlinewidth\":0,\"ticks\":\"\"}}}],\"histogram\":[{\"marker\":{\"pattern\":{\"fillmode\":\"overlay\",\"size\":10,\"solidity\":0.2}},\"type\":\"histogram\"}],\"scattergl\":[{\"type\":\"scattergl\",\"marker\":{\"colorbar\":{\"outlinewidth\":0,\"ticks\":\"\"}}}],\"scatter3d\":[{\"type\":\"scatter3d\",\"line\":{\"colorbar\":{\"outlinewidth\":0,\"ticks\":\"\"}},\"marker\":{\"colorbar\":{\"outlinewidth\":0,\"ticks\":\"\"}}}],\"scattermapbox\":[{\"type\":\"scattermapbox\",\"marker\":{\"colorbar\":{\"outlinewidth\":0,\"ticks\":\"\"}}}],\"scatterternary\":[{\"type\":\"scatterternary\",\"marker\":{\"colorbar\":{\"outlinewidth\":0,\"ticks\":\"\"}}}],\"scattercarpet\":[{\"type\":\"scattercarpet\",\"marker\":{\"colorbar\":{\"outlinewidth\":0,\"ticks\":\"\"}}}],\"carpet\":[{\"aaxis\":{\"endlinecolor\":\"#2a3f5f\",\"gridcolor\":\"white\",\"linecolor\":\"white\",\"minorgridcolor\":\"white\",\"startlinecolor\":\"#2a3f5f\"},\"baxis\":{\"endlinecolor\":\"#2a3f5f\",\"gridcolor\":\"white\",\"linecolor\":\"white\",\"minorgridcolor\":\"white\",\"startlinecolor\":\"#2a3f5f\"},\"type\":\"carpet\"}],\"table\":[{\"cells\":{\"fill\":{\"color\":\"#EBF0F8\"},\"line\":{\"color\":\"white\"}},\"header\":{\"fill\":{\"color\":\"#C8D4E3\"},\"line\":{\"color\":\"white\"}},\"type\":\"table\"}],\"barpolar\":[{\"marker\":{\"line\":{\"color\":\"#E5ECF6\",\"width\":0.5},\"pattern\":{\"fillmode\":\"overlay\",\"size\":10,\"solidity\":0.2}},\"type\":\"barpolar\"}],\"pie\":[{\"automargin\":true,\"type\":\"pie\"}]},\"layout\":{\"autotypenumbers\":\"strict\",\"colorway\":[\"#636efa\",\"#EF553B\",\"#00cc96\",\"#ab63fa\",\"#FFA15A\",\"#19d3f3\",\"#FF6692\",\"#B6E880\",\"#FF97FF\",\"#FECB52\"],\"font\":{\"color\":\"#2a3f5f\"},\"hovermode\":\"closest\",\"hoverlabel\":{\"align\":\"left\"},\"paper_bgcolor\":\"white\",\"plot_bgcolor\":\"#E5ECF6\",\"polar\":{\"bgcolor\":\"#E5ECF6\",\"angularaxis\":{\"gridcolor\":\"white\",\"linecolor\":\"white\",\"ticks\":\"\"},\"radialaxis\":{\"gridcolor\":\"white\",\"linecolor\":\"white\",\"ticks\":\"\"}},\"ternary\":{\"bgcolor\":\"#E5ECF6\",\"aaxis\":{\"gridcolor\":\"white\",\"linecolor\":\"white\",\"ticks\":\"\"},\"baxis\":{\"gridcolor\":\"white\",\"linecolor\":\"white\",\"ticks\":\"\"},\"caxis\":{\"gridcolor\":\"white\",\"linecolor\":\"white\",\"ticks\":\"\"}},\"coloraxis\":{\"colorbar\":{\"outlinewidth\":0,\"ticks\":\"\"}},\"colorscale\":{\"sequential\":[[0.0,\"#0d0887\"],[0.1111111111111111,\"#46039f\"],[0.2222222222222222,\"#7201a8\"],[0.3333333333333333,\"#9c179e\"],[0.4444444444444444,\"#bd3786\"],[0.5555555555555556,\"#d8576b\"],[0.6666666666666666,\"#ed7953\"],[0.7777777777777778,\"#fb9f3a\"],[0.8888888888888888,\"#fdca26\"],[1.0,\"#f0f921\"]],\"sequentialminus\":[[0.0,\"#0d0887\"],[0.1111111111111111,\"#46039f\"],[0.2222222222222222,\"#7201a8\"],[0.3333333333333333,\"#9c179e\"],[0.4444444444444444,\"#bd3786\"],[0.5555555555555556,\"#d8576b\"],[0.6666666666666666,\"#ed7953\"],[0.7777777777777778,\"#fb9f3a\"],[0.8888888888888888,\"#fdca26\"],[1.0,\"#f0f921\"]],\"diverging\":[[0,\"#8e0152\"],[0.1,\"#c51b7d\"],[0.2,\"#de77ae\"],[0.3,\"#f1b6da\"],[0.4,\"#fde0ef\"],[0.5,\"#f7f7f7\"],[0.6,\"#e6f5d0\"],[0.7,\"#b8e186\"],[0.8,\"#7fbc41\"],[0.9,\"#4d9221\"],[1,\"#276419\"]]},\"xaxis\":{\"gridcolor\":\"white\",\"linecolor\":\"white\",\"ticks\":\"\",\"title\":{\"standoff\":15},\"zerolinecolor\":\"white\",\"automargin\":true,\"zerolinewidth\":2},\"yaxis\":{\"gridcolor\":\"white\",\"linecolor\":\"white\",\"ticks\":\"\",\"title\":{\"standoff\":15},\"zerolinecolor\":\"white\",\"automargin\":true,\"zerolinewidth\":2},\"scene\":{\"xaxis\":{\"backgroundcolor\":\"#E5ECF6\",\"gridcolor\":\"white\",\"linecolor\":\"white\",\"showbackground\":true,\"ticks\":\"\",\"zerolinecolor\":\"white\",\"gridwidth\":2},\"yaxis\":{\"backgroundcolor\":\"#E5ECF6\",\"gridcolor\":\"white\",\"linecolor\":\"white\",\"showbackground\":true,\"ticks\":\"\",\"zerolinecolor\":\"white\",\"gridwidth\":2},\"zaxis\":{\"backgroundcolor\":\"#E5ECF6\",\"gridcolor\":\"white\",\"linecolor\":\"white\",\"showbackground\":true,\"ticks\":\"\",\"zerolinecolor\":\"white\",\"gridwidth\":2}},\"shapedefaults\":{\"line\":{\"color\":\"#2a3f5f\"}},\"annotationdefaults\":{\"arrowcolor\":\"#2a3f5f\",\"arrowhead\":0,\"arrowwidth\":1},\"geo\":{\"bgcolor\":\"white\",\"landcolor\":\"#E5ECF6\",\"subunitcolor\":\"white\",\"showland\":true,\"showlakes\":true,\"lakecolor\":\"white\"},\"title\":{\"x\":0.05},\"mapbox\":{\"style\":\"light\"}}}},                        {\"responsive\": true}                    ).then(function(){\n",
-       "                            \n",
-       "var gd = document.getElementById('7c03434d-0782-416d-96ba-99a2a3c36a2c');\n",
-       "var x = new MutationObserver(function (mutations, observer) {{\n",
-       "        var display = window.getComputedStyle(gd).display;\n",
-       "        if (!display || display === 'none') {{\n",
-       "            console.log([gd, 'removed!']);\n",
-       "            Plotly.purge(gd);\n",
-       "            observer.disconnect();\n",
-       "        }}\n",
-       "}});\n",
-       "\n",
-       "// Listen for the removal of the full notebook cells\n",
-       "var notebookContainer = gd.closest('#notebook-container');\n",
-       "if (notebookContainer) {{\n",
-       "    x.observe(notebookContainer, {childList: true});\n",
-       "}}\n",
-       "\n",
-       "// Listen for the clearing of the current output cell\n",
-       "var outputEl = gd.closest('.output');\n",
-       "if (outputEl) {{\n",
-       "    x.observe(outputEl, {childList: true});\n",
-       "}}\n",
-       "\n",
-       "                        })                };                });            </script>        </div>"
-      ]
-     },
-     "metadata": {},
-     "output_type": "display_data"
-    }
-   ],
+   "execution_count": null,
+   "metadata": {},
+   "outputs": [],
    "source": [
     "plot_plotly(\n",
     "    edisgo_obj=edisgo_reinforced,\n",
@@ -3904,15 +331,10 @@
   },
   {
    "cell_type": "code",
-<<<<<<< HEAD
-   "execution_count": 12,
-   "metadata": {},
-=======
    "execution_count": null,
    "metadata": {
     "scrolled": true
    },
->>>>>>> 10d0b3bf
    "outputs": [],
    "source": [
     "plot_dash(edisgo_objects=edisgo_analyzed)\n",
